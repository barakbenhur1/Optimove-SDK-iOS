//  Copyright © 2019 Optimove. All rights reserved.

import OptimoveCore

final class ComponentFactory {

    private let serviceLocator: ServiceLocator
    private let coreEventFactory: CoreEventFactory

    init(serviceLocator: ServiceLocator,
         coreEventFactory: CoreEventFactory) {
        self.serviceLocator = serviceLocator
        self.coreEventFactory = coreEventFactory
    }

    func createRealtimeComponent() throws -> RealTime {
        let configuration = try serviceLocator.configurationRepository().getConfiguration()
        let storage = serviceLocator.storage()
        return RealTime(
            configuration: configuration.realtime,
            storage: storage,
            networking: RealTimeNetworkingImpl(
                networkClient: serviceLocator.networking(),
                realTimeRequestBuildable: RealTimeRequestBuilder(),
                configuration: configuration.realtime
            ),
            deviceStateMonitor: serviceLocator.deviceStateMonitor(),
            eventBuilder: RealTimeEventBuilder(
                storage: storage
            ),
            handler: RealTimeHanlderImpl(
                storage: storage
            ),
            coreEventFactory: CoreEventFactoryImpl(
                storage: storage,
                dateTimeProvider: serviceLocator.dateTimeProvider()
            )
        )
    }

    func createOptipushComponent() throws -> OptiPush {
        let configuration = try serviceLocator.configurationRepository().getConfiguration()
        return OptiPush(
            configuration: configuration.optipush,
            deviceStateMonitor: serviceLocator.deviceStateMonitor(),
            infrastructure: FirebaseInteractor(
                storage: serviceLocator.storage(),
                networking: FirebaseInteractorNetworkingImpl(
                    networkClient: serviceLocator.networking(),
                    requestBuilder: FirebaseInteractorRequestBuilder(
                        storage: serviceLocator.storage(),
                        configuration: configuration.optipush
                    )
                )
            ),
            storage: serviceLocator.storage(),
            localServiceLocator: OptiPushServiceLocator(
                serviceLocator: serviceLocator
            )
        )
    }

    func createOptitrackComponent() throws -> OptiTrack {
        let configuration = try serviceLocator.configurationRepository().getConfiguration()
        return OptiTrack(
            configuration: configuration.optitrack,
            deviceStateMonitor: serviceLocator.deviceStateMonitor(),
            storage: serviceLocator.storage(),
            coreEventFactory: coreEventFactory,
            dateTimeProvider: serviceLocator.dateTimeProvider(),
            statisticService: serviceLocator.statisticService(),
<<<<<<< HEAD
            trackerFlagsBuilder: TrackerFlagsBuilder(
=======
            tracker: MatomoTrackerAdapter(
                configuration: configuration.optitrack,
>>>>>>> 2faa73bf
                storage: serviceLocator.storage()
            )
        )
    }

}<|MERGE_RESOLUTION|>--- conflicted
+++ resolved
@@ -69,12 +69,11 @@
             coreEventFactory: coreEventFactory,
             dateTimeProvider: serviceLocator.dateTimeProvider(),
             statisticService: serviceLocator.statisticService(),
-<<<<<<< HEAD
             trackerFlagsBuilder: TrackerFlagsBuilder(
-=======
+                storage: serviceLocator.storage()
+            ),
             tracker: MatomoTrackerAdapter(
                 configuration: configuration.optitrack,
->>>>>>> 2faa73bf
                 storage: serviceLocator.storage()
             )
         )
