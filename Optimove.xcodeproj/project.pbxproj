// !$*UTF8*$!
{
	archiveVersion = 1;
	classes = {
	};
	objectVersion = 51;
	objects = {

/* Begin PBXBuildFile section */
		00F83D263F7049A8120B7A8A /* Querying.swift in Sources */ = {isa = PBXBuildFile; fileRef = A435A55F6D788D0ACF8085E2 /* Querying.swift */; };
		020D65B413AAEF7EA2623716 /* APNsTokenValidator.swift in Sources */ = {isa = PBXBuildFile; fileRef = FD20BEE6499119BCA5E64894 /* APNsTokenValidator.swift */; };
		02DBEFA60A144B6092D92082 /* NetworkRequest.swift in Sources */ = {isa = PBXBuildFile; fileRef = E5F014AB9AE645C920DD038B /* NetworkRequest.swift */; };
		0335B3ABF072561EC75ED4BD /* EventCoreData.swift in Sources */ = {isa = PBXBuildFile; fileRef = E5ABCA98AAC87D075DDF63F3 /* EventCoreData.swift */; };
		03A06957E14DE9C264FD3BF4 /* EnterForegroundObserverTests.swift in Sources */ = {isa = PBXBuildFile; fileRef = 81BC45AB12DCB12A09904FB2 /* EnterForegroundObserverTests.swift */; };
		04B351D1EFFA33FBD8A9D3CB /* GlobalConfigTests.swift in Sources */ = {isa = PBXBuildFile; fileRef = BBF221484A7B1A433DB7FAD1 /* GlobalConfigTests.swift */; };
		05A2444050AEF0639DC080AC /* RemoteLoggerStream.swift in Sources */ = {isa = PBXBuildFile; fileRef = 4592839140B76A8D32F05DC8 /* RemoteLoggerStream.swift */; };
		080AE4F487F030AAC3EC2A30 /* NetworkClientTests.swift in Sources */ = {isa = PBXBuildFile; fileRef = F6303DE7E28C8787FD8F3FA0 /* NetworkClientTests.swift */; };
		082B98A47B67C4193F82F955 /* RegistrarTests.swift in Sources */ = {isa = PBXBuildFile; fileRef = 79B669C607AA365DFE2B23F5 /* RegistrarTests.swift */; };
		0849C08D2D2D8A6740E060C0 /* Global.swift in Sources */ = {isa = PBXBuildFile; fileRef = 184B291D8B8C5CA9A63C3082 /* Global.swift */; };
		0A8E1C292F26A3E2CD65106C /* ProcessInfo.swift in Sources */ = {isa = PBXBuildFile; fileRef = A5BA51C5F38A24977889480C /* ProcessInfo.swift */; };
		0AD6BEFCC27FB59D99ACBD6D /* notificationWithDeepLinkPersonalizationValues.json in Resources */ = {isa = PBXBuildFile; fileRef = 895B87C7AB14141916C00840 /* notificationWithDeepLinkPersonalizationValues.json */; };
		0B72803435C92BA78FD76BD0 /* MultiplexLoggerStream.swift in Sources */ = {isa = PBXBuildFile; fileRef = B4713C0DA9400A929216B24D /* MultiplexLoggerStream.swift */; };
		0C81F538D5D809D568CBB16F /* ProcessInfo+OsVersion.swift in Sources */ = {isa = PBXBuildFile; fileRef = 6CB578140EEA0C61258F4C95 /* ProcessInfo+OsVersion.swift */; };
		0E5985B708EBAF5FAF663CFA /* Installation.swift in Sources */ = {isa = PBXBuildFile; fileRef = 487536D1DE6FD34739D24A91 /* Installation.swift */; };
		0E86E3145ADEEE0A91734327 /* NetworkingFactory.swift in Sources */ = {isa = PBXBuildFile; fileRef = 5B2476035D945779F9130EAD /* NetworkingFactory.swift */; };
		0F92260CFD871186FDEBEFDB /* OptimoveNotificationServiceExtension.swift in Sources */ = {isa = PBXBuildFile; fileRef = 71A9D3341C3268497BDCBED0 /* OptimoveNotificationServiceExtension.swift */; };
		10D8FDCAB2DEDFDC34E715E9 /* MobileProvision.swift in Sources */ = {isa = PBXBuildFile; fileRef = 2D52112BF287F638A45398EB /* MobileProvision.swift */; };
		12B198625842425C120D687C /* DeeplinkService.swift in Sources */ = {isa = PBXBuildFile; fileRef = 2C63ADC351A3E83A1E081B44 /* DeeplinkService.swift */; };
		14F57E7FCA077C242AAE0A3C /* OptimoveSDK.framework in Frameworks */ = {isa = PBXBuildFile; fileRef = F195D6A74F16DC039009B692 /* OptimoveSDK.framework */; };
		167EF8E42EABC80FEB2D2A1A /* AppOpenEvent.swift in Sources */ = {isa = PBXBuildFile; fileRef = 506941ABF70087E99952FFD6 /* AppOpenEvent.swift */; };
		16875DAAA0249966FAF85615 /* GlobalConfig.swift in Sources */ = {isa = PBXBuildFile; fileRef = E6C2AA83233AE32D981F3555 /* GlobalConfig.swift */; };
		16A2E2E9FFB751FC02A26BA3 /* TenantConfigFixture.swift in Sources */ = {isa = PBXBuildFile; fileRef = 197CDA59D9D767513A115BDF /* TenantConfigFixture.swift */; };
		179A1C280AE814844CA8B19E /* ApiNetworking.swift in Sources */ = {isa = PBXBuildFile; fileRef = 8DAFF173166A96219F652DE6 /* ApiNetworking.swift */; };
		19C7E5053FF9DCFD91DC0902 /* RemoteConfigurationNetworking.swift in Sources */ = {isa = PBXBuildFile; fileRef = 9257CEB70DBD0ACA0956981B /* RemoteConfigurationNetworking.swift */; };
		19CC982BC4AB0D89B1B8A973 /* OptiTrackComponentTests.swift in Sources */ = {isa = PBXBuildFile; fileRef = F3DD17AD4E56CB0C3C97F902 /* OptiTrackComponentTests.swift */; };
		19FAAD1B5B8F3A83CCE1681A /* MockConfigurationRepository.swift in Sources */ = {isa = PBXBuildFile; fileRef = 3E1C1A66CA07D50B6692CA7B /* MockConfigurationRepository.swift */; };
		1A4FD956C218500F124C94B1 /* ConfigurationFetcher.swift in Sources */ = {isa = PBXBuildFile; fileRef = D5D46EC93293B7579E9D7389 /* ConfigurationFetcher.swift */; };
		1B4C918AC447976BF1DEA991 /* Endpoint.swift in Sources */ = {isa = PBXBuildFile; fileRef = 810A2719EF2B688A621CC8E4 /* Endpoint.swift */; };
		1B53825BF840C81BE1B3922F /* ISO+format.swift in Sources */ = {isa = PBXBuildFile; fileRef = E301AF207069DC3417330D23 /* ISO+format.swift */; };
		1BB7FB1E6F938682646B2084 /* String.swift in Sources */ = {isa = PBXBuildFile; fileRef = 25B6B3DE463ED6B71E84F945 /* String.swift */; };
		1CF1B6182320C994F7F4FC45 /* ProcessInfo.swift in Sources */ = {isa = PBXBuildFile; fileRef = 1444FD543ED01363BB8CB274 /* ProcessInfo.swift */; };
		1D3E9806CE83FC237BAD4EB4 /* CoreEventFactory.swift in Sources */ = {isa = PBXBuildFile; fileRef = DE0B5F1859EF1DA75FD01507 /* CoreEventFactory.swift */; };
		1EC0331B7F3631CAFF5B4BE7 /* MockDateTimeProvider.swift in Sources */ = {isa = PBXBuildFile; fileRef = 12C1E626E9F4FECB13D350B0 /* MockDateTimeProvider.swift */; };
		1ECCB650EA8E2C46B9C74A6B /* LoggerInitializator.swift in Sources */ = {isa = PBXBuildFile; fileRef = D5217E6590AD8BD80A6985CC /* LoggerInitializator.swift */; };
		1F0A3376596C3A8290383CD0 /* RemoteConfigurationRequestBuilderTests.swift in Sources */ = {isa = PBXBuildFile; fileRef = 85C981D5B3D94C295BE60C2A /* RemoteConfigurationRequestBuilderTests.swift */; };
		1FB88D00B177B21B5D2C3BC2 /* NSManagedObjectContext+Utilities.swift in Sources */ = {isa = PBXBuildFile; fileRef = F6A19CA28B9B8E5119C61AE0 /* NSManagedObjectContext+Utilities.swift */; };
		20322858181A834B64873F38 /* UserDefaults+Optimove.swift in Sources */ = {isa = PBXBuildFile; fileRef = 9EC6FABB62F0D189BC1191D6 /* UserDefaults+Optimove.swift */; };
		219417667A6FFDD03148C7ED /* Foundation.framework in Frameworks */ = {isa = PBXBuildFile; fileRef = FC92AA41EF0FDB2098B2E829 /* Foundation.framework */; };
		22C90FD2100BAB5A481F62CE /* ComponentHandlers.swift in Sources */ = {isa = PBXBuildFile; fileRef = 38ECD8544861591201013A2A /* ComponentHandlers.swift */; };
		23BE1E90B4D53FA3DB2A9E93 /* notificationWithScheduledCampaign.json in Resources */ = {isa = PBXBuildFile; fileRef = 1F1A616BEF91523A37B96D95 /* notificationWithScheduledCampaign.json */; };
		24AB2C2FB4F38FB0FFA4F61F /* ConfigurationFixture.swift in Sources */ = {isa = PBXBuildFile; fileRef = DF4268499EEA7348C481371C /* ConfigurationFixture.swift */; };
		25F544315A08320ED72755A2 /* ConsoleLoggerStream.swift in Sources */ = {isa = PBXBuildFile; fileRef = 8228C916C97D8339F724B907 /* ConsoleLoggerStream.swift */; };
		26356647E2A062B56ECAA77C /* ParametersDecorator.swift in Sources */ = {isa = PBXBuildFile; fileRef = AC298B299B5C54C00F88C94E /* ParametersDecorator.swift */; };
		2831D1D6A605C2B8A6B57080 /* NewVisitorIdGenerator.swift in Sources */ = {isa = PBXBuildFile; fileRef = A483534D00B52DA236BB0B05 /* NewVisitorIdGenerator.swift */; };
		28892C11EFABDB720CA7F4DE /* OptistreamNetworkingMock.swift in Sources */ = {isa = PBXBuildFile; fileRef = D1F2CF1316A8FD7BEFB64F3C /* OptistreamNetworkingMock.swift */; };
		2977E8E0057FF4A3E65A5E5A /* ConfigurationRepository.swift in Sources */ = {isa = PBXBuildFile; fileRef = 111ED6383A53D5F33F54CEFF /* ConfigurationRepository.swift */; };
		2BBFB2D03A135BE343DCB352 /* OptimoveTestCase.swift in Sources */ = {isa = PBXBuildFile; fileRef = 67A3329FC290A675F44BEBFE /* OptimoveTestCase.swift */; };
		2C574877A3CB27755321D077 /* CoreData.framework in Frameworks */ = {isa = PBXBuildFile; fileRef = C91AEC3B6BA8441109CBF58E /* CoreData.framework */; };
		2D5CC37EBB1EFCC1DAB9C396 /* AppOpenEventTests.swift in Sources */ = {isa = PBXBuildFile; fileRef = 99FBF8FEACC0C375A4C64F59 /* AppOpenEventTests.swift */; };
		2EA9D0284826D6D32BFA3219 /* OptiLoggerStreamsContainer.swift in Sources */ = {isa = PBXBuildFile; fileRef = 6C3181EDC81DAA89624DFD4B /* OptiLoggerStreamsContainer.swift */; };
		2FA8CE709A27D1F533D2364A /* DynamicLinkParser.swift in Sources */ = {isa = PBXBuildFile; fileRef = ACBA73DD67337E6F4FF32033 /* DynamicLinkParser.swift */; };
		2FE3D649B0C8E0C8DD98F124 /* MockRegistrarNetworking.swift in Sources */ = {isa = PBXBuildFile; fileRef = 2142B0ABEFD0A0EDFEE3E12C /* MockRegistrarNetworking.swift */; };
		31C743A2FC606AA0CC009ECA /* notificationWithCampaignDetails.json in Resources */ = {isa = PBXBuildFile; fileRef = 589AF55AF0FF6949387B66AD /* notificationWithCampaignDetails.json */; };
		32D946F7508437FFF4870EA8 /* core_events.json in Resources */ = {isa = PBXBuildFile; fileRef = 0FA5B03E91EC1B9C8B7A921A /* core_events.json */; };
		34F891B25C0607047E535D8D /* PageVisitEventTests.swift in Sources */ = {isa = PBXBuildFile; fileRef = C8411A92C5ADEF8363F217CD /* PageVisitEventTests.swift */; };
		36D0BE577A817ED7B5076112 /* GlobalConfigFixture.swift in Sources */ = {isa = PBXBuildFile; fileRef = 558B0FF7FB691AD7EF1BC356 /* GlobalConfigFixture.swift */; };
		370BDBC6F608BEE16E9B7439 /* StubVariables.swift in Sources */ = {isa = PBXBuildFile; fileRef = EE2A46DD2F42545E3AD9B152 /* StubVariables.swift */; };
		3999235100145AE553898385 /* OptimoveAirshipIntegration.swift in Sources */ = {isa = PBXBuildFile; fileRef = 645827DC38A5B11688962537 /* OptimoveAirshipIntegration.swift */; };
		3A758813E0D3A1DFD74286FB /* OptimoveFileManagerTests.swift in Sources */ = {isa = PBXBuildFile; fileRef = 44F0DCFD3F00AA505DC781F4 /* OptimoveFileManagerTests.swift */; };
		3B92DE47BF4898E25F51F918 /* Environment.swift in Sources */ = {isa = PBXBuildFile; fileRef = A506CE7C768F77DF1C031E7D /* Environment.swift */; };
		3F44720B367301EC17CC321B /* RuntimeCodingKey.swift in Sources */ = {isa = PBXBuildFile; fileRef = 26931EEB560FA3B43177A022 /* RuntimeCodingKey.swift */; };
		3F914AEC67178E83B132E387 /* Syncronizer.swift in Sources */ = {isa = PBXBuildFile; fileRef = 9EEB55BD2675B5970DF47C1F /* Syncronizer.swift */; };
		3FFA2A63523B96921D9045DA /* Registrar.swift in Sources */ = {isa = PBXBuildFile; fileRef = 14239EF59FF52C7A77EBE993 /* Registrar.swift */; };
		40745C5D6447231E96262ACB /* FileAccessible.swift in Sources */ = {isa = PBXBuildFile; fileRef = A1FFBD8E3E3EC13859EAA9E9 /* FileAccessible.swift */; };
		419EFD0DCB8F3A6D4017D32B /* SetUserAgentEventTests.swift in Sources */ = {isa = PBXBuildFile; fileRef = 799B1ECA74F09CE9EFDCC893 /* SetUserAgentEventTests.swift */; };
		41E93887039BA10C580D3F60 /* ComponentFactory.swift in Sources */ = {isa = PBXBuildFile; fileRef = 673FD2495FF2C13EFC81D1AA /* ComponentFactory.swift */; };
		42E7D72B7C7AA46303506250 /* utsname+DeviceModel.swift in Sources */ = {isa = PBXBuildFile; fileRef = 7AA021ACCF4173B1F67D03BD /* utsname+DeviceModel.swift */; };
		431DE4439C07216FF2020D9E /* StubVariables.swift in Sources */ = {isa = PBXBuildFile; fileRef = EE2A46DD2F42545E3AD9B152 /* StubVariables.swift */; };
		432EE244D778884AEA4A9208 /* OptiLoggerOutputStream.swift in Sources */ = {isa = PBXBuildFile; fileRef = 5D85DCA28C5381DEE1370C6D /* OptiLoggerOutputStream.swift */; };
		454AB713344799303679A602 /* Assembly.swift in Sources */ = {isa = PBXBuildFile; fileRef = 566B20B2B1E2E316902899F3 /* Assembly.swift */; };
		456F8995DB8CDD70E03FD382 /* NewUserIDHandler.swift in Sources */ = {isa = PBXBuildFile; fileRef = BE6C83A68863BF37E8F3275B /* NewUserIDHandler.swift */; };
		45AA5FDB34AD5ED3F78A8040 /* NetworkClient.swift in Sources */ = {isa = PBXBuildFile; fileRef = 2D0CFD51DD85596306B721E0 /* NetworkClient.swift */; };
		45AEE0276D250CF2208C644E /* OnStartEventGeneratorTests.swift in Sources */ = {isa = PBXBuildFile; fileRef = B9F1D9A9EC40981BD427CB4C /* OnStartEventGeneratorTests.swift */; };
		45E8890FB696618F19DE0E1C /* OptimoveSDK.framework in Embed Frameworks */ = {isa = PBXBuildFile; fileRef = F195D6A74F16DC039009B692 /* OptimoveSDK.framework */; settings = {ATTRIBUTES = (CodeSignOnCopy, RemoveHeadersOnCopy, ); }; };
		461220562486B7AE00E01EE3 /* EventValidatorTests.swift in Sources */ = {isa = PBXBuildFile; fileRef = 461220542486B79500E01EE3 /* EventValidatorTests.swift */; };
		4706D362A1B3BD2B148D9DDE /* NetworkResponse.swift in Sources */ = {isa = PBXBuildFile; fileRef = BB19792511783857E3051963 /* NetworkResponse.swift */; };
		499D5BF06BBCC8EBB94263E4 /* Optimove.swift in Sources */ = {isa = PBXBuildFile; fileRef = DA418E3FDBEB318519B1F183 /* Optimove.swift */; };
		49CF203CF09FBC2F4578AF84 /* OptimoveNotificationServiceExtensionTests.swift in Sources */ = {isa = PBXBuildFile; fileRef = 40AF7CBE1A75BE741CAF7483 /* OptimoveNotificationServiceExtensionTests.swift */; };
		4A11B57152FB7677DD379DE1 /* Mocker.framework in Frameworks */ = {isa = PBXBuildFile; fileRef = D4DD62415D8168FE58AAE959 /* Mocker.framework */; };
		4A65C0ABA1ED79C7C36D83A4 /* NotificationDeliveredEvent.swift in Sources */ = {isa = PBXBuildFile; fileRef = D5346604A8A9C9946B29B6F5 /* NotificationDeliveredEvent.swift */; };
		4B583BA9BF1C2FA8274AACD3 /* String+Split.swift in Sources */ = {isa = PBXBuildFile; fileRef = 4DB8B22F680152DE4E7C00A7 /* String+Split.swift */; };
		4C7AA28A09CA23B070FFB281 /* NetworkError.swift in Sources */ = {isa = PBXBuildFile; fileRef = 87EC09BC1C5CB77E5AD50317 /* NetworkError.swift */; };
		4D00A84B5E6DD748540A1DCF /* Mocker.framework in Frameworks */ = {isa = PBXBuildFile; fileRef = D4DD62415D8168FE58AAE959 /* Mocker.framework */; };
		4E1437373721EFA52C894174 /* OptistreamQueueImpl.swift in Sources */ = {isa = PBXBuildFile; fileRef = 1BC4935D2FE2C45DF3CE8086 /* OptistreamQueueImpl.swift */; };
		4F2C212ED09A0819A1B2CDED /* OptEvent.swift in Sources */ = {isa = PBXBuildFile; fileRef = EF827CC59D9B56C6588A4C57 /* OptEvent.swift */; };
		50B6E591AC81B656E87934F7 /* NetworkRequestFactory.swift in Sources */ = {isa = PBXBuildFile; fileRef = 66A8F39D35D2D3237AD0F678 /* NetworkRequestFactory.swift */; };
		529587C2B105ADD76A48F003 /* String+alphanumeric.swift in Sources */ = {isa = PBXBuildFile; fileRef = 877F4A8A9B50FDB1E7C91CF4 /* String+alphanumeric.swift */; };
		5324FCF377FE827FDE0A97F3 /* AppOpenObserver.swift in Sources */ = {isa = PBXBuildFile; fileRef = D073FA862A2FB4E726ACB520 /* AppOpenObserver.swift */; };
		533DD62F2605E76DD3F3B9B4 /* OptimoveEvent+MatchConfiguration.swift in Sources */ = {isa = PBXBuildFile; fileRef = EAED1A19F074D858596B55F3 /* OptimoveEvent+MatchConfiguration.swift */; };
		53D358963C13DB5351D51636 /* OptimoveNotificationHandling.swift in Sources */ = {isa = PBXBuildFile; fileRef = 95C253D76EE96E09FFC24E44 /* OptimoveNotificationHandling.swift */; };
		54A3E476C0AB5D834FB6DACF /* HandlersPool.swift in Sources */ = {isa = PBXBuildFile; fileRef = 7142C292241C1F13B6D2F370 /* HandlersPool.swift */; };
		54B57794ADCCA618D003408C /* SetUserEmailEventTests.swift in Sources */ = {isa = PBXBuildFile; fileRef = B90E69482E5CEF73C23265A7 /* SetUserEmailEventTests.swift */; };
		54F23EA51AD50E499F2D44AF /* configs.json in Resources */ = {isa = PBXBuildFile; fileRef = 38D5D03A189D6E46D85E120B /* configs.json */; };
		5518455C199FC2B155304797 /* OptistreamEventBuilder.swift in Sources */ = {isa = PBXBuildFile; fileRef = 7DAFF319BE8F13B7DAAE338D /* OptistreamEventBuilder.swift */; };
		55754C0209B72C6239CCE64E /* OperationFactory.swift in Sources */ = {isa = PBXBuildFile; fileRef = ECFE1A26CB2C36CBBE414871 /* OperationFactory.swift */; };
		56386DC434F6239B3C5BF385 /* NotificationPayloadTests.swift in Sources */ = {isa = PBXBuildFile; fileRef = 810A61C9CB21A839A4084A97 /* NotificationPayloadTests.swift */; };
		567FF1C790FA8B2A7FAC4F7F /* InstallationIdTests.swift in Sources */ = {isa = PBXBuildFile; fileRef = 809CCE6596151864378607B5 /* InstallationIdTests.swift */; };
		574C8292CC812A34F86B8892 /* NotificationOpenedEventTests.swift in Sources */ = {isa = PBXBuildFile; fileRef = 6E5BB6E717D62FCA403815BF /* NotificationOpenedEventTests.swift */; };
		57DFD79E50682E5EBECA7F4C /* OptInOutObserverTests.swift in Sources */ = {isa = PBXBuildFile; fileRef = 90C9509F668ABF2A4746946D /* OptInOutObserverTests.swift */; };
		580681431B6A11DC2C05DEED /* notificationWithTriggeredCampaign.json in Resources */ = {isa = PBXBuildFile; fileRef = 458897EAB1CC463D34F58C56 /* notificationWithTriggeredCampaign.json */; };
		58B394186CECA09885F686F3 /* LoggerSettings.swift in Sources */ = {isa = PBXBuildFile; fileRef = 8A3CF3C568D77B634AFD35B8 /* LoggerSettings.swift */; };
		599FA52041C9CB1EDAD6D399 /* Notification.swift in Sources */ = {isa = PBXBuildFile; fileRef = 89E7B8102C3B8854279817C1 /* Notification.swift */; };
		5A08B9EDBA80168AC667425D /* RingBuffer.swift in Sources */ = {isa = PBXBuildFile; fileRef = CC23809D9F4BD02A13F8C661 /* RingBuffer.swift */; };
		5AF8B551D48AF8A7B37B2054 /* SDKInitializer.swift in Sources */ = {isa = PBXBuildFile; fileRef = 147C9BEF1567B21AF4FB6CB4 /* SDKInitializer.swift */; };
		5C1ED211A45E17583F4499F1 /* SdkPlatform.swift in Sources */ = {isa = PBXBuildFile; fileRef = E36EE80C309330F735D037E2 /* SdkPlatform.swift */; };
		5D5E6AEF8411592FBBDBE0B9 /* RegistrarNetworkingRequestBuilderTests.swift in Sources */ = {isa = PBXBuildFile; fileRef = D25EB6C661F60FE6CF3A0D20 /* RegistrarNetworkingRequestBuilderTests.swift */; };
		5E053F49077A89C08CF54B5F /* OptimoveCore.framework in Frameworks */ = {isa = PBXBuildFile; fileRef = 2764B249D4CC9907122D2773 /* OptimoveCore.framework */; };
		5E4F768D3FA0A186111A9B12 /* notificationWithScheduledCampaign.json in Resources */ = {isa = PBXBuildFile; fileRef = 1F1A616BEF91523A37B96D95 /* notificationWithScheduledCampaign.json */; };
		5EFB943F708BFECD8C7122C4 /* Container.swift in Sources */ = {isa = PBXBuildFile; fileRef = C04629380902B7E31CF43D52 /* Container.swift */; };
		5F119B4AEB28CE16E8700C14 /* NotificationPayload.swift in Sources */ = {isa = PBXBuildFile; fileRef = 8D20E38059A2569DC11EADD4 /* NotificationPayload.swift */; };
		610CD697F86A71E8FB03D061 /* notificationWithScheduledCampaign.json in Resources */ = {isa = PBXBuildFile; fileRef = 1F1A616BEF91523A37B96D95 /* notificationWithScheduledCampaign.json */; };
		626B1AF99FD89EB1053D308D /* FileAccessible.swift in Sources */ = {isa = PBXBuildFile; fileRef = A1FFBD8E3E3EC13859EAA9E9 /* FileAccessible.swift */; };
		63485C3731D0062C1A21A186 /* NewEmailHandler.swift in Sources */ = {isa = PBXBuildFile; fileRef = CE4A12120BA5D1C6934AA0FA /* NewEmailHandler.swift */; };
		64C373178EC3796339003DA1 /* String+SHA1.swift in Sources */ = {isa = PBXBuildFile; fileRef = 0743DA20AB28DD7E78A80384 /* String+SHA1.swift */; };
		6575469B5BB45B20BF00A648 /* ParametersNormalizer.swift in Sources */ = {isa = PBXBuildFile; fileRef = C82F8074F2CA36DE0F752880 /* ParametersNormalizer.swift */; };
		68FA63CCDADAD13FA979A68B /* String+random.swift in Sources */ = {isa = PBXBuildFile; fileRef = 2F6D1C3E09195F4AA62DE80C /* String+random.swift */; };
		69B4B6E228E5E2309F8FA445 /* KeyValueStorageTests.swift in Sources */ = {isa = PBXBuildFile; fileRef = B1B51D44551B095F9BA4EDBD /* KeyValueStorageTests.swift */; };
		6AE6747FCF19E211146D3E1C /* StubEvent.swift in Sources */ = {isa = PBXBuildFile; fileRef = 432D5D39398212165A5C8188 /* StubEvent.swift */; };
		6B24F6C2EC13F075699916A3 /* GlobalFunctions.swift in Sources */ = {isa = PBXBuildFile; fileRef = B1AEF7257DAA1A2E7FB12680 /* GlobalFunctions.swift */; };
		6C19122A76A9A8C8268496DA /* MergeRemoteConfigurationOperation.swift in Sources */ = {isa = PBXBuildFile; fileRef = 60C210C2DB4BC192D8BD85E1 /* MergeRemoteConfigurationOperation.swift */; };
		6D08783D81F2B6D01BC5EA96 /* NewTenantInfoHandlerTests.swift in Sources */ = {isa = PBXBuildFile; fileRef = 0E1E54304B64D97CC42E8D49 /* NewTenantInfoHandlerTests.swift */; };
		6DF58A8580FBC1185C20EF3E /* RemoteConfigurationRequestBuilder.swift in Sources */ = {isa = PBXBuildFile; fileRef = 7050C386BF1D5D2C1991ACDF /* RemoteConfigurationRequestBuilder.swift */; };
		6DF6C1462D8DE0D23050BC75 /* DeviceStateObserverFactory.swift in Sources */ = {isa = PBXBuildFile; fileRef = 93BD2C49D756A97FA8D57EEC /* DeviceStateObserverFactory.swift */; };
		6EBAAB8917D02E887688A33D /* SetUserEmailEvent.swift in Sources */ = {isa = PBXBuildFile; fileRef = F08A0D27C5C445E0BB3E46F9 /* SetUserEmailEvent.swift */; };
		6F2F6C1080B6763E7EE538D2 /* UserAgentGenerator.swift in Sources */ = {isa = PBXBuildFile; fileRef = C2D5405AF08AADF9DA4ED566 /* UserAgentGenerator.swift */; };
		722BC1AC4D6531387A33F03C /* Bundle+Identifiers.swift in Sources */ = {isa = PBXBuildFile; fileRef = 054E84169CA88075A3A99AC4 /* Bundle+Identifiers.swift */; };
		7323B3246BBFECE6F63A3C12 /* Parameter.swift in Sources */ = {isa = PBXBuildFile; fileRef = F107FD1650EBED990862F73F /* Parameter.swift */; };
		74748751E3D0F685C3817AF3 /* JSON.swift in Sources */ = {isa = PBXBuildFile; fileRef = 1BB88B00B9C963F44DC8B5BD /* JSON.swift */; };
		74EB8910931416EBF66AEF33 /* Result+Successful.swift in Sources */ = {isa = PBXBuildFile; fileRef = F37DA0C731A733771D08D4AE /* Result+Successful.swift */; };
		751E3FAF2723291C46042204 /* RealTime.swift in Sources */ = {isa = PBXBuildFile; fileRef = 6424915844F66E0315561874 /* RealTime.swift */; };
		75DB09C4A3AD43DB5FDF2384 /* LoggerStream.swift in Sources */ = {isa = PBXBuildFile; fileRef = ADF1A285E540507DACCA9630 /* LoggerStream.swift */; };
		766617C2383406E64E0AEC8B /* NotificationPermissionFetcher.swift in Sources */ = {isa = PBXBuildFile; fileRef = 37FF76A69D6A6A50ACED5DAC /* NotificationPermissionFetcher.swift */; };
		7699EE3297E8F95D98A71453 /* Configuration.swift in Sources */ = {isa = PBXBuildFile; fileRef = 1F9045DB7CC19B7319FF581C /* Configuration.swift */; };
		7718B45F3E6F2D43C6A5ED3F /* StringSplitByLenghtExtensionsTests.swift in Sources */ = {isa = PBXBuildFile; fileRef = 70EC39175948194604CEA34B /* StringSplitByLenghtExtensionsTests.swift */; };
		7946547A4A94770AE03156AE /* LocationService.swift in Sources */ = {isa = PBXBuildFile; fileRef = 035801D597864BD02A3F3C22 /* LocationService.swift */; };
		794AABCA624F604F26CF9F78 /* MockNotificationPermissionFetcher.swift in Sources */ = {isa = PBXBuildFile; fileRef = 3CAE2FCEA5FEDA23AA726A0E /* MockNotificationPermissionFetcher.swift */; };
		79B848B05EF3742A8A5F5BED /* DateTimeProvider.swift in Sources */ = {isa = PBXBuildFile; fileRef = FD7BE307B3A9F9AABA03961C /* DateTimeProvider.swift */; };
		79CD25EC4E940F6CEC7C0F03 /* String.swift in Sources */ = {isa = PBXBuildFile; fileRef = F521F3899C0EF7438BF1B510 /* String.swift */; };
		7A0EA2106501AF83CA31D429 /* Bundle+HostApp.swift in Sources */ = {isa = PBXBuildFile; fileRef = 902802B4E5C089844C2664BB /* Bundle+HostApp.swift */; };
		7AE7A3860389CA7E12F38A22 /* Bundle+AppVersion.swift in Sources */ = {isa = PBXBuildFile; fileRef = D3C7E4CB736102AA3142CF32 /* Bundle+AppVersion.swift */; };
		7C3ABD85CE679B016ACD1C54 /* OptimoveKeys.swift in Sources */ = {isa = PBXBuildFile; fileRef = 36CB93F7FDDCB7374DA1CF9A /* OptimoveKeys.swift */; };
		7CAF4566492123A582434AD8 /* core_events.json in Resources */ = {isa = PBXBuildFile; fileRef = 0FA5B03E91EC1B9C8B7A921A /* core_events.json */; };
		7D44E058A6A861AC77D7D8DC /* PersistentContainer.swift in Sources */ = {isa = PBXBuildFile; fileRef = 456C02EDEC171291D1C6FDCA /* PersistentContainer.swift */; };
		7E4F4E0C6EE44F885EBC3162 /* OptimoveDeepLinkResponder.swift in Sources */ = {isa = PBXBuildFile; fileRef = E548C86CF4368E40FE1C6E93 /* OptimoveDeepLinkResponder.swift */; };
		7EE04A5EE212B2BC27F2C27F /* AsyncOperation.swift in Sources */ = {isa = PBXBuildFile; fileRef = 4F0710E98EE949C1E5B12D69 /* AsyncOperation.swift */; };
		7F6A202D4C9541D3DFE79119 /* SetAdvertisingIdEventTests.swift in Sources */ = {isa = PBXBuildFile; fileRef = CD9601883B48B328BEA00024 /* SetAdvertisingIdEventTests.swift */; };
		805DB74E1DA415F9C2585829 /* notificationWithTriggeredCampaign.json in Resources */ = {isa = PBXBuildFile; fileRef = 458897EAB1CC463D34F58C56 /* notificationWithTriggeredCampaign.json */; };
		80C273417755BE17F1814D30 /* notificationWithTriggeredCampaign.json in Resources */ = {isa = PBXBuildFile; fileRef = 458897EAB1CC463D34F58C56 /* notificationWithTriggeredCampaign.json */; };
		825057A8C4CEBA0A8A02FCC8 /* CoreDataRelationshipDescription.swift in Sources */ = {isa = PBXBuildFile; fileRef = 9FAC9E81727D71146FA01C3D /* CoreDataRelationshipDescription.swift */; };
		8286C87E53134DC1A18286A1 /* OptipushOptOutEventTests.swift in Sources */ = {isa = PBXBuildFile; fileRef = A08B74F65841BBD4AA9DEFF3 /* OptipushOptOutEventTests.swift */; };
		83F8B837C82ED3DCCCF9F7FF /* UserIDValidatorTests.swift in Sources */ = {isa = PBXBuildFile; fileRef = E0F41B5FDAD6DB908750FDF0 /* UserIDValidatorTests.swift */; };
		84294ACA411D4E3EFE6F9D3E /* InMemoryBuffer.swift in Sources */ = {isa = PBXBuildFile; fileRef = 3835A7A892F376A75302E758 /* InMemoryBuffer.swift */; };
		866DC15E07B22C2BFE8F3EE8 /* DeviceStateObserver.swift in Sources */ = {isa = PBXBuildFile; fileRef = F19A915CFE10EE5B80BD3AC2 /* DeviceStateObserver.swift */; };
		87034323076ABC016360E1A9 /* OptimoveCore.framework in Frameworks */ = {isa = PBXBuildFile; fileRef = 2764B249D4CC9907122D2773 /* OptimoveCore.framework */; };
		8745A35FD66BE3126AC53223 /* FileStorage.swift in Sources */ = {isa = PBXBuildFile; fileRef = DD0A274FE5BD042E03429284 /* FileStorage.swift */; };
		885DA88EB22848769955C0B7 /* OptimoveTestCase.swift in Sources */ = {isa = PBXBuildFile; fileRef = 67A3329FC290A675F44BEBFE /* OptimoveTestCase.swift */; };
		8A615E8D19A27C22DC4DF552 /* NewTenantInfoHandler.swift in Sources */ = {isa = PBXBuildFile; fileRef = 5D74FD73F62F2896D05BAFD1 /* NewTenantInfoHandler.swift */; };
		8BD11324583CA0D4625E3036 /* Foundation.framework in Frameworks */ = {isa = PBXBuildFile; fileRef = FC92AA41EF0FDB2098B2E829 /* Foundation.framework */; };
		8D229B5DC22108C54B21D53B /* EmailValidator.swift in Sources */ = {isa = PBXBuildFile; fileRef = 4E527862BE390ACDCE2EE444 /* EmailValidator.swift */; };
		8D24DBF32623CCCAB9652019 /* OptiTrack.swift in Sources */ = {isa = PBXBuildFile; fileRef = 84B5B5EC7877594E3E96DBCC /* OptiTrack.swift */; };
		8D28D0CF3F9FFB3CFCDD6B6F /* OnStartEventGenerator.swift in Sources */ = {isa = PBXBuildFile; fileRef = FD108B5E64EF357FD2D9FEE1 /* OnStartEventGenerator.swift */; };
		9025A728FB6F87551D520BE6 /* KeyPath+Extension.swift in Sources */ = {isa = PBXBuildFile; fileRef = 59CFEFE7F3B5B02C084AB068 /* KeyPath+Extension.swift */; };
		91EFA9B02C815F93C7725986 /* PageVisitEvent.swift in Sources */ = {isa = PBXBuildFile; fileRef = 669DFBB1484B628AAF9DB0DB /* PageVisitEvent.swift */; };
		94F0C89849632523B9598FA4 /* MockOptistreamQueue.swift in Sources */ = {isa = PBXBuildFile; fileRef = FD86A64C2F3772F4CCCBB335 /* MockOptistreamQueue.swift */; };
		96C32363670FDF6E770C8FF6 /* ApiPayloadBuilder.swift in Sources */ = {isa = PBXBuildFile; fileRef = 2F10C0249188552751C93979 /* ApiPayloadBuilder.swift */; };
		9839623196598C955928FEA0 /* KVOExpectation.swift in Sources */ = {isa = PBXBuildFile; fileRef = 2027ED43354F4EB835FA0AA0 /* KVOExpectation.swift */; };
		98C5A68EE8133BD14877F57B /* Dictionary+CompactMapKeys.swift in Sources */ = {isa = PBXBuildFile; fileRef = 65CA140085BC23AFEE47F451 /* Dictionary+CompactMapKeys.swift */; };
		98F9B9E29920E18313F20771 /* MockLocationService.swift in Sources */ = {isa = PBXBuildFile; fileRef = 1CED5C535C1EC8A385B8976A /* MockLocationService.swift */; };
		9947047DC4A73C5151B2328A /* MediaAttachmentDownloader.swift in Sources */ = {isa = PBXBuildFile; fileRef = B87ABDB877CFFCEA8E8DA480 /* MediaAttachmentDownloader.swift */; };
		9AFEC62F7778B86862C6573D /* NotificationDeliveryReporter.swift in Sources */ = {isa = PBXBuildFile; fileRef = 4AFAFD6EE31AD9F7438FB016 /* NotificationDeliveryReporter.swift */; };
		9CB2C5384B4414B52C02DBBD /* OptistreamQueue.swift in Sources */ = {isa = PBXBuildFile; fileRef = D0E365016FD32E91448DAD12 /* OptistreamQueue.swift */; };
		9CF7237135A4CC033D355E3F /* TenantConfigFixture.swift in Sources */ = {isa = PBXBuildFile; fileRef = 197CDA59D9D767513A115BDF /* TenantConfigFixture.swift */; };
		9D2CCBCF21B5641F0B9C3D9A /* OptimoveDeepLinkResponding.swift in Sources */ = {isa = PBXBuildFile; fileRef = 11D9EAECD9E30C558169274E /* OptimoveDeepLinkResponding.swift */; };
		9D794BA3BA46E08DC6E67F65 /* ApiRequestFactory.swift in Sources */ = {isa = PBXBuildFile; fileRef = 743439E918A7943D2FFA435C /* ApiRequestFactory.swift */; };
		9DCB165E5B552641766D3C2F /* NotificationCampaignTests.swift in Sources */ = {isa = PBXBuildFile; fileRef = 87A0914A97E216F288914163 /* NotificationCampaignTests.swift */; };
		9EB9FC58A3176E7F60D226D9 /* NotificationDeliveredEventTests.swift in Sources */ = {isa = PBXBuildFile; fileRef = CD3436699569EEA03153B1F9 /* NotificationDeliveredEventTests.swift */; };
		9EFAA10F84365241FB47DBF5 /* Event.swift in Sources */ = {isa = PBXBuildFile; fileRef = 4E4E1BBE35E94BDE9796DE21 /* Event.swift */; };
		9FD12FE96EA86F95AFBF7824 /* NewUserIDHandlerTests.swift in Sources */ = {isa = PBXBuildFile; fileRef = 5D76E087E475DC20866F2BF4 /* NewUserIDHandlerTests.swift */; };
		A37213429D35E5B799A5A51B /* CoreDataModelDescription.swift in Sources */ = {isa = PBXBuildFile; fileRef = 435C8327104AB22583A40C00 /* CoreDataModelDescription.swift */; };
		A3DAFD9AFA1F596CF1307575 /* TimeInterval+Seconds.swift in Sources */ = {isa = PBXBuildFile; fileRef = EDEDE4BE8CAAD487F2893395 /* TimeInterval+Seconds.swift */; };
		A52447C34C7025C5FA5766A4 /* OptistreamNetworkingMock.swift in Sources */ = {isa = PBXBuildFile; fileRef = D1F2CF1316A8FD7BEFB64F3C /* OptistreamNetworkingMock.swift */; };
		A5B65BA10A3B356CAACADB8D /* TenantConfigurationDownloaderTests.swift in Sources */ = {isa = PBXBuildFile; fileRef = CED0FDAA1CED867DD491988C /* TenantConfigurationDownloaderTests.swift */; };
		A6A60814F2CD611D41BF2F13 /* Locale.swift in Sources */ = {isa = PBXBuildFile; fileRef = C5DF6AE81EB4608EDFDF9649 /* Locale.swift */; };
		A6D704D18C74065D0101020A /* MockOptimoveStorage.swift in Sources */ = {isa = PBXBuildFile; fileRef = DE0D16D34EAA14578617D5D6 /* MockOptimoveStorage.swift */; };
		A7120A539838969384DDA733 /* Foundation.framework in Frameworks */ = {isa = PBXBuildFile; fileRef = FC92AA41EF0FDB2098B2E829 /* Foundation.framework */; };
		A7949C48A6E6758214235394 /* SetAdvertisingIdEvent.swift in Sources */ = {isa = PBXBuildFile; fileRef = 12B5A9452BE3F3FBA39CC4E6 /* SetAdvertisingIdEvent.swift */; };
		A7B58760AD7154C5D5616A52 /* GlobalConfigFixture.swift in Sources */ = {isa = PBXBuildFile; fileRef = 558B0FF7FB691AD7EF1BC356 /* GlobalConfigFixture.swift */; };
		A7EE33E084DB5B80D844E56C /* StubVariables.swift in Sources */ = {isa = PBXBuildFile; fileRef = EE2A46DD2F42545E3AD9B152 /* StubVariables.swift */; };
		A975E13C75A90B4150DCFF04 /* TenantConfigTests.swift in Sources */ = {isa = PBXBuildFile; fileRef = 485BDCB56EA98CD3DD5AE9DE /* TenantConfigTests.swift */; };
		AA46C3C7B9C9F51FCD8F0141 /* MbaasModelFactoryTests.swift in Sources */ = {isa = PBXBuildFile; fileRef = E8736B19708365D02C31CF82 /* MbaasModelFactoryTests.swift */; };
		AAB7C3B91AA0AD65E7A6AC9B /* Version.swift in Sources */ = {isa = PBXBuildFile; fileRef = 0CF4089BCE4866C7F3FF645A /* Version.swift */; };
		AC09D26D395648106E7CA59C /* UIKit.framework in Frameworks */ = {isa = PBXBuildFile; fileRef = 5FC57145A54E5033A5CECAF0 /* UIKit.framework */; };
		AC722DB369A32C507F882EFD /* InstallationIdGenerator.swift in Sources */ = {isa = PBXBuildFile; fileRef = 21E3D6232CC0A82FDD03F70F /* InstallationIdGenerator.swift */; };
		AE499734E90E3FD73EC55DF9 /* TryDecode.swift in Sources */ = {isa = PBXBuildFile; fileRef = 9BDAD8E5FFE6EDAE61DBA924 /* TryDecode.swift */; };
		B0B632040ED242B1CFAB93E2 /* CoreEventFactoryTests.swift in Sources */ = {isa = PBXBuildFile; fileRef = FB929F27ECD0720A4201056D /* CoreEventFactoryTests.swift */; };
		B12432B9CACFCBD8052F2987 /* TenantConfigFixture.swift in Sources */ = {isa = PBXBuildFile; fileRef = 197CDA59D9D767513A115BDF /* TenantConfigFixture.swift */; };
		B3E5EED7F6260DCCE332FAFD /* OptistreamNetworking.swift in Sources */ = {isa = PBXBuildFile; fileRef = F723E006AF5D7BDA0DBF4DC0 /* OptistreamNetworking.swift */; };
		B44B56B11935E11D4A3DFDAC /* ServiceLocator.swift in Sources */ = {isa = PBXBuildFile; fileRef = 92ADAFC4543BF9DE8E088E61 /* ServiceLocator.swift */; };
		B622A895623E6DF7C6A09277 /* GlobalConfigurationDownloader.swift in Sources */ = {isa = PBXBuildFile; fileRef = E50B8B778953A78713F075FF /* GlobalConfigurationDownloader.swift */; };
		B6A376B7681D9D6532B84D50 /* OptimoveCore.framework in Frameworks */ = {isa = PBXBuildFile; fileRef = 2764B249D4CC9907122D2773 /* OptimoveCore.framework */; };
		B7CAF22D462BF215234052A2 /* SDKVersion.swift in Sources */ = {isa = PBXBuildFile; fileRef = B41BBBBB921C848D02E2BE6B /* SDKVersion.swift */; };
		B94DA5A8ADAB6D528DC185D8 /* OptipushMetaData.swift in Sources */ = {isa = PBXBuildFile; fileRef = B6C15CE508057F304C79B5EB /* OptipushMetaData.swift */; };
		B9D3F1723BB20889FD2817A6 /* AppOpenOnStartGenerator.swift in Sources */ = {isa = PBXBuildFile; fileRef = EB486286AFEC603E2B5A5B71 /* AppOpenOnStartGenerator.swift */; };
		BBC3825F222CB6EDD09E8B11 /* RealtimeComponentTests.swift in Sources */ = {isa = PBXBuildFile; fileRef = 03D1D1DEC05E2AED5EB69424 /* RealtimeComponentTests.swift */; };
		BBE68E031DE089BC52731ED4 /* OptistreamEvent.swift in Sources */ = {isa = PBXBuildFile; fileRef = 1CD663863AF1C42A2374A638 /* OptistreamEvent.swift */; };
		BC1825E2A93DCDAF68D16389 /* Managed.swift in Sources */ = {isa = PBXBuildFile; fileRef = 426EC561F9EB6986A2F5AF76 /* Managed.swift */; };
		BCD0A9B2012A729EB43548DC /* CoreDataAttributeDescription.swift in Sources */ = {isa = PBXBuildFile; fileRef = F50281F148B59B57CD71C538 /* CoreDataAttributeDescription.swift */; };
		BDB72CFA372352BF226C045D /* StatisticService.swift in Sources */ = {isa = PBXBuildFile; fileRef = 8ED38876830A5D18E84DF284 /* StatisticService.swift */; };
		BECDD233F6AC3064C8897C99 /* CoreDataEntityDescription.swift in Sources */ = {isa = PBXBuildFile; fileRef = B3E84853C617A48CB70C5413 /* CoreDataEntityDescription.swift */; };
		C071798869C6349DEC23D89B /* SetUserIdEventTests.swift in Sources */ = {isa = PBXBuildFile; fileRef = 7709EE79BECC8179B83190A3 /* SetUserIdEventTests.swift */; };
		C2A001E9BC1DD27508D7B8C6 /* SetUserAgent.swift in Sources */ = {isa = PBXBuildFile; fileRef = E1449C522124FFE0217C05F5 /* SetUserAgent.swift */; };
		C2FD2CDE73EBFF5EE2610920 /* ConfigurationBuilderTests.swift in Sources */ = {isa = PBXBuildFile; fileRef = 0C5351C31727563488889DE5 /* ConfigurationBuilderTests.swift */; };
		C3054B47A6ED4A4BF2277F02 /* ResignActiveObserver.swift in Sources */ = {isa = PBXBuildFile; fileRef = EAE898BE82A77234095B3BE0 /* ResignActiveObserver.swift */; };
		C3E05FDC7B4A8CB9F467A283 /* OptInService.swift in Sources */ = {isa = PBXBuildFile; fileRef = A71DCE5364C57C6B818A76F9 /* OptInService.swift */; };
		C583A32CD2FF19094977AE40 /* OptipushOptInEventTests.swift in Sources */ = {isa = PBXBuildFile; fileRef = 784310CA6E46E1BAD767ACA4 /* OptipushOptInEventTests.swift */; };
		C5D958D0A9D4CB0C2301E4F8 /* Handler.swift in Sources */ = {isa = PBXBuildFile; fileRef = 01A82BD251259FAFF8606611 /* Handler.swift */; };
		C607C639CF24CABA62C6162C /* ApiRequestBuilder.swift in Sources */ = {isa = PBXBuildFile; fileRef = 16D7562CE6AC334E438C5830 /* ApiRequestBuilder.swift */; };
		C6439A52CCEF9F1BCE79519E /* FirstRunTimestampGenerator.swift in Sources */ = {isa = PBXBuildFile; fileRef = 9FCE651A819A7B8E43FB3E38 /* FirstRunTimestampGenerator.swift */; };
		C65056AB9F5B9BCF53E23CA7 /* CoreDataFetchedPropertyDescription.swift in Sources */ = {isa = PBXBuildFile; fileRef = 8BB498882B3364900C9A5F7B /* CoreDataFetchedPropertyDescription.swift */; };
		C68FBC333C5593438AE404CC /* StorageFacade.swift in Sources */ = {isa = PBXBuildFile; fileRef = AAAF6DB20C4C312785D90075 /* StorageFacade.swift */; };
		C7233F212065D5DE47B2E16E /* ApiOperation.swift in Sources */ = {isa = PBXBuildFile; fileRef = 769C151F4313E1C1E223FE8E /* ApiOperation.swift */; };
		C85F44214432563BCCDAFED5 /* LogBody.swift in Sources */ = {isa = PBXBuildFile; fileRef = FD7C8A11E380D28029ED47E5 /* LogBody.swift */; };
		C8E1C85C8DB193181D87D0C1 /* RealtimeMetaData.swift in Sources */ = {isa = PBXBuildFile; fileRef = 24AF4563527F35B0569B44CE /* RealtimeMetaData.swift */; };
		C9B146D3726AFD48A46265DA /* LogLevelCore.swift in Sources */ = {isa = PBXBuildFile; fileRef = F43F7C2632F53C9F5CD85B4E /* LogLevelCore.swift */; };
		CB4AC43D9576A580D0C217DA /* OptimoveTestCase.swift in Sources */ = {isa = PBXBuildFile; fileRef = 67A3329FC290A675F44BEBFE /* OptimoveTestCase.swift */; };
		CBA3D6BD2269778218266AD5 /* MockStatisticService.swift in Sources */ = {isa = PBXBuildFile; fileRef = E1C9108020CAF36768579AA7 /* MockStatisticService.swift */; };
		CC511CF1758F3B668CE207FC /* MigrationWork.swift in Sources */ = {isa = PBXBuildFile; fileRef = 8E0C43BC7A683ABFD56EE6F3 /* MigrationWork.swift */; };
		CDD3242FB03DDCFDBA27E186 /* Logger.swift in Sources */ = {isa = PBXBuildFile; fileRef = 38596994C26D889219B1828C /* Logger.swift */; };
		CE5A1784FBC57FB94422A91E /* OptimoveTenantInfo.swift in Sources */ = {isa = PBXBuildFile; fileRef = 5DBF2019AF35B48C9F8F9C7F /* OptimoveTenantInfo.swift */; };
		CF0221B39C0839E2FEE69AE5 /* MockSynchronizer.swift in Sources */ = {isa = PBXBuildFile; fileRef = 135B5AB561246273DAD07CE1 /* MockSynchronizer.swift */; };
		CF43BED28FE6426BB06E30E8 /* OptimoveNotificationServiceExtension.framework in Embed Frameworks */ = {isa = PBXBuildFile; fileRef = 9FA39149BAE18208F17B07DB /* OptimoveNotificationServiceExtension.framework */; settings = {ATTRIBUTES = (CodeSignOnCopy, RemoveHeadersOnCopy, ); }; };
		CFD4ED20D8EFB06D77802FE3 /* NotificationOpenedEvent.swift in Sources */ = {isa = PBXBuildFile; fileRef = 9B53E548FD281B0BE1EF999B /* NotificationOpenedEvent.swift */; };
		D002E78C7BFBD4BEE5F9FECC /* FileAccessible.swift in Sources */ = {isa = PBXBuildFile; fileRef = A1FFBD8E3E3EC13859EAA9E9 /* FileAccessible.swift */; };
		D085F2BEFAAD19B37EF6408E /* DeeplinkExtracter.swift in Sources */ = {isa = PBXBuildFile; fileRef = BDC2B74FB6EEF23A85E335EB /* DeeplinkExtracter.swift */; };
		D0C91C8C47157B977A567FB2 /* ComponentOperation.swift in Sources */ = {isa = PBXBuildFile; fileRef = 732378F1F571519EBD60950B /* ComponentOperation.swift */; };
		D0DF391C816A5EE42AC96ADF /* OptitrackMetaData.swift in Sources */ = {isa = PBXBuildFile; fileRef = DF010CD78C12263BE8ED0CDD /* OptitrackMetaData.swift */; };
		D17587E6A1F4700D55C6C9A1 /* UserNotifications.framework in Frameworks */ = {isa = PBXBuildFile; fileRef = 63C7EC2263685823B37EC99A /* UserNotifications.framework */; };
		D2C87A350F92584BAF68542C /* notificationWithMediaAttachment.json in Resources */ = {isa = PBXBuildFile; fileRef = F99F5BD0A5354C5A06F6B351 /* notificationWithMediaAttachment.json */; };
		D2D1E0F7A825B50EBA059531 /* EventValidator.swift in Sources */ = {isa = PBXBuildFile; fileRef = C0FE148C3F1509DB051CD35B /* EventValidator.swift */; };
		D3126FACD3A8EED32268202F /* core_events.json in Resources */ = {isa = PBXBuildFile; fileRef = 0FA5B03E91EC1B9C8B7A921A /* core_events.json */; };
		D3442290F4766F3C2835815D /* String+isBlank.swift in Sources */ = {isa = PBXBuildFile; fileRef = 5FE216E57E65CEC3F6D9F4CE /* String+isBlank.swift */; };
		D3C3D981332E7956C784F156 /* RunningFlagsContainer.swift in Sources */ = {isa = PBXBuildFile; fileRef = AC0D8804B2EC84EE6FC4B506 /* RunningFlagsContainer.swift */; };
		D40627451576BB6978A11EB0 /* StubEvent.swift in Sources */ = {isa = PBXBuildFile; fileRef = 432D5D39398212165A5C8188 /* StubEvent.swift */; };
		D73383EB2FB7DEA9BF737FD1 /* RegistrarNetworkingTests.swift in Sources */ = {isa = PBXBuildFile; fileRef = 7B37466FDED9BB6674CCDD83 /* RegistrarNetworkingTests.swift */; };
		D768B18A5B6CEDF723BA0962 /* AdSupport.framework in Frameworks */ = {isa = PBXBuildFile; fileRef = A61B16F0E90FF2BF28B2CB25 /* AdSupport.framework */; };
		D7F26C4990CB175F51361BF7 /* Mocker.framework in Embed Frameworks */ = {isa = PBXBuildFile; fileRef = D4DD62415D8168FE58AAE959 /* Mocker.framework */; settings = {ATTRIBUTES = (CodeSignOnCopy, RemoveHeadersOnCopy, ); }; };
		D84FA7E0419D5AA96CE24553 /* Components.swift in Sources */ = {isa = PBXBuildFile; fileRef = B250C7CF8C880EF6A147DE7E /* Components.swift */; };
		D88E575BBA436CE7BD3ED0D3 /* GlobalConfigFixture.swift in Sources */ = {isa = PBXBuildFile; fileRef = 558B0FF7FB691AD7EF1BC356 /* GlobalConfigFixture.swift */; };
		D9E82D512D6810F3203A98D4 /* MergeRemoteConfigurationOperationTests.swift in Sources */ = {isa = PBXBuildFile; fileRef = BCD3B739367D0848F4CB234E /* MergeRemoteConfigurationOperationTests.swift */; };
		DA5CFF2D6AC6A3879D58EE28 /* FileManager+Optimove.swift in Sources */ = {isa = PBXBuildFile; fileRef = 89C367AE59E4A760791343DE /* FileManager+Optimove.swift */; };
		DA7ADBC1984F1D3213CEE5E9 /* OptimoveCore.framework in Embed Frameworks */ = {isa = PBXBuildFile; fileRef = 2764B249D4CC9907122D2773 /* OptimoveCore.framework */; settings = {ATTRIBUTES = (CodeSignOnCopy, RemoveHeadersOnCopy, ); }; };
		DAD792DD77AF77B7D95DD74D /* Merging.swift in Sources */ = {isa = PBXBuildFile; fileRef = 75F5659456F795700A0533BA /* Merging.swift */; };
		DBD21C31B247D71522605231 /* OptistreamNetworkingMock.swift in Sources */ = {isa = PBXBuildFile; fileRef = D1F2CF1316A8FD7BEFB64F3C /* OptistreamNetworkingMock.swift */; };
		DC69391AA182CA1A728D65FF /* NotificationKey.swift in Sources */ = {isa = PBXBuildFile; fileRef = 253C68E8F1DE460F5E45705E /* NotificationKey.swift */; };
		DDD6774A89DE3F27E8F12D0B /* TenantEvent.swift in Sources */ = {isa = PBXBuildFile; fileRef = A6952311F3B4BB669CE43372 /* TenantEvent.swift */; };
		DFBFE8B289F51A514282B44A /* ConfigurationFixture.swift in Sources */ = {isa = PBXBuildFile; fileRef = DF4268499EEA7348C481371C /* ConfigurationFixture.swift */; };
		E04C734BCB92039C3B747495 /* ScreenVisitValidator.swift in Sources */ = {isa = PBXBuildFile; fileRef = 2F414A61CC748EA1580342F3 /* ScreenVisitValidator.swift */; };
		E169E43A16008BBB9E14C4D6 /* OptInOutObserver.swift in Sources */ = {isa = PBXBuildFile; fileRef = A875DE64F64CAB1C385EF4D1 /* OptInOutObserver.swift */; };
		E1E7F62209130B79A66B39EC /* MigrationObserver.swift in Sources */ = {isa = PBXBuildFile; fileRef = 2CAFA8674D956078D45613FD /* MigrationObserver.swift */; };
		E26ADF45F23CE93001206923 /* OptiPush.swift in Sources */ = {isa = PBXBuildFile; fileRef = 33000E03B027C7F4EB7B2148 /* OptiPush.swift */; };
		E362BF6DD8888742811D98A0 /* StubEvent.swift in Sources */ = {isa = PBXBuildFile; fileRef = 432D5D39398212165A5C8188 /* StubEvent.swift */; };
		E454A59BDF3B9A9F68DB6139 /* MainFactory.swift in Sources */ = {isa = PBXBuildFile; fileRef = 6A5795C174DB5BE5833F0373 /* MainFactory.swift */; };
		E4E02049A5E405487C2CB1CF /* CoreDataFetchIndexDescription.swift in Sources */ = {isa = PBXBuildFile; fileRef = C3B37CE19761B7B7D72E3A6A /* CoreDataFetchIndexDescription.swift */; };
		E55BD25E76886EA7EFA887F2 /* EventConfig.swift in Sources */ = {isa = PBXBuildFile; fileRef = C95FC1B779C18A7446E2845C /* EventConfig.swift */; };
		E56294EED7434283D6BB6337 /* OptimoveStorageFacadeTests.swift in Sources */ = {isa = PBXBuildFile; fileRef = B8467A40C1D544CA8220AAE2 /* OptimoveStorageFacadeTests.swift */; };
		E5DACD150BEB24DE0B91A4BA /* test_notification.json in Resources */ = {isa = PBXBuildFile; fileRef = 261D38281C7EFF91CCFA2867 /* test_notification.json */; };
		E7A7D278F7020C15DA946900 /* Initialization.swift in Sources */ = {isa = PBXBuildFile; fileRef = B9F196F7C13C8C1950D369FA /* Initialization.swift */; };
		E7B65A20C54C58E9FE0572A1 /* NewEmailHandlerTests.swift in Sources */ = {isa = PBXBuildFile; fileRef = A4D0445351BA8E72B53C89A3 /* NewEmailHandlerTests.swift */; };
		E965C7402C8DCA4FAB3940D2 /* TenantConfigurationDownloader.swift in Sources */ = {isa = PBXBuildFile; fileRef = 6E3C5B3C925979A600092193 /* TenantConfigurationDownloader.swift */; };
		E98189436A82989CCA2EE581 /* OptimoveNotificationServiceExtension.framework in Frameworks */ = {isa = PBXBuildFile; fileRef = 9FA39149BAE18208F17B07DB /* OptimoveNotificationServiceExtension.framework */; };
		EAEE293A4A4E489DB7C9E6AC /* MockOptimoveStorage.swift in Sources */ = {isa = PBXBuildFile; fileRef = DE0D16D34EAA14578617D5D6 /* MockOptimoveStorage.swift */; };
		EC6FCE53F6000850B92B2511 /* GlobalConfigurationDownloaderTests.swift in Sources */ = {isa = PBXBuildFile; fileRef = BBF56D64273E803F0F9A6ACA /* GlobalConfigurationDownloaderTests.swift */; };
		EC8157C51B383BD1B3BD9095 /* dev.tid.107.optipush.json in Resources */ = {isa = PBXBuildFile; fileRef = 0B00D121B7D35C23D9DE8B8E /* dev.tid.107.optipush.json */; };
		EEA726E93CBE99DE605ECBC4 /* UserNotifications.framework in Frameworks */ = {isa = PBXBuildFile; fileRef = 63C7EC2263685823B37EC99A /* UserNotifications.framework */; };
		EFE8C2D3BC85DE2223893ACB /* SdkEnvironment.swift in Sources */ = {isa = PBXBuildFile; fileRef = CE4FD77A1B209FBAA7B1ABAF /* SdkEnvironment.swift */; };
		EFF46260ABABD75A9ED21D09 /* TenantConfig.swift in Sources */ = {isa = PBXBuildFile; fileRef = 9ABF630842AEE0342583B677 /* TenantConfig.swift */; };
		F10384A2967EBD8705F3DD77 /* OptimoveNotificationHandler.swift in Sources */ = {isa = PBXBuildFile; fileRef = 3254240E2ED942F17B69FF7A /* OptimoveNotificationHandler.swift */; };
		F20E19FEEEF9B200E5321625 /* MetaDataEvent.swift in Sources */ = {isa = PBXBuildFile; fileRef = B8CF0105BA68C767A4105F8B /* MetaDataEvent.swift */; };
		F366378361753D8AC34D9449 /* ConfigurationFixture.swift in Sources */ = {isa = PBXBuildFile; fileRef = DF4268499EEA7348C481371C /* ConfigurationFixture.swift */; };
		F3D39729FD0DF7010B59799A /* OptimoveEvent+Decorator.swift in Sources */ = {isa = PBXBuildFile; fileRef = 873554066577D3A90F107D14 /* OptimoveEvent+Decorator.swift */; };
		F4463BD44A499220DDE80852 /* SetUserIdEvent.swift in Sources */ = {isa = PBXBuildFile; fileRef = 79935407BEFEEDD1A3D2B0A9 /* SetUserIdEvent.swift */; };
		F693A5BC0F53267848657C3B /* UserIDValidator.swift in Sources */ = {isa = PBXBuildFile; fileRef = A9C561207CC35F94397DF455 /* UserIDValidator.swift */; };
		F7D485257EA33486539D87E8 /* ConfigurationBuilder.swift in Sources */ = {isa = PBXBuildFile; fileRef = A7F57DE7E2FE4814F1B86846 /* ConfigurationBuilder.swift */; };
		F9DA1D65325C33449E6B3E53 /* Mocker.framework in Embed Frameworks */ = {isa = PBXBuildFile; fileRef = D4DD62415D8168FE58AAE959 /* Mocker.framework */; settings = {ATTRIBUTES = (CodeSignOnCopy, RemoveHeadersOnCopy, ); }; };
		FCC20433D011E60F2C404BA8 /* LogLevel.swift in Sources */ = {isa = PBXBuildFile; fileRef = A2F5EA13B0969C648189790E /* LogLevel.swift */; };
		FCD558DB8A246765390ED64E /* DateFormatter.swift in Sources */ = {isa = PBXBuildFile; fileRef = 556267956174392FFDE951C6 /* DateFormatter.swift */; };
		FD6B210141F97A6B47D3B50B /* MockOptimoveStorage.swift in Sources */ = {isa = PBXBuildFile; fileRef = DE0D16D34EAA14578617D5D6 /* MockOptimoveStorage.swift */; };
		FE6961AE12E4BCB6A294FB85 /* OptimoveEvent.swift in Sources */ = {isa = PBXBuildFile; fileRef = EECA51F0B0A4A890AD8AC1B7 /* OptimoveEvent.swift */; };
		FF21D2585D696E2119159E34 /* NetworkResult.swift in Sources */ = {isa = PBXBuildFile; fileRef = 436C5AA2215F8E91D2D754E3 /* NetworkResult.swift */; };
/* End PBXBuildFile section */

/* Begin PBXContainerItemProxy section */
		1CE861D9B1D38BA99AC3EAC3 /* PBXContainerItemProxy */ = {
			isa = PBXContainerItemProxy;
			containerPortal = F048C3E62DBD311754F63BD1 /* Project object */;
			proxyType = 1;
			remoteGlobalIDString = 7013308FB86B06E91BDD05C2;
			remoteInfo = OptimoveCore;
		};
		29FCBF7A2B772CC3F0B6F87B /* PBXContainerItemProxy */ = {
			isa = PBXContainerItemProxy;
			containerPortal = F048C3E62DBD311754F63BD1 /* Project object */;
			proxyType = 1;
			remoteGlobalIDString = 7013308FB86B06E91BDD05C2;
			remoteInfo = OptimoveCore;
		};
		7029B7FEB9FDB98D7F38992E /* PBXContainerItemProxy */ = {
			isa = PBXContainerItemProxy;
			containerPortal = F048C3E62DBD311754F63BD1 /* Project object */;
			proxyType = 1;
			remoteGlobalIDString = 7013308FB86B06E91BDD05C2;
			remoteInfo = OptimoveCore;
		};
		CE5BCDEE95AB106334191D9F /* PBXContainerItemProxy */ = {
			isa = PBXContainerItemProxy;
			containerPortal = F048C3E62DBD311754F63BD1 /* Project object */;
			proxyType = 1;
			remoteGlobalIDString = 4E6035250BAA805CC4049A9E;
			remoteInfo = OptimoveSDK;
		};
		DD314B46AF786059D0227C9B /* PBXContainerItemProxy */ = {
			isa = PBXContainerItemProxy;
			containerPortal = F048C3E62DBD311754F63BD1 /* Project object */;
			proxyType = 1;
			remoteGlobalIDString = 43B4740CB2055B0FBF0587A0;
			remoteInfo = OptimoveNotificationServiceExtension;
		};
/* End PBXContainerItemProxy section */

/* Begin PBXCopyFilesBuildPhase section */
		03E0AABEBB3BEAB185CCF4FA /* Embed Frameworks */ = {
			isa = PBXCopyFilesBuildPhase;
			buildActionMask = 2147483647;
			dstPath = "";
			dstSubfolderSpec = 10;
			files = (
				CF43BED28FE6426BB06E30E8 /* OptimoveNotificationServiceExtension.framework in Embed Frameworks */,
			);
			name = "Embed Frameworks";
			runOnlyForDeploymentPostprocessing = 0;
		};
		5C93863AB31B0482AE701456 /* Embed Frameworks */ = {
			isa = PBXCopyFilesBuildPhase;
			buildActionMask = 2147483647;
			dstPath = "";
			dstSubfolderSpec = 10;
			files = (
				DA7ADBC1984F1D3213CEE5E9 /* OptimoveCore.framework in Embed Frameworks */,
				F9DA1D65325C33449E6B3E53 /* Mocker.framework in Embed Frameworks */,
			);
			name = "Embed Frameworks";
			runOnlyForDeploymentPostprocessing = 0;
		};
		CF62FD5A99330841B5DDA101 /* Embed Frameworks */ = {
			isa = PBXCopyFilesBuildPhase;
			buildActionMask = 2147483647;
			dstPath = "";
			dstSubfolderSpec = 10;
			files = (
				45E8890FB696618F19DE0E1C /* OptimoveSDK.framework in Embed Frameworks */,
				D7F26C4990CB175F51361BF7 /* Mocker.framework in Embed Frameworks */,
			);
			name = "Embed Frameworks";
			runOnlyForDeploymentPostprocessing = 0;
		};
/* End PBXCopyFilesBuildPhase section */

/* Begin PBXFileReference section */
		01A82BD251259FAFF8606611 /* Handler.swift */ = {isa = PBXFileReference; lastKnownFileType = sourcecode.swift; path = Handler.swift; sourceTree = "<group>"; };
		035801D597864BD02A3F3C22 /* LocationService.swift */ = {isa = PBXFileReference; lastKnownFileType = sourcecode.swift; path = LocationService.swift; sourceTree = "<group>"; };
		03D1D1DEC05E2AED5EB69424 /* RealtimeComponentTests.swift */ = {isa = PBXFileReference; lastKnownFileType = sourcecode.swift; path = RealtimeComponentTests.swift; sourceTree = "<group>"; };
		054E84169CA88075A3A99AC4 /* Bundle+Identifiers.swift */ = {isa = PBXFileReference; lastKnownFileType = sourcecode.swift; path = "Bundle+Identifiers.swift"; sourceTree = "<group>"; };
		0743DA20AB28DD7E78A80384 /* String+SHA1.swift */ = {isa = PBXFileReference; lastKnownFileType = sourcecode.swift; path = "String+SHA1.swift"; sourceTree = "<group>"; };
		0B00D121B7D35C23D9DE8B8E /* dev.tid.107.optipush.json */ = {isa = PBXFileReference; lastKnownFileType = text.json; path = dev.tid.107.optipush.json; sourceTree = "<group>"; };
		0C5351C31727563488889DE5 /* ConfigurationBuilderTests.swift */ = {isa = PBXFileReference; lastKnownFileType = sourcecode.swift; path = ConfigurationBuilderTests.swift; sourceTree = "<group>"; };
		0CF4089BCE4866C7F3FF645A /* Version.swift */ = {isa = PBXFileReference; lastKnownFileType = sourcecode.swift; path = Version.swift; sourceTree = "<group>"; };
		0E1E54304B64D97CC42E8D49 /* NewTenantInfoHandlerTests.swift */ = {isa = PBXFileReference; lastKnownFileType = sourcecode.swift; path = NewTenantInfoHandlerTests.swift; sourceTree = "<group>"; };
		0FA5B03E91EC1B9C8B7A921A /* core_events.json */ = {isa = PBXFileReference; lastKnownFileType = text.json; path = core_events.json; sourceTree = "<group>"; };
		111ED6383A53D5F33F54CEFF /* ConfigurationRepository.swift */ = {isa = PBXFileReference; lastKnownFileType = sourcecode.swift; path = ConfigurationRepository.swift; sourceTree = "<group>"; };
		11D9EAECD9E30C558169274E /* OptimoveDeepLinkResponding.swift */ = {isa = PBXFileReference; lastKnownFileType = sourcecode.swift; path = OptimoveDeepLinkResponding.swift; sourceTree = "<group>"; };
		12B5A9452BE3F3FBA39CC4E6 /* SetAdvertisingIdEvent.swift */ = {isa = PBXFileReference; lastKnownFileType = sourcecode.swift; path = SetAdvertisingIdEvent.swift; sourceTree = "<group>"; };
		12C1E626E9F4FECB13D350B0 /* MockDateTimeProvider.swift */ = {isa = PBXFileReference; lastKnownFileType = sourcecode.swift; path = MockDateTimeProvider.swift; sourceTree = "<group>"; };
		135B5AB561246273DAD07CE1 /* MockSynchronizer.swift */ = {isa = PBXFileReference; lastKnownFileType = sourcecode.swift; path = MockSynchronizer.swift; sourceTree = "<group>"; };
		14239EF59FF52C7A77EBE993 /* Registrar.swift */ = {isa = PBXFileReference; lastKnownFileType = sourcecode.swift; path = Registrar.swift; sourceTree = "<group>"; };
		1444FD543ED01363BB8CB274 /* ProcessInfo.swift */ = {isa = PBXFileReference; lastKnownFileType = sourcecode.swift; path = ProcessInfo.swift; sourceTree = "<group>"; };
		147C9BEF1567B21AF4FB6CB4 /* SDKInitializer.swift */ = {isa = PBXFileReference; lastKnownFileType = sourcecode.swift; path = SDKInitializer.swift; sourceTree = "<group>"; };
		16D7562CE6AC334E438C5830 /* ApiRequestBuilder.swift */ = {isa = PBXFileReference; lastKnownFileType = sourcecode.swift; path = ApiRequestBuilder.swift; sourceTree = "<group>"; };
		184B291D8B8C5CA9A63C3082 /* Global.swift */ = {isa = PBXFileReference; lastKnownFileType = sourcecode.swift; path = Global.swift; sourceTree = "<group>"; };
		197CDA59D9D767513A115BDF /* TenantConfigFixture.swift */ = {isa = PBXFileReference; lastKnownFileType = sourcecode.swift; path = TenantConfigFixture.swift; sourceTree = "<group>"; };
		1BB88B00B9C963F44DC8B5BD /* JSON.swift */ = {isa = PBXFileReference; lastKnownFileType = sourcecode.swift; path = JSON.swift; sourceTree = "<group>"; };
		1BC4935D2FE2C45DF3CE8086 /* OptistreamQueueImpl.swift */ = {isa = PBXFileReference; lastKnownFileType = sourcecode.swift; path = OptistreamQueueImpl.swift; sourceTree = "<group>"; };
		1CD663863AF1C42A2374A638 /* OptistreamEvent.swift */ = {isa = PBXFileReference; lastKnownFileType = sourcecode.swift; path = OptistreamEvent.swift; sourceTree = "<group>"; };
		1CED5C535C1EC8A385B8976A /* MockLocationService.swift */ = {isa = PBXFileReference; lastKnownFileType = sourcecode.swift; path = MockLocationService.swift; sourceTree = "<group>"; };
		1F1A616BEF91523A37B96D95 /* notificationWithScheduledCampaign.json */ = {isa = PBXFileReference; lastKnownFileType = text.json; path = notificationWithScheduledCampaign.json; sourceTree = "<group>"; };
		1F9045DB7CC19B7319FF581C /* Configuration.swift */ = {isa = PBXFileReference; lastKnownFileType = sourcecode.swift; path = Configuration.swift; sourceTree = "<group>"; };
		2027ED43354F4EB835FA0AA0 /* KVOExpectation.swift */ = {isa = PBXFileReference; lastKnownFileType = sourcecode.swift; path = KVOExpectation.swift; sourceTree = "<group>"; };
		2142B0ABEFD0A0EDFEE3E12C /* MockRegistrarNetworking.swift */ = {isa = PBXFileReference; lastKnownFileType = sourcecode.swift; path = MockRegistrarNetworking.swift; sourceTree = "<group>"; };
		21E3D6232CC0A82FDD03F70F /* InstallationIdGenerator.swift */ = {isa = PBXFileReference; lastKnownFileType = sourcecode.swift; path = InstallationIdGenerator.swift; sourceTree = "<group>"; };
		24AF4563527F35B0569B44CE /* RealtimeMetaData.swift */ = {isa = PBXFileReference; lastKnownFileType = sourcecode.swift; path = RealtimeMetaData.swift; sourceTree = "<group>"; };
		253C68E8F1DE460F5E45705E /* NotificationKey.swift */ = {isa = PBXFileReference; lastKnownFileType = sourcecode.swift; path = NotificationKey.swift; sourceTree = "<group>"; };
		25B6B3DE463ED6B71E84F945 /* String.swift */ = {isa = PBXFileReference; lastKnownFileType = sourcecode.swift; path = String.swift; sourceTree = "<group>"; };
		261D38281C7EFF91CCFA2867 /* test_notification.json */ = {isa = PBXFileReference; lastKnownFileType = text.json; path = test_notification.json; sourceTree = "<group>"; };
		26931EEB560FA3B43177A022 /* RuntimeCodingKey.swift */ = {isa = PBXFileReference; lastKnownFileType = sourcecode.swift; path = RuntimeCodingKey.swift; sourceTree = "<group>"; };
		2764B249D4CC9907122D2773 /* OptimoveCore.framework */ = {isa = PBXFileReference; explicitFileType = wrapper.framework; includeInIndex = 0; path = OptimoveCore.framework; sourceTree = BUILT_PRODUCTS_DIR; };
		2C63ADC351A3E83A1E081B44 /* DeeplinkService.swift */ = {isa = PBXFileReference; lastKnownFileType = sourcecode.swift; path = DeeplinkService.swift; sourceTree = "<group>"; };
		2CAFA8674D956078D45613FD /* MigrationObserver.swift */ = {isa = PBXFileReference; lastKnownFileType = sourcecode.swift; path = MigrationObserver.swift; sourceTree = "<group>"; };
		2D0CFD51DD85596306B721E0 /* NetworkClient.swift */ = {isa = PBXFileReference; lastKnownFileType = sourcecode.swift; path = NetworkClient.swift; sourceTree = "<group>"; };
		2D52112BF287F638A45398EB /* MobileProvision.swift */ = {isa = PBXFileReference; lastKnownFileType = sourcecode.swift; path = MobileProvision.swift; sourceTree = "<group>"; };
		2F10C0249188552751C93979 /* ApiPayloadBuilder.swift */ = {isa = PBXFileReference; lastKnownFileType = sourcecode.swift; path = ApiPayloadBuilder.swift; sourceTree = "<group>"; };
		2F414A61CC748EA1580342F3 /* ScreenVisitValidator.swift */ = {isa = PBXFileReference; lastKnownFileType = sourcecode.swift; path = ScreenVisitValidator.swift; sourceTree = "<group>"; };
		2F6D1C3E09195F4AA62DE80C /* String+random.swift */ = {isa = PBXFileReference; lastKnownFileType = sourcecode.swift; path = "String+random.swift"; sourceTree = "<group>"; };
		313AF75BEDDE3C3411F01615 /* OptimoveSDK-Unit.xctest */ = {isa = PBXFileReference; includeInIndex = 0; lastKnownFileType = wrapper.cfbundle; path = "OptimoveSDK-Unit.xctest"; sourceTree = BUILT_PRODUCTS_DIR; };
		3254240E2ED942F17B69FF7A /* OptimoveNotificationHandler.swift */ = {isa = PBXFileReference; lastKnownFileType = sourcecode.swift; path = OptimoveNotificationHandler.swift; sourceTree = "<group>"; };
		325B5F8B3BDBB034C3516AAB /* .gitkeep */ = {isa = PBXFileReference; lastKnownFileType = text; path = .gitkeep; sourceTree = "<group>"; };
		329CE901655C81D4751CB22B /* .gitkeep */ = {isa = PBXFileReference; lastKnownFileType = text; path = .gitkeep; sourceTree = "<group>"; };
		33000E03B027C7F4EB7B2148 /* OptiPush.swift */ = {isa = PBXFileReference; lastKnownFileType = sourcecode.swift; path = OptiPush.swift; sourceTree = "<group>"; };
		36CB93F7FDDCB7374DA1CF9A /* OptimoveKeys.swift */ = {isa = PBXFileReference; lastKnownFileType = sourcecode.swift; path = OptimoveKeys.swift; sourceTree = "<group>"; };
		37FF76A69D6A6A50ACED5DAC /* NotificationPermissionFetcher.swift */ = {isa = PBXFileReference; lastKnownFileType = sourcecode.swift; path = NotificationPermissionFetcher.swift; sourceTree = "<group>"; };
		3835A7A892F376A75302E758 /* InMemoryBuffer.swift */ = {isa = PBXFileReference; lastKnownFileType = sourcecode.swift; path = InMemoryBuffer.swift; sourceTree = "<group>"; };
		38596994C26D889219B1828C /* Logger.swift */ = {isa = PBXFileReference; lastKnownFileType = sourcecode.swift; path = Logger.swift; sourceTree = "<group>"; };
		38D5D03A189D6E46D85E120B /* configs.json */ = {isa = PBXFileReference; lastKnownFileType = text.json; path = configs.json; sourceTree = "<group>"; };
		38ECD8544861591201013A2A /* ComponentHandlers.swift */ = {isa = PBXFileReference; lastKnownFileType = sourcecode.swift; path = ComponentHandlers.swift; sourceTree = "<group>"; };
		3A9927C4B1D1B10899A43D19 /* OptimoveNotificationServiceExtension-Unit.xctest */ = {isa = PBXFileReference; includeInIndex = 0; lastKnownFileType = wrapper.cfbundle; path = "OptimoveNotificationServiceExtension-Unit.xctest"; sourceTree = BUILT_PRODUCTS_DIR; };
		3CAE2FCEA5FEDA23AA726A0E /* MockNotificationPermissionFetcher.swift */ = {isa = PBXFileReference; lastKnownFileType = sourcecode.swift; path = MockNotificationPermissionFetcher.swift; sourceTree = "<group>"; };
		3E1C1A66CA07D50B6692CA7B /* MockConfigurationRepository.swift */ = {isa = PBXFileReference; lastKnownFileType = sourcecode.swift; path = MockConfigurationRepository.swift; sourceTree = "<group>"; };
		40AF7CBE1A75BE741CAF7483 /* OptimoveNotificationServiceExtensionTests.swift */ = {isa = PBXFileReference; lastKnownFileType = sourcecode.swift; path = OptimoveNotificationServiceExtensionTests.swift; sourceTree = "<group>"; };
		426EC561F9EB6986A2F5AF76 /* Managed.swift */ = {isa = PBXFileReference; lastKnownFileType = sourcecode.swift; path = Managed.swift; sourceTree = "<group>"; };
		432D5D39398212165A5C8188 /* StubEvent.swift */ = {isa = PBXFileReference; lastKnownFileType = sourcecode.swift; path = StubEvent.swift; sourceTree = "<group>"; };
		435C8327104AB22583A40C00 /* CoreDataModelDescription.swift */ = {isa = PBXFileReference; lastKnownFileType = sourcecode.swift; path = CoreDataModelDescription.swift; sourceTree = "<group>"; };
		436C5AA2215F8E91D2D754E3 /* NetworkResult.swift */ = {isa = PBXFileReference; lastKnownFileType = sourcecode.swift; path = NetworkResult.swift; sourceTree = "<group>"; };
		44F0DCFD3F00AA505DC781F4 /* OptimoveFileManagerTests.swift */ = {isa = PBXFileReference; lastKnownFileType = sourcecode.swift; path = OptimoveFileManagerTests.swift; sourceTree = "<group>"; };
		456C02EDEC171291D1C6FDCA /* PersistentContainer.swift */ = {isa = PBXFileReference; lastKnownFileType = sourcecode.swift; path = PersistentContainer.swift; sourceTree = "<group>"; };
		458897EAB1CC463D34F58C56 /* notificationWithTriggeredCampaign.json */ = {isa = PBXFileReference; lastKnownFileType = text.json; path = notificationWithTriggeredCampaign.json; sourceTree = "<group>"; };
		4592839140B76A8D32F05DC8 /* RemoteLoggerStream.swift */ = {isa = PBXFileReference; lastKnownFileType = sourcecode.swift; path = RemoteLoggerStream.swift; sourceTree = "<group>"; };
		461220542486B79500E01EE3 /* EventValidatorTests.swift */ = {isa = PBXFileReference; lastKnownFileType = sourcecode.swift; path = EventValidatorTests.swift; sourceTree = "<group>"; };
		472CC4141ED9FBD9DD0B65F1 /* .gitkeep */ = {isa = PBXFileReference; lastKnownFileType = text; path = .gitkeep; sourceTree = "<group>"; };
		485BDCB56EA98CD3DD5AE9DE /* TenantConfigTests.swift */ = {isa = PBXFileReference; lastKnownFileType = sourcecode.swift; path = TenantConfigTests.swift; sourceTree = "<group>"; };
		487536D1DE6FD34739D24A91 /* Installation.swift */ = {isa = PBXFileReference; lastKnownFileType = sourcecode.swift; path = Installation.swift; sourceTree = "<group>"; };
		4AFAFD6EE31AD9F7438FB016 /* NotificationDeliveryReporter.swift */ = {isa = PBXFileReference; lastKnownFileType = sourcecode.swift; path = NotificationDeliveryReporter.swift; sourceTree = "<group>"; };
		4DB8B22F680152DE4E7C00A7 /* String+Split.swift */ = {isa = PBXFileReference; lastKnownFileType = sourcecode.swift; path = "String+Split.swift"; sourceTree = "<group>"; };
		4E4E1BBE35E94BDE9796DE21 /* Event.swift */ = {isa = PBXFileReference; lastKnownFileType = sourcecode.swift; path = Event.swift; sourceTree = "<group>"; };
		4E527862BE390ACDCE2EE444 /* EmailValidator.swift */ = {isa = PBXFileReference; lastKnownFileType = sourcecode.swift; path = EmailValidator.swift; sourceTree = "<group>"; };
		4F0710E98EE949C1E5B12D69 /* AsyncOperation.swift */ = {isa = PBXFileReference; lastKnownFileType = sourcecode.swift; path = AsyncOperation.swift; sourceTree = "<group>"; };
		506941ABF70087E99952FFD6 /* AppOpenEvent.swift */ = {isa = PBXFileReference; lastKnownFileType = sourcecode.swift; path = AppOpenEvent.swift; sourceTree = "<group>"; };
		556267956174392FFDE951C6 /* DateFormatter.swift */ = {isa = PBXFileReference; lastKnownFileType = sourcecode.swift; path = DateFormatter.swift; sourceTree = "<group>"; };
		558B0FF7FB691AD7EF1BC356 /* GlobalConfigFixture.swift */ = {isa = PBXFileReference; lastKnownFileType = sourcecode.swift; path = GlobalConfigFixture.swift; sourceTree = "<group>"; };
		566B20B2B1E2E316902899F3 /* Assembly.swift */ = {isa = PBXFileReference; lastKnownFileType = sourcecode.swift; path = Assembly.swift; sourceTree = "<group>"; };
		589AF55AF0FF6949387B66AD /* notificationWithCampaignDetails.json */ = {isa = PBXFileReference; lastKnownFileType = text.json; path = notificationWithCampaignDetails.json; sourceTree = "<group>"; };
		59CFEFE7F3B5B02C084AB068 /* KeyPath+Extension.swift */ = {isa = PBXFileReference; lastKnownFileType = sourcecode.swift; path = "KeyPath+Extension.swift"; sourceTree = "<group>"; };
		5B2476035D945779F9130EAD /* NetworkingFactory.swift */ = {isa = PBXFileReference; lastKnownFileType = sourcecode.swift; path = NetworkingFactory.swift; sourceTree = "<group>"; };
		5D74FD73F62F2896D05BAFD1 /* NewTenantInfoHandler.swift */ = {isa = PBXFileReference; lastKnownFileType = sourcecode.swift; path = NewTenantInfoHandler.swift; sourceTree = "<group>"; };
		5D76E087E475DC20866F2BF4 /* NewUserIDHandlerTests.swift */ = {isa = PBXFileReference; lastKnownFileType = sourcecode.swift; path = NewUserIDHandlerTests.swift; sourceTree = "<group>"; };
		5D85DCA28C5381DEE1370C6D /* OptiLoggerOutputStream.swift */ = {isa = PBXFileReference; lastKnownFileType = sourcecode.swift; path = OptiLoggerOutputStream.swift; sourceTree = "<group>"; };
		5DBF2019AF35B48C9F8F9C7F /* OptimoveTenantInfo.swift */ = {isa = PBXFileReference; lastKnownFileType = sourcecode.swift; path = OptimoveTenantInfo.swift; sourceTree = "<group>"; };
		5FC57145A54E5033A5CECAF0 /* UIKit.framework */ = {isa = PBXFileReference; lastKnownFileType = wrapper.framework; name = UIKit.framework; path = System/Library/Frameworks/UIKit.framework; sourceTree = SDKROOT; };
		5FE216E57E65CEC3F6D9F4CE /* String+isBlank.swift */ = {isa = PBXFileReference; lastKnownFileType = sourcecode.swift; path = "String+isBlank.swift"; sourceTree = "<group>"; };
		60C210C2DB4BC192D8BD85E1 /* MergeRemoteConfigurationOperation.swift */ = {isa = PBXFileReference; lastKnownFileType = sourcecode.swift; path = MergeRemoteConfigurationOperation.swift; sourceTree = "<group>"; };
		615F8FAE93C5D0A6AC301070 /* .gitkeep */ = {isa = PBXFileReference; lastKnownFileType = text; path = .gitkeep; sourceTree = "<group>"; };
		63C7EC2263685823B37EC99A /* UserNotifications.framework */ = {isa = PBXFileReference; lastKnownFileType = wrapper.framework; name = UserNotifications.framework; path = System/Library/Frameworks/UserNotifications.framework; sourceTree = SDKROOT; };
		6424915844F66E0315561874 /* RealTime.swift */ = {isa = PBXFileReference; lastKnownFileType = sourcecode.swift; path = RealTime.swift; sourceTree = "<group>"; };
		645827DC38A5B11688962537 /* OptimoveAirshipIntegration.swift */ = {isa = PBXFileReference; lastKnownFileType = sourcecode.swift; path = OptimoveAirshipIntegration.swift; sourceTree = "<group>"; };
		64AAD2B0BFFF64DCB3907ECE /* OptimoveCore-Unit.xctest */ = {isa = PBXFileReference; includeInIndex = 0; lastKnownFileType = wrapper.cfbundle; path = "OptimoveCore-Unit.xctest"; sourceTree = BUILT_PRODUCTS_DIR; };
		65CA140085BC23AFEE47F451 /* Dictionary+CompactMapKeys.swift */ = {isa = PBXFileReference; lastKnownFileType = sourcecode.swift; path = "Dictionary+CompactMapKeys.swift"; sourceTree = "<group>"; };
		669DFBB1484B628AAF9DB0DB /* PageVisitEvent.swift */ = {isa = PBXFileReference; lastKnownFileType = sourcecode.swift; path = PageVisitEvent.swift; sourceTree = "<group>"; };
		66A8F39D35D2D3237AD0F678 /* NetworkRequestFactory.swift */ = {isa = PBXFileReference; lastKnownFileType = sourcecode.swift; path = NetworkRequestFactory.swift; sourceTree = "<group>"; };
		673FD2495FF2C13EFC81D1AA /* ComponentFactory.swift */ = {isa = PBXFileReference; lastKnownFileType = sourcecode.swift; path = ComponentFactory.swift; sourceTree = "<group>"; };
		67A3329FC290A675F44BEBFE /* OptimoveTestCase.swift */ = {isa = PBXFileReference; lastKnownFileType = sourcecode.swift; path = OptimoveTestCase.swift; sourceTree = "<group>"; };
		6A5795C174DB5BE5833F0373 /* MainFactory.swift */ = {isa = PBXFileReference; lastKnownFileType = sourcecode.swift; path = MainFactory.swift; sourceTree = "<group>"; };
		6C3181EDC81DAA89624DFD4B /* OptiLoggerStreamsContainer.swift */ = {isa = PBXFileReference; lastKnownFileType = sourcecode.swift; path = OptiLoggerStreamsContainer.swift; sourceTree = "<group>"; };
		6CB578140EEA0C61258F4C95 /* ProcessInfo+OsVersion.swift */ = {isa = PBXFileReference; lastKnownFileType = sourcecode.swift; path = "ProcessInfo+OsVersion.swift"; sourceTree = "<group>"; };
		6E3C5B3C925979A600092193 /* TenantConfigurationDownloader.swift */ = {isa = PBXFileReference; lastKnownFileType = sourcecode.swift; path = TenantConfigurationDownloader.swift; sourceTree = "<group>"; };
		6E5BB6E717D62FCA403815BF /* NotificationOpenedEventTests.swift */ = {isa = PBXFileReference; lastKnownFileType = sourcecode.swift; path = NotificationOpenedEventTests.swift; sourceTree = "<group>"; };
		7050C386BF1D5D2C1991ACDF /* RemoteConfigurationRequestBuilder.swift */ = {isa = PBXFileReference; lastKnownFileType = sourcecode.swift; path = RemoteConfigurationRequestBuilder.swift; sourceTree = "<group>"; };
		70EC39175948194604CEA34B /* StringSplitByLenghtExtensionsTests.swift */ = {isa = PBXFileReference; lastKnownFileType = sourcecode.swift; path = StringSplitByLenghtExtensionsTests.swift; sourceTree = "<group>"; };
		7142C292241C1F13B6D2F370 /* HandlersPool.swift */ = {isa = PBXFileReference; lastKnownFileType = sourcecode.swift; path = HandlersPool.swift; sourceTree = "<group>"; };
		71A9D3341C3268497BDCBED0 /* OptimoveNotificationServiceExtension.swift */ = {isa = PBXFileReference; lastKnownFileType = sourcecode.swift; path = OptimoveNotificationServiceExtension.swift; sourceTree = "<group>"; };
		72CF66E4BD3D9F58D52640AE /* .gitkeep */ = {isa = PBXFileReference; lastKnownFileType = text; path = .gitkeep; sourceTree = "<group>"; };
		732378F1F571519EBD60950B /* ComponentOperation.swift */ = {isa = PBXFileReference; lastKnownFileType = sourcecode.swift; path = ComponentOperation.swift; sourceTree = "<group>"; };
		738B25C939FAE2104D09DB7B /* Info.plist */ = {isa = PBXFileReference; lastKnownFileType = text.plist; path = Info.plist; sourceTree = "<group>"; };
		743439E918A7943D2FFA435C /* ApiRequestFactory.swift */ = {isa = PBXFileReference; lastKnownFileType = sourcecode.swift; path = ApiRequestFactory.swift; sourceTree = "<group>"; };
		75F5659456F795700A0533BA /* Merging.swift */ = {isa = PBXFileReference; lastKnownFileType = sourcecode.swift; path = Merging.swift; sourceTree = "<group>"; };
		769C151F4313E1C1E223FE8E /* ApiOperation.swift */ = {isa = PBXFileReference; lastKnownFileType = sourcecode.swift; path = ApiOperation.swift; sourceTree = "<group>"; };
		7709EE79BECC8179B83190A3 /* SetUserIdEventTests.swift */ = {isa = PBXFileReference; lastKnownFileType = sourcecode.swift; path = SetUserIdEventTests.swift; sourceTree = "<group>"; };
		784310CA6E46E1BAD767ACA4 /* OptipushOptInEventTests.swift */ = {isa = PBXFileReference; lastKnownFileType = sourcecode.swift; path = OptipushOptInEventTests.swift; sourceTree = "<group>"; };
		79935407BEFEEDD1A3D2B0A9 /* SetUserIdEvent.swift */ = {isa = PBXFileReference; lastKnownFileType = sourcecode.swift; path = SetUserIdEvent.swift; sourceTree = "<group>"; };
		799B1ECA74F09CE9EFDCC893 /* SetUserAgentEventTests.swift */ = {isa = PBXFileReference; lastKnownFileType = sourcecode.swift; path = SetUserAgentEventTests.swift; sourceTree = "<group>"; };
		79B669C607AA365DFE2B23F5 /* RegistrarTests.swift */ = {isa = PBXFileReference; lastKnownFileType = sourcecode.swift; path = RegistrarTests.swift; sourceTree = "<group>"; };
		7AA021ACCF4173B1F67D03BD /* utsname+DeviceModel.swift */ = {isa = PBXFileReference; lastKnownFileType = sourcecode.swift; path = "utsname+DeviceModel.swift"; sourceTree = "<group>"; };
		7B37466FDED9BB6674CCDD83 /* RegistrarNetworkingTests.swift */ = {isa = PBXFileReference; lastKnownFileType = sourcecode.swift; path = RegistrarNetworkingTests.swift; sourceTree = "<group>"; };
		7DAFF319BE8F13B7DAAE338D /* OptistreamEventBuilder.swift */ = {isa = PBXFileReference; lastKnownFileType = sourcecode.swift; path = OptistreamEventBuilder.swift; sourceTree = "<group>"; };
		809CCE6596151864378607B5 /* InstallationIdTests.swift */ = {isa = PBXFileReference; lastKnownFileType = sourcecode.swift; path = InstallationIdTests.swift; sourceTree = "<group>"; };
		810A2719EF2B688A621CC8E4 /* Endpoint.swift */ = {isa = PBXFileReference; lastKnownFileType = sourcecode.swift; path = Endpoint.swift; sourceTree = "<group>"; };
		810A61C9CB21A839A4084A97 /* NotificationPayloadTests.swift */ = {isa = PBXFileReference; lastKnownFileType = sourcecode.swift; path = NotificationPayloadTests.swift; sourceTree = "<group>"; };
		81BC45AB12DCB12A09904FB2 /* EnterForegroundObserverTests.swift */ = {isa = PBXFileReference; lastKnownFileType = sourcecode.swift; path = EnterForegroundObserverTests.swift; sourceTree = "<group>"; };
		8228C916C97D8339F724B907 /* ConsoleLoggerStream.swift */ = {isa = PBXFileReference; lastKnownFileType = sourcecode.swift; path = ConsoleLoggerStream.swift; sourceTree = "<group>"; };
		84B5B5EC7877594E3E96DBCC /* OptiTrack.swift */ = {isa = PBXFileReference; lastKnownFileType = sourcecode.swift; path = OptiTrack.swift; sourceTree = "<group>"; };
		85C981D5B3D94C295BE60C2A /* RemoteConfigurationRequestBuilderTests.swift */ = {isa = PBXFileReference; lastKnownFileType = sourcecode.swift; path = RemoteConfigurationRequestBuilderTests.swift; sourceTree = "<group>"; };
		873554066577D3A90F107D14 /* OptimoveEvent+Decorator.swift */ = {isa = PBXFileReference; lastKnownFileType = sourcecode.swift; path = "OptimoveEvent+Decorator.swift"; sourceTree = "<group>"; };
		877F4A8A9B50FDB1E7C91CF4 /* String+alphanumeric.swift */ = {isa = PBXFileReference; lastKnownFileType = sourcecode.swift; path = "String+alphanumeric.swift"; sourceTree = "<group>"; };
		87A0914A97E216F288914163 /* NotificationCampaignTests.swift */ = {isa = PBXFileReference; lastKnownFileType = sourcecode.swift; path = NotificationCampaignTests.swift; sourceTree = "<group>"; };
		87EC09BC1C5CB77E5AD50317 /* NetworkError.swift */ = {isa = PBXFileReference; lastKnownFileType = sourcecode.swift; path = NetworkError.swift; sourceTree = "<group>"; };
		895B87C7AB14141916C00840 /* notificationWithDeepLinkPersonalizationValues.json */ = {isa = PBXFileReference; lastKnownFileType = text.json; path = notificationWithDeepLinkPersonalizationValues.json; sourceTree = "<group>"; };
		89C367AE59E4A760791343DE /* FileManager+Optimove.swift */ = {isa = PBXFileReference; lastKnownFileType = sourcecode.swift; path = "FileManager+Optimove.swift"; sourceTree = "<group>"; };
		89E7B8102C3B8854279817C1 /* Notification.swift */ = {isa = PBXFileReference; lastKnownFileType = sourcecode.swift; path = Notification.swift; sourceTree = "<group>"; };
		8A3CF3C568D77B634AFD35B8 /* LoggerSettings.swift */ = {isa = PBXFileReference; lastKnownFileType = sourcecode.swift; path = LoggerSettings.swift; sourceTree = "<group>"; };
		8BB498882B3364900C9A5F7B /* CoreDataFetchedPropertyDescription.swift */ = {isa = PBXFileReference; lastKnownFileType = sourcecode.swift; path = CoreDataFetchedPropertyDescription.swift; sourceTree = "<group>"; };
		8D20E38059A2569DC11EADD4 /* NotificationPayload.swift */ = {isa = PBXFileReference; lastKnownFileType = sourcecode.swift; path = NotificationPayload.swift; sourceTree = "<group>"; };
		8DAFF173166A96219F652DE6 /* ApiNetworking.swift */ = {isa = PBXFileReference; lastKnownFileType = sourcecode.swift; path = ApiNetworking.swift; sourceTree = "<group>"; };
		8E0C43BC7A683ABFD56EE6F3 /* MigrationWork.swift */ = {isa = PBXFileReference; lastKnownFileType = sourcecode.swift; path = MigrationWork.swift; sourceTree = "<group>"; };
		8ED38876830A5D18E84DF284 /* StatisticService.swift */ = {isa = PBXFileReference; lastKnownFileType = sourcecode.swift; path = StatisticService.swift; sourceTree = "<group>"; };
		902802B4E5C089844C2664BB /* Bundle+HostApp.swift */ = {isa = PBXFileReference; lastKnownFileType = sourcecode.swift; path = "Bundle+HostApp.swift"; sourceTree = "<group>"; };
		90C9509F668ABF2A4746946D /* OptInOutObserverTests.swift */ = {isa = PBXFileReference; lastKnownFileType = sourcecode.swift; path = OptInOutObserverTests.swift; sourceTree = "<group>"; };
		9257CEB70DBD0ACA0956981B /* RemoteConfigurationNetworking.swift */ = {isa = PBXFileReference; lastKnownFileType = sourcecode.swift; path = RemoteConfigurationNetworking.swift; sourceTree = "<group>"; };
		926CB4784BDFA967F9B33111 /* Info.plist */ = {isa = PBXFileReference; lastKnownFileType = text.plist; path = Info.plist; sourceTree = "<group>"; };
		92ADAFC4543BF9DE8E088E61 /* ServiceLocator.swift */ = {isa = PBXFileReference; lastKnownFileType = sourcecode.swift; path = ServiceLocator.swift; sourceTree = "<group>"; };
		93BD2C49D756A97FA8D57EEC /* DeviceStateObserverFactory.swift */ = {isa = PBXFileReference; lastKnownFileType = sourcecode.swift; path = DeviceStateObserverFactory.swift; sourceTree = "<group>"; };
		95C253D76EE96E09FFC24E44 /* OptimoveNotificationHandling.swift */ = {isa = PBXFileReference; lastKnownFileType = sourcecode.swift; path = OptimoveNotificationHandling.swift; sourceTree = "<group>"; };
		99FBF8FEACC0C375A4C64F59 /* AppOpenEventTests.swift */ = {isa = PBXFileReference; lastKnownFileType = sourcecode.swift; path = AppOpenEventTests.swift; sourceTree = "<group>"; };
		9ABF630842AEE0342583B677 /* TenantConfig.swift */ = {isa = PBXFileReference; lastKnownFileType = sourcecode.swift; path = TenantConfig.swift; sourceTree = "<group>"; };
		9B53E548FD281B0BE1EF999B /* NotificationOpenedEvent.swift */ = {isa = PBXFileReference; lastKnownFileType = sourcecode.swift; path = NotificationOpenedEvent.swift; sourceTree = "<group>"; };
		9BDAD8E5FFE6EDAE61DBA924 /* TryDecode.swift */ = {isa = PBXFileReference; lastKnownFileType = sourcecode.swift; path = TryDecode.swift; sourceTree = "<group>"; };
		9EC6FABB62F0D189BC1191D6 /* UserDefaults+Optimove.swift */ = {isa = PBXFileReference; lastKnownFileType = sourcecode.swift; path = "UserDefaults+Optimove.swift"; sourceTree = "<group>"; };
		9EEB55BD2675B5970DF47C1F /* Syncronizer.swift */ = {isa = PBXFileReference; lastKnownFileType = sourcecode.swift; path = Syncronizer.swift; sourceTree = "<group>"; };
		9FA39149BAE18208F17B07DB /* OptimoveNotificationServiceExtension.framework */ = {isa = PBXFileReference; explicitFileType = wrapper.framework; includeInIndex = 0; path = OptimoveNotificationServiceExtension.framework; sourceTree = BUILT_PRODUCTS_DIR; };
		9FAC9E81727D71146FA01C3D /* CoreDataRelationshipDescription.swift */ = {isa = PBXFileReference; lastKnownFileType = sourcecode.swift; path = CoreDataRelationshipDescription.swift; sourceTree = "<group>"; };
		9FCE651A819A7B8E43FB3E38 /* FirstRunTimestampGenerator.swift */ = {isa = PBXFileReference; lastKnownFileType = sourcecode.swift; path = FirstRunTimestampGenerator.swift; sourceTree = "<group>"; };
		A08B74F65841BBD4AA9DEFF3 /* OptipushOptOutEventTests.swift */ = {isa = PBXFileReference; lastKnownFileType = sourcecode.swift; path = OptipushOptOutEventTests.swift; sourceTree = "<group>"; };
		A1FFBD8E3E3EC13859EAA9E9 /* FileAccessible.swift */ = {isa = PBXFileReference; lastKnownFileType = sourcecode.swift; path = FileAccessible.swift; sourceTree = "<group>"; };
		A2F5EA13B0969C648189790E /* LogLevel.swift */ = {isa = PBXFileReference; lastKnownFileType = sourcecode.swift; path = LogLevel.swift; sourceTree = "<group>"; };
		A435A55F6D788D0ACF8085E2 /* Querying.swift */ = {isa = PBXFileReference; lastKnownFileType = sourcecode.swift; path = Querying.swift; sourceTree = "<group>"; };
		A483534D00B52DA236BB0B05 /* NewVisitorIdGenerator.swift */ = {isa = PBXFileReference; lastKnownFileType = sourcecode.swift; path = NewVisitorIdGenerator.swift; sourceTree = "<group>"; };
		A4D0445351BA8E72B53C89A3 /* NewEmailHandlerTests.swift */ = {isa = PBXFileReference; lastKnownFileType = sourcecode.swift; path = NewEmailHandlerTests.swift; sourceTree = "<group>"; };
		A506CE7C768F77DF1C031E7D /* Environment.swift */ = {isa = PBXFileReference; lastKnownFileType = sourcecode.swift; path = Environment.swift; sourceTree = "<group>"; };
		A5BA51C5F38A24977889480C /* ProcessInfo.swift */ = {isa = PBXFileReference; lastKnownFileType = sourcecode.swift; path = ProcessInfo.swift; sourceTree = "<group>"; };
		A61B16F0E90FF2BF28B2CB25 /* AdSupport.framework */ = {isa = PBXFileReference; lastKnownFileType = wrapper.framework; name = AdSupport.framework; path = System/Library/Frameworks/AdSupport.framework; sourceTree = SDKROOT; };
		A6952311F3B4BB669CE43372 /* TenantEvent.swift */ = {isa = PBXFileReference; lastKnownFileType = sourcecode.swift; path = TenantEvent.swift; sourceTree = "<group>"; };
		A71DCE5364C57C6B818A76F9 /* OptInService.swift */ = {isa = PBXFileReference; lastKnownFileType = sourcecode.swift; path = OptInService.swift; sourceTree = "<group>"; };
		A7F57DE7E2FE4814F1B86846 /* ConfigurationBuilder.swift */ = {isa = PBXFileReference; lastKnownFileType = sourcecode.swift; path = ConfigurationBuilder.swift; sourceTree = "<group>"; };
		A875DE64F64CAB1C385EF4D1 /* OptInOutObserver.swift */ = {isa = PBXFileReference; lastKnownFileType = sourcecode.swift; path = OptInOutObserver.swift; sourceTree = "<group>"; };
		A9C561207CC35F94397DF455 /* UserIDValidator.swift */ = {isa = PBXFileReference; lastKnownFileType = sourcecode.swift; path = UserIDValidator.swift; sourceTree = "<group>"; };
		AAAF6DB20C4C312785D90075 /* StorageFacade.swift */ = {isa = PBXFileReference; lastKnownFileType = sourcecode.swift; path = StorageFacade.swift; sourceTree = "<group>"; };
		AC0D8804B2EC84EE6FC4B506 /* RunningFlagsContainer.swift */ = {isa = PBXFileReference; lastKnownFileType = sourcecode.swift; path = RunningFlagsContainer.swift; sourceTree = "<group>"; };
		AC298B299B5C54C00F88C94E /* ParametersDecorator.swift */ = {isa = PBXFileReference; lastKnownFileType = sourcecode.swift; path = ParametersDecorator.swift; sourceTree = "<group>"; };
		ACBA73DD67337E6F4FF32033 /* DynamicLinkParser.swift */ = {isa = PBXFileReference; lastKnownFileType = sourcecode.swift; path = DynamicLinkParser.swift; sourceTree = "<group>"; };
		ADF1A285E540507DACCA9630 /* LoggerStream.swift */ = {isa = PBXFileReference; lastKnownFileType = sourcecode.swift; path = LoggerStream.swift; sourceTree = "<group>"; };
		AE5ED65D35DAEDBE1D34995A /* .gitkeep */ = {isa = PBXFileReference; lastKnownFileType = text; path = .gitkeep; sourceTree = "<group>"; };
		B1AEF7257DAA1A2E7FB12680 /* GlobalFunctions.swift */ = {isa = PBXFileReference; lastKnownFileType = sourcecode.swift; path = GlobalFunctions.swift; sourceTree = "<group>"; };
		B1B51D44551B095F9BA4EDBD /* KeyValueStorageTests.swift */ = {isa = PBXFileReference; lastKnownFileType = sourcecode.swift; path = KeyValueStorageTests.swift; sourceTree = "<group>"; };
		B250C7CF8C880EF6A147DE7E /* Components.swift */ = {isa = PBXFileReference; lastKnownFileType = sourcecode.swift; path = Components.swift; sourceTree = "<group>"; };
		B3E84853C617A48CB70C5413 /* CoreDataEntityDescription.swift */ = {isa = PBXFileReference; lastKnownFileType = sourcecode.swift; path = CoreDataEntityDescription.swift; sourceTree = "<group>"; };
		B41BBBBB921C848D02E2BE6B /* SDKVersion.swift */ = {isa = PBXFileReference; lastKnownFileType = sourcecode.swift; path = SDKVersion.swift; sourceTree = "<group>"; };
		B4713C0DA9400A929216B24D /* MultiplexLoggerStream.swift */ = {isa = PBXFileReference; lastKnownFileType = sourcecode.swift; path = MultiplexLoggerStream.swift; sourceTree = "<group>"; };
		B6C15CE508057F304C79B5EB /* OptipushMetaData.swift */ = {isa = PBXFileReference; lastKnownFileType = sourcecode.swift; path = OptipushMetaData.swift; sourceTree = "<group>"; };
		B8467A40C1D544CA8220AAE2 /* OptimoveStorageFacadeTests.swift */ = {isa = PBXFileReference; lastKnownFileType = sourcecode.swift; path = OptimoveStorageFacadeTests.swift; sourceTree = "<group>"; };
		B87ABDB877CFFCEA8E8DA480 /* MediaAttachmentDownloader.swift */ = {isa = PBXFileReference; lastKnownFileType = sourcecode.swift; path = MediaAttachmentDownloader.swift; sourceTree = "<group>"; };
		B8CF0105BA68C767A4105F8B /* MetaDataEvent.swift */ = {isa = PBXFileReference; lastKnownFileType = sourcecode.swift; path = MetaDataEvent.swift; sourceTree = "<group>"; };
		B90E69482E5CEF73C23265A7 /* SetUserEmailEventTests.swift */ = {isa = PBXFileReference; lastKnownFileType = sourcecode.swift; path = SetUserEmailEventTests.swift; sourceTree = "<group>"; };
		B9F196F7C13C8C1950D369FA /* Initialization.swift */ = {isa = PBXFileReference; lastKnownFileType = sourcecode.swift; path = Initialization.swift; sourceTree = "<group>"; };
		B9F1D9A9EC40981BD427CB4C /* OnStartEventGeneratorTests.swift */ = {isa = PBXFileReference; lastKnownFileType = sourcecode.swift; path = OnStartEventGeneratorTests.swift; sourceTree = "<group>"; };
		BB19792511783857E3051963 /* NetworkResponse.swift */ = {isa = PBXFileReference; lastKnownFileType = sourcecode.swift; path = NetworkResponse.swift; sourceTree = "<group>"; };
		BBF221484A7B1A433DB7FAD1 /* GlobalConfigTests.swift */ = {isa = PBXFileReference; lastKnownFileType = sourcecode.swift; path = GlobalConfigTests.swift; sourceTree = "<group>"; };
		BBF56D64273E803F0F9A6ACA /* GlobalConfigurationDownloaderTests.swift */ = {isa = PBXFileReference; lastKnownFileType = sourcecode.swift; path = GlobalConfigurationDownloaderTests.swift; sourceTree = "<group>"; };
		BCD3B739367D0848F4CB234E /* MergeRemoteConfigurationOperationTests.swift */ = {isa = PBXFileReference; lastKnownFileType = sourcecode.swift; path = MergeRemoteConfigurationOperationTests.swift; sourceTree = "<group>"; };
		BDC2B74FB6EEF23A85E335EB /* DeeplinkExtracter.swift */ = {isa = PBXFileReference; lastKnownFileType = sourcecode.swift; path = DeeplinkExtracter.swift; sourceTree = "<group>"; };
		BE6C83A68863BF37E8F3275B /* NewUserIDHandler.swift */ = {isa = PBXFileReference; lastKnownFileType = sourcecode.swift; path = NewUserIDHandler.swift; sourceTree = "<group>"; };
		C04629380902B7E31CF43D52 /* Container.swift */ = {isa = PBXFileReference; lastKnownFileType = sourcecode.swift; path = Container.swift; sourceTree = "<group>"; };
		C0FE148C3F1509DB051CD35B /* EventValidator.swift */ = {isa = PBXFileReference; lastKnownFileType = sourcecode.swift; path = EventValidator.swift; sourceTree = "<group>"; };
		C2D5405AF08AADF9DA4ED566 /* UserAgentGenerator.swift */ = {isa = PBXFileReference; lastKnownFileType = sourcecode.swift; path = UserAgentGenerator.swift; sourceTree = "<group>"; };
		C3B37CE19761B7B7D72E3A6A /* CoreDataFetchIndexDescription.swift */ = {isa = PBXFileReference; lastKnownFileType = sourcecode.swift; path = CoreDataFetchIndexDescription.swift; sourceTree = "<group>"; };
		C5DF6AE81EB4608EDFDF9649 /* Locale.swift */ = {isa = PBXFileReference; lastKnownFileType = sourcecode.swift; path = Locale.swift; sourceTree = "<group>"; };
		C82F8074F2CA36DE0F752880 /* ParametersNormalizer.swift */ = {isa = PBXFileReference; lastKnownFileType = sourcecode.swift; path = ParametersNormalizer.swift; sourceTree = "<group>"; };
		C8411A92C5ADEF8363F217CD /* PageVisitEventTests.swift */ = {isa = PBXFileReference; lastKnownFileType = sourcecode.swift; path = PageVisitEventTests.swift; sourceTree = "<group>"; };
		C91AEC3B6BA8441109CBF58E /* CoreData.framework */ = {isa = PBXFileReference; lastKnownFileType = wrapper.framework; name = CoreData.framework; path = System/Library/Frameworks/CoreData.framework; sourceTree = SDKROOT; };
		C95FC1B779C18A7446E2845C /* EventConfig.swift */ = {isa = PBXFileReference; lastKnownFileType = sourcecode.swift; path = EventConfig.swift; sourceTree = "<group>"; };
		CC23809D9F4BD02A13F8C661 /* RingBuffer.swift */ = {isa = PBXFileReference; lastKnownFileType = sourcecode.swift; path = RingBuffer.swift; sourceTree = "<group>"; };
		CD3436699569EEA03153B1F9 /* NotificationDeliveredEventTests.swift */ = {isa = PBXFileReference; lastKnownFileType = sourcecode.swift; path = NotificationDeliveredEventTests.swift; sourceTree = "<group>"; };
		CD9601883B48B328BEA00024 /* SetAdvertisingIdEventTests.swift */ = {isa = PBXFileReference; lastKnownFileType = sourcecode.swift; path = SetAdvertisingIdEventTests.swift; sourceTree = "<group>"; };
		CE4A12120BA5D1C6934AA0FA /* NewEmailHandler.swift */ = {isa = PBXFileReference; lastKnownFileType = sourcecode.swift; path = NewEmailHandler.swift; sourceTree = "<group>"; };
		CE4FD77A1B209FBAA7B1ABAF /* SdkEnvironment.swift */ = {isa = PBXFileReference; lastKnownFileType = sourcecode.swift; path = SdkEnvironment.swift; sourceTree = "<group>"; };
		CED0FDAA1CED867DD491988C /* TenantConfigurationDownloaderTests.swift */ = {isa = PBXFileReference; lastKnownFileType = sourcecode.swift; path = TenantConfigurationDownloaderTests.swift; sourceTree = "<group>"; };
		D073FA862A2FB4E726ACB520 /* AppOpenObserver.swift */ = {isa = PBXFileReference; lastKnownFileType = sourcecode.swift; path = AppOpenObserver.swift; sourceTree = "<group>"; };
		D0E365016FD32E91448DAD12 /* OptistreamQueue.swift */ = {isa = PBXFileReference; lastKnownFileType = sourcecode.swift; path = OptistreamQueue.swift; sourceTree = "<group>"; };
		D1F2CF1316A8FD7BEFB64F3C /* OptistreamNetworkingMock.swift */ = {isa = PBXFileReference; lastKnownFileType = sourcecode.swift; path = OptistreamNetworkingMock.swift; sourceTree = "<group>"; };
		D25EB6C661F60FE6CF3A0D20 /* RegistrarNetworkingRequestBuilderTests.swift */ = {isa = PBXFileReference; lastKnownFileType = sourcecode.swift; path = RegistrarNetworkingRequestBuilderTests.swift; sourceTree = "<group>"; };
		D3C7E4CB736102AA3142CF32 /* Bundle+AppVersion.swift */ = {isa = PBXFileReference; lastKnownFileType = sourcecode.swift; path = "Bundle+AppVersion.swift"; sourceTree = "<group>"; };
		D4DD62415D8168FE58AAE959 /* Mocker.framework */ = {isa = PBXFileReference; lastKnownFileType = wrapper.framework; path = Mocker.framework; sourceTree = "<group>"; };
		D5217E6590AD8BD80A6985CC /* LoggerInitializator.swift */ = {isa = PBXFileReference; lastKnownFileType = sourcecode.swift; path = LoggerInitializator.swift; sourceTree = "<group>"; };
		D5346604A8A9C9946B29B6F5 /* NotificationDeliveredEvent.swift */ = {isa = PBXFileReference; lastKnownFileType = sourcecode.swift; path = NotificationDeliveredEvent.swift; sourceTree = "<group>"; };
		D5D46EC93293B7579E9D7389 /* ConfigurationFetcher.swift */ = {isa = PBXFileReference; lastKnownFileType = sourcecode.swift; path = ConfigurationFetcher.swift; sourceTree = "<group>"; };
		DA418E3FDBEB318519B1F183 /* Optimove.swift */ = {isa = PBXFileReference; lastKnownFileType = sourcecode.swift; path = Optimove.swift; sourceTree = "<group>"; };
		DCD4DEFD23225D3D5FDDAF5B /* Info.plist */ = {isa = PBXFileReference; lastKnownFileType = text.plist; path = Info.plist; sourceTree = "<group>"; };
		DD0A274FE5BD042E03429284 /* FileStorage.swift */ = {isa = PBXFileReference; lastKnownFileType = sourcecode.swift; path = FileStorage.swift; sourceTree = "<group>"; };
		DE0B5F1859EF1DA75FD01507 /* CoreEventFactory.swift */ = {isa = PBXFileReference; lastKnownFileType = sourcecode.swift; path = CoreEventFactory.swift; sourceTree = "<group>"; };
		DE0D16D34EAA14578617D5D6 /* MockOptimoveStorage.swift */ = {isa = PBXFileReference; lastKnownFileType = sourcecode.swift; path = MockOptimoveStorage.swift; sourceTree = "<group>"; };
		DF010CD78C12263BE8ED0CDD /* OptitrackMetaData.swift */ = {isa = PBXFileReference; lastKnownFileType = sourcecode.swift; path = OptitrackMetaData.swift; sourceTree = "<group>"; };
		DF4268499EEA7348C481371C /* ConfigurationFixture.swift */ = {isa = PBXFileReference; lastKnownFileType = sourcecode.swift; path = ConfigurationFixture.swift; sourceTree = "<group>"; };
		E0F41B5FDAD6DB908750FDF0 /* UserIDValidatorTests.swift */ = {isa = PBXFileReference; lastKnownFileType = sourcecode.swift; path = UserIDValidatorTests.swift; sourceTree = "<group>"; };
		E1449C522124FFE0217C05F5 /* SetUserAgent.swift */ = {isa = PBXFileReference; lastKnownFileType = sourcecode.swift; path = SetUserAgent.swift; sourceTree = "<group>"; };
		E1C9108020CAF36768579AA7 /* MockStatisticService.swift */ = {isa = PBXFileReference; lastKnownFileType = sourcecode.swift; path = MockStatisticService.swift; sourceTree = "<group>"; };
		E301AF207069DC3417330D23 /* ISO+format.swift */ = {isa = PBXFileReference; lastKnownFileType = sourcecode.swift; path = "ISO+format.swift"; sourceTree = "<group>"; };
		E36EE80C309330F735D037E2 /* SdkPlatform.swift */ = {isa = PBXFileReference; lastKnownFileType = sourcecode.swift; path = SdkPlatform.swift; sourceTree = "<group>"; };
		E50B8B778953A78713F075FF /* GlobalConfigurationDownloader.swift */ = {isa = PBXFileReference; lastKnownFileType = sourcecode.swift; path = GlobalConfigurationDownloader.swift; sourceTree = "<group>"; };
		E548C86CF4368E40FE1C6E93 /* OptimoveDeepLinkResponder.swift */ = {isa = PBXFileReference; lastKnownFileType = sourcecode.swift; path = OptimoveDeepLinkResponder.swift; sourceTree = "<group>"; };
		E5ABCA98AAC87D075DDF63F3 /* EventCoreData.swift */ = {isa = PBXFileReference; lastKnownFileType = sourcecode.swift; path = EventCoreData.swift; sourceTree = "<group>"; };
		E5F014AB9AE645C920DD038B /* NetworkRequest.swift */ = {isa = PBXFileReference; lastKnownFileType = sourcecode.swift; path = NetworkRequest.swift; sourceTree = "<group>"; };
		E6C2AA83233AE32D981F3555 /* GlobalConfig.swift */ = {isa = PBXFileReference; lastKnownFileType = sourcecode.swift; path = GlobalConfig.swift; sourceTree = "<group>"; };
		E8736B19708365D02C31CF82 /* MbaasModelFactoryTests.swift */ = {isa = PBXFileReference; lastKnownFileType = sourcecode.swift; path = MbaasModelFactoryTests.swift; sourceTree = "<group>"; };
		EAE898BE82A77234095B3BE0 /* ResignActiveObserver.swift */ = {isa = PBXFileReference; lastKnownFileType = sourcecode.swift; path = ResignActiveObserver.swift; sourceTree = "<group>"; };
		EAED1A19F074D858596B55F3 /* OptimoveEvent+MatchConfiguration.swift */ = {isa = PBXFileReference; lastKnownFileType = sourcecode.swift; path = "OptimoveEvent+MatchConfiguration.swift"; sourceTree = "<group>"; };
		EB486286AFEC603E2B5A5B71 /* AppOpenOnStartGenerator.swift */ = {isa = PBXFileReference; lastKnownFileType = sourcecode.swift; path = AppOpenOnStartGenerator.swift; sourceTree = "<group>"; };
		ECFE1A26CB2C36CBBE414871 /* OperationFactory.swift */ = {isa = PBXFileReference; lastKnownFileType = sourcecode.swift; path = OperationFactory.swift; sourceTree = "<group>"; };
		EDEDE4BE8CAAD487F2893395 /* TimeInterval+Seconds.swift */ = {isa = PBXFileReference; lastKnownFileType = sourcecode.swift; path = "TimeInterval+Seconds.swift"; sourceTree = "<group>"; };
		EE2A46DD2F42545E3AD9B152 /* StubVariables.swift */ = {isa = PBXFileReference; lastKnownFileType = sourcecode.swift; path = StubVariables.swift; sourceTree = "<group>"; };
		EECA51F0B0A4A890AD8AC1B7 /* OptimoveEvent.swift */ = {isa = PBXFileReference; lastKnownFileType = sourcecode.swift; path = OptimoveEvent.swift; sourceTree = "<group>"; };
		EF827CC59D9B56C6588A4C57 /* OptEvent.swift */ = {isa = PBXFileReference; lastKnownFileType = sourcecode.swift; path = OptEvent.swift; sourceTree = "<group>"; };
		F08A0D27C5C445E0BB3E46F9 /* SetUserEmailEvent.swift */ = {isa = PBXFileReference; lastKnownFileType = sourcecode.swift; path = SetUserEmailEvent.swift; sourceTree = "<group>"; };
		F107FD1650EBED990862F73F /* Parameter.swift */ = {isa = PBXFileReference; lastKnownFileType = sourcecode.swift; path = Parameter.swift; sourceTree = "<group>"; };
		F195D6A74F16DC039009B692 /* OptimoveSDK.framework */ = {isa = PBXFileReference; explicitFileType = wrapper.framework; includeInIndex = 0; path = OptimoveSDK.framework; sourceTree = BUILT_PRODUCTS_DIR; };
		F19A915CFE10EE5B80BD3AC2 /* DeviceStateObserver.swift */ = {isa = PBXFileReference; lastKnownFileType = sourcecode.swift; path = DeviceStateObserver.swift; sourceTree = "<group>"; };
		F37DA0C731A733771D08D4AE /* Result+Successful.swift */ = {isa = PBXFileReference; lastKnownFileType = sourcecode.swift; path = "Result+Successful.swift"; sourceTree = "<group>"; };
		F3DD17AD4E56CB0C3C97F902 /* OptiTrackComponentTests.swift */ = {isa = PBXFileReference; lastKnownFileType = sourcecode.swift; path = OptiTrackComponentTests.swift; sourceTree = "<group>"; };
		F43F7C2632F53C9F5CD85B4E /* LogLevelCore.swift */ = {isa = PBXFileReference; lastKnownFileType = sourcecode.swift; path = LogLevelCore.swift; sourceTree = "<group>"; };
		F50281F148B59B57CD71C538 /* CoreDataAttributeDescription.swift */ = {isa = PBXFileReference; lastKnownFileType = sourcecode.swift; path = CoreDataAttributeDescription.swift; sourceTree = "<group>"; };
		F521F3899C0EF7438BF1B510 /* String.swift */ = {isa = PBXFileReference; lastKnownFileType = sourcecode.swift; path = String.swift; sourceTree = "<group>"; };
		F6303DE7E28C8787FD8F3FA0 /* NetworkClientTests.swift */ = {isa = PBXFileReference; lastKnownFileType = sourcecode.swift; path = NetworkClientTests.swift; sourceTree = "<group>"; };
		F6A19CA28B9B8E5119C61AE0 /* NSManagedObjectContext+Utilities.swift */ = {isa = PBXFileReference; lastKnownFileType = sourcecode.swift; path = "NSManagedObjectContext+Utilities.swift"; sourceTree = "<group>"; };
		F723E006AF5D7BDA0DBF4DC0 /* OptistreamNetworking.swift */ = {isa = PBXFileReference; lastKnownFileType = sourcecode.swift; path = OptistreamNetworking.swift; sourceTree = "<group>"; };
		F99F5BD0A5354C5A06F6B351 /* notificationWithMediaAttachment.json */ = {isa = PBXFileReference; lastKnownFileType = text.json; path = notificationWithMediaAttachment.json; sourceTree = "<group>"; };
		FB929F27ECD0720A4201056D /* CoreEventFactoryTests.swift */ = {isa = PBXFileReference; lastKnownFileType = sourcecode.swift; path = CoreEventFactoryTests.swift; sourceTree = "<group>"; };
		FC92AA41EF0FDB2098B2E829 /* Foundation.framework */ = {isa = PBXFileReference; lastKnownFileType = wrapper.framework; name = Foundation.framework; path = System/Library/Frameworks/Foundation.framework; sourceTree = SDKROOT; };
		FD108B5E64EF357FD2D9FEE1 /* OnStartEventGenerator.swift */ = {isa = PBXFileReference; lastKnownFileType = sourcecode.swift; path = OnStartEventGenerator.swift; sourceTree = "<group>"; };
		FD20BEE6499119BCA5E64894 /* APNsTokenValidator.swift */ = {isa = PBXFileReference; lastKnownFileType = sourcecode.swift; path = APNsTokenValidator.swift; sourceTree = "<group>"; };
		FD7BE307B3A9F9AABA03961C /* DateTimeProvider.swift */ = {isa = PBXFileReference; lastKnownFileType = sourcecode.swift; path = DateTimeProvider.swift; sourceTree = "<group>"; };
		FD7C8A11E380D28029ED47E5 /* LogBody.swift */ = {isa = PBXFileReference; lastKnownFileType = sourcecode.swift; path = LogBody.swift; sourceTree = "<group>"; };
		FD86A64C2F3772F4CCCBB335 /* MockOptistreamQueue.swift */ = {isa = PBXFileReference; lastKnownFileType = sourcecode.swift; path = MockOptistreamQueue.swift; sourceTree = "<group>"; };
/* End PBXFileReference section */

/* Begin PBXFrameworksBuildPhase section */
		4AB35C16151E46BADA43EF35 /* Frameworks */ = {
			isa = PBXFrameworksBuildPhase;
			buildActionMask = 2147483647;
			files = (
				8BD11324583CA0D4625E3036 /* Foundation.framework in Frameworks */,
			);
			runOnlyForDeploymentPostprocessing = 0;
		};
		7900655B7311D8F8B85E52D2 /* Frameworks */ = {
			isa = PBXFrameworksBuildPhase;
			buildActionMask = 2147483647;
			files = (
				B6A376B7681D9D6532B84D50 /* OptimoveCore.framework in Frameworks */,
				D17587E6A1F4700D55C6C9A1 /* UserNotifications.framework in Frameworks */,
				219417667A6FFDD03148C7ED /* Foundation.framework in Frameworks */,
			);
			runOnlyForDeploymentPostprocessing = 0;
		};
		92712806284586DF0DE7D060 /* Frameworks */ = {
			isa = PBXFrameworksBuildPhase;
			buildActionMask = 2147483647;
			files = (
				14F57E7FCA077C242AAE0A3C /* OptimoveSDK.framework in Frameworks */,
				4D00A84B5E6DD748540A1DCF /* Mocker.framework in Frameworks */,
			);
			runOnlyForDeploymentPostprocessing = 0;
		};
		94E056907D5D265402777355 /* Frameworks */ = {
			isa = PBXFrameworksBuildPhase;
			buildActionMask = 2147483647;
			files = (
				5E053F49077A89C08CF54B5F /* OptimoveCore.framework in Frameworks */,
				AC09D26D395648106E7CA59C /* UIKit.framework in Frameworks */,
				EEA726E93CBE99DE605ECBC4 /* UserNotifications.framework in Frameworks */,
				D768B18A5B6CEDF723BA0962 /* AdSupport.framework in Frameworks */,
				A7120A539838969384DDA733 /* Foundation.framework in Frameworks */,
				2C574877A3CB27755321D077 /* CoreData.framework in Frameworks */,
			);
			runOnlyForDeploymentPostprocessing = 0;
		};
		B21D98E7E8A46F29F131C751 /* Frameworks */ = {
			isa = PBXFrameworksBuildPhase;
			buildActionMask = 2147483647;
			files = (
				E98189436A82989CCA2EE581 /* OptimoveNotificationServiceExtension.framework in Frameworks */,
			);
			runOnlyForDeploymentPostprocessing = 0;
		};
		EA23C81747C1812DFA448CC9 /* Frameworks */ = {
			isa = PBXFrameworksBuildPhase;
			buildActionMask = 2147483647;
			files = (
				87034323076ABC016360E1A9 /* OptimoveCore.framework in Frameworks */,
				4A11B57152FB7677DD379DE1 /* Mocker.framework in Frameworks */,
			);
			runOnlyForDeploymentPostprocessing = 0;
		};
/* End PBXFrameworksBuildPhase section */

/* Begin PBXGroup section */
		00E1883C492D6A712EF3979F /* Logger */ = {
			isa = PBXGroup;
			children = (
				A2F5EA13B0969C648189790E /* LogLevel.swift */,
				5D85DCA28C5381DEE1370C6D /* OptiLoggerOutputStream.swift */,
				6C3181EDC81DAA89624DFD4B /* OptiLoggerStreamsContainer.swift */,
			);
			path = Logger;
			sourceTree = "<group>";
		};
		059971E08A10B8A4891F2794 /* Events */ = {
			isa = PBXGroup;
			children = (
				EECA51F0B0A4A890AD8AC1B7 /* OptimoveEvent.swift */,
				A6952311F3B4BB669CE43372 /* TenantEvent.swift */,
				B7E0C4FAAB0D1A333D7859D0 /* CoreEvents */,
			);
			path = Events;
			sourceTree = "<group>";
		};
		0686EB9B4B0C3E5D99E1AFCC /* OptiPush */ = {
			isa = PBXGroup;
			children = (
				33000E03B027C7F4EB7B2148 /* OptiPush.swift */,
				C698598186CB8A88DD9BABCF /* Registrar */,
			);
			path = OptiPush;
			sourceTree = "<group>";
		};
		0711EF9CE34DA997F088B639 /* Sources */ = {
			isa = PBXGroup;
			children = (
				CD3436699569EEA03153B1F9 /* NotificationDeliveredEventTests.swift */,
				40AF7CBE1A75BE741CAF7483 /* OptimoveNotificationServiceExtensionTests.swift */,
			);
			path = Sources;
			sourceTree = "<group>";
		};
		073DE8112B0BD3298C0B0748 /* Classes */ = {
			isa = PBXGroup;
			children = (
				329CE901655C81D4751CB22B /* .gitkeep */,
				A506CE7C768F77DF1C031E7D /* Environment.swift */,
				DA418E3FDBEB318519B1F183 /* Optimove.swift */,
				5DBF2019AF35B48C9F8F9C7F /* OptimoveTenantInfo.swift */,
				7A701B350A9A47124CB6F501 /* Components */,
				F5B9321DDE62D40FE2B0B980 /* Constants */,
				684CB2D4E2079DDE384EE8BF /* CoreData */,
				2EE3A3201CC89F94569FE7E4 /* DataStructs */,
				42C5CB0ACF5C3D9D74FCB3F9 /* DI */,
				059971E08A10B8A4891F2794 /* Events */,
				DAA77376C81139461DA5DFE3 /* Extensions */,
				32023D2509AE094416A62A3C /* Factories */,
				253AB325787A2A681A8F93C1 /* Handlers */,
				A5252A6E2E5FAD79133267EA /* Initializer */,
				EA38BCA90CA160B46A3B5692 /* Legacy */,
				1A6565B66BC70AFB47005124 /* Migration */,
				67EB23423FC05DC191C8148A /* Networking */,
				0CEE3CCD7B14A0976E778A76 /* Observers */,
				6B5BFEAF9F7D336231486959 /* OnStartHelpers */,
				555940095A8E06805647E039 /* Operations */,
				F6D0C30CA75C18FEF95CD647 /* Providers */,
				15D585D36C5DBE64170F3791 /* Provisioning */,
				4A802689AFE69F115DC0B92F /* Services */,
				D9B026B2CBC2AEA3E6CF2FC7 /* Syncronizer */,
				FFFC29B1AC74FAB765D1156E /* Validators */,
			);
			path = Classes;
			sourceTree = "<group>";
		};
		0CEE3CCD7B14A0976E778A76 /* Observers */ = {
			isa = PBXGroup;
			children = (
				D073FA862A2FB4E726ACB520 /* AppOpenObserver.swift */,
				F19A915CFE10EE5B80BD3AC2 /* DeviceStateObserver.swift */,
				2CAFA8674D956078D45613FD /* MigrationObserver.swift */,
				37FF76A69D6A6A50ACED5DAC /* NotificationPermissionFetcher.swift */,
				A875DE64F64CAB1C385EF4D1 /* OptInOutObserver.swift */,
				EAE898BE82A77234095B3BE0 /* ResignActiveObserver.swift */,
			);
			path = Observers;
			sourceTree = "<group>";
		};
		0EB46CB2A2B3AA95D3576048 /* CoreEvents */ = {
			isa = PBXGroup;
			children = (
				99FBF8FEACC0C375A4C64F59 /* AppOpenEventTests.swift */,
				6E5BB6E717D62FCA403815BF /* NotificationOpenedEventTests.swift */,
				784310CA6E46E1BAD767ACA4 /* OptipushOptInEventTests.swift */,
				A08B74F65841BBD4AA9DEFF3 /* OptipushOptOutEventTests.swift */,
				C8411A92C5ADEF8363F217CD /* PageVisitEventTests.swift */,
				CD9601883B48B328BEA00024 /* SetAdvertisingIdEventTests.swift */,
				799B1ECA74F09CE9EFDCC893 /* SetUserAgentEventTests.swift */,
				B90E69482E5CEF73C23265A7 /* SetUserEmailEventTests.swift */,
				7709EE79BECC8179B83190A3 /* SetUserIdEventTests.swift */,
			);
			path = CoreEvents;
			sourceTree = "<group>";
		};
		0FF4DF40AC6AAC3B8661208C = {
			isa = PBXGroup;
			children = (
				927AE68A807CDE5763F8AFC4 /* OptimoveCore */,
				6C9D60733B2558CD13EFD55E /* OptimoveCore-Unit */,
				CB3C39A7EDBD99408369C4D0 /* OptimoveNotificationServiceExtension */,
				327D94808FB1BD495716EB60 /* OptimoveNotificationServiceExtension-Unit */,
				68DACECC39D7663A9751DF27 /* OptimoveSDK */,
				73AB4DC2F7D8C311EF1E8D81 /* OptimoveSDK-Unit */,
				BF01C3C8DA3E3AB555E387A5 /* Shared-Unit */,
				8D2AF8410718437694C833BA /* Frameworks */,
				29EA001D961347964D199369 /* Products */,
			);
			sourceTree = "<group>";
		};
		142A73B100EA48488907672A /* Sources */ = {
			isa = PBXGroup;
			children = (
				703C5FCB2A5A908CD9CA1B90 /* Assets */,
				98D7458B42CE10B8BAFDE51B /* Classes */,
			);
			path = Sources;
			sourceTree = "<group>";
		};
		159FBFCF8D74D2B08E3BA573 /* Tests */ = {
			isa = PBXGroup;
			children = (
				62279A0F1575985188E9BAED /* Resources */,
				184DFB131ED8F7E24FC36199 /* Sources */,
			);
			path = Tests;
			sourceTree = "<group>";
		};
		15D585D36C5DBE64170F3791 /* Provisioning */ = {
			isa = PBXGroup;
			children = (
				2D52112BF287F638A45398EB /* MobileProvision.swift */,
			);
			path = Provisioning;
			sourceTree = "<group>";
		};
		184DFB131ED8F7E24FC36199 /* Sources */ = {
			isa = PBXGroup;
			children = (
				A1FFBD8E3E3EC13859EAA9E9 /* FileAccessible.swift */,
				67A3329FC290A675F44BEBFE /* OptimoveTestCase.swift */,
				432D5D39398212165A5C8188 /* StubEvent.swift */,
				EE2A46DD2F42545E3AD9B152 /* StubVariables.swift */,
				5367733B1DB715A9D82CE9F6 /* Fixture */,
				3C1453E511EA0EE267D20A04 /* Mocks */,
			);
			path = Sources;
			sourceTree = "<group>";
		};
		1A6565B66BC70AFB47005124 /* Migration */ = {
			isa = PBXGroup;
			children = (
				8E0C43BC7A683ABFD56EE6F3 /* MigrationWork.swift */,
				0CF4089BCE4866C7F3FF645A /* Version.swift */,
			);
			path = Migration;
			sourceTree = "<group>";
		};
		1ABA1417B2D66EECF3AD47FA /* Components */ = {
			isa = PBXGroup;
			children = (
				B0289F10CBC4809FDA00D0D2 /* OptiPush */,
				E8DD9ABEF7740FCB8768F6D8 /* OptiTrack */,
				63F6334316D17AF57E0ABF5E /* Realtime */,
			);
			path = Components;
			sourceTree = "<group>";
		};
		1E2E4021D93C2D82EF7D0D8B /* OptiTrack */ = {
			isa = PBXGroup;
			children = (
				84B5B5EC7877594E3E96DBCC /* OptiTrack.swift */,
			);
			path = OptiTrack;
			sourceTree = "<group>";
		};
		1ECED98ED8DB9067C2F2CBC5 /* Tenant */ = {
			isa = PBXGroup;
			children = (
				485BDCB56EA98CD3DD5AE9DE /* TenantConfigTests.swift */,
			);
			path = Tenant;
			sourceTree = "<group>";
		};
		20BE0E89311BD6AA4679EBC7 /* UserCredentials */ = {
			isa = PBXGroup;
			children = (
				CE4A12120BA5D1C6934AA0FA /* NewEmailHandler.swift */,
				BE6C83A68863BF37E8F3275B /* NewUserIDHandler.swift */,
			);
			path = UserCredentials;
			sourceTree = "<group>";
		};
		234E48529AB40ED1D8D2EF5E /* Handlers */ = {
			isa = PBXGroup;
			children = (
				A4D0445351BA8E72B53C89A3 /* NewEmailHandlerTests.swift */,
				0E1E54304B64D97CC42E8D49 /* NewTenantInfoHandlerTests.swift */,
				5D76E087E475DC20866F2BF4 /* NewUserIDHandlerTests.swift */,
			);
			path = Handlers;
			sourceTree = "<group>";
		};
		23D06162779FB3D0F635FDCA /* Notifications */ = {
			isa = PBXGroup;
			children = (
				3254240E2ED942F17B69FF7A /* OptimoveNotificationHandler.swift */,
				95C253D76EE96E09FFC24E44 /* OptimoveNotificationHandling.swift */,
			);
			path = Notifications;
			sourceTree = "<group>";
		};
		253AB325787A2A681A8F93C1 /* Handlers */ = {
			isa = PBXGroup;
			children = (
				23D06162779FB3D0F635FDCA /* Notifications */,
				20BE0E89311BD6AA4679EBC7 /* UserCredentials */,
			);
			path = Handlers;
			sourceTree = "<group>";
		};
		26D806BC34E70703FD10DBEC /* Storage */ = {
			isa = PBXGroup;
			children = (
				B1B51D44551B095F9BA4EDBD /* KeyValueStorageTests.swift */,
				44F0DCFD3F00AA505DC781F4 /* OptimoveFileManagerTests.swift */,
				B8467A40C1D544CA8220AAE2 /* OptimoveStorageFacadeTests.swift */,
			);
			path = Storage;
			sourceTree = "<group>";
		};
		29B37896896681ECE543C846 /* Carthage */ = {
			isa = PBXGroup;
			children = (
				B74FD061E7669E6BD9911EEA /* iOS */,
			);
			name = Carthage;
			path = Carthage/Build;
			sourceTree = "<group>";
		};
		29EA001D961347964D199369 /* Products */ = {
			isa = PBXGroup;
			children = (
				64AAD2B0BFFF64DCB3907ECE /* OptimoveCore-Unit.xctest */,
				2764B249D4CC9907122D2773 /* OptimoveCore.framework */,
				3A9927C4B1D1B10899A43D19 /* OptimoveNotificationServiceExtension-Unit.xctest */,
				9FA39149BAE18208F17B07DB /* OptimoveNotificationServiceExtension.framework */,
				313AF75BEDDE3C3411F01615 /* OptimoveSDK-Unit.xctest */,
				F195D6A74F16DC039009B692 /* OptimoveSDK.framework */,
			);
			name = Products;
			sourceTree = "<group>";
		};
		2E7CB51F7600E909929C4635 /* DeeplinkExtracter */ = {
			isa = PBXGroup;
			children = (
				BDC2B74FB6EEF23A85E335EB /* DeeplinkExtracter.swift */,
				ACBA73DD67337E6F4FF32033 /* DynamicLinkParser.swift */,
			);
			path = DeeplinkExtracter;
			sourceTree = "<group>";
		};
		2EE3A3201CC89F94569FE7E4 /* DataStructs */ = {
			isa = PBXGroup;
			children = (
				CC23809D9F4BD02A13F8C661 /* RingBuffer.swift */,
			);
			path = DataStructs;
			sourceTree = "<group>";
		};
		30256E9E3425834087ED9A3C /* Api */ = {
			isa = PBXGroup;
			children = (
				8DAFF173166A96219F652DE6 /* ApiNetworking.swift */,
				769C151F4313E1C1E223FE8E /* ApiOperation.swift */,
				2F10C0249188552751C93979 /* ApiPayloadBuilder.swift */,
				16D7562CE6AC334E438C5830 /* ApiRequestBuilder.swift */,
				743439E918A7943D2FFA435C /* ApiRequestFactory.swift */,
			);
			path = Api;
			sourceTree = "<group>";
		};
		32023D2509AE094416A62A3C /* Factories */ = {
			isa = PBXGroup;
			children = (
				673FD2495FF2C13EFC81D1AA /* ComponentFactory.swift */,
				DE0B5F1859EF1DA75FD01507 /* CoreEventFactory.swift */,
				93BD2C49D756A97FA8D57EEC /* DeviceStateObserverFactory.swift */,
				6A5795C174DB5BE5833F0373 /* MainFactory.swift */,
				5B2476035D945779F9130EAD /* NetworkingFactory.swift */,
				66A8F39D35D2D3237AD0F678 /* NetworkRequestFactory.swift */,
				ECFE1A26CB2C36CBBE414871 /* OperationFactory.swift */,
			);
			path = Factories;
			sourceTree = "<group>";
		};
		327D94808FB1BD495716EB60 /* OptimoveNotificationServiceExtension-Unit */ = {
			isa = PBXGroup;
			children = (
				0711EF9CE34DA997F088B639 /* Sources */,
			);
			name = "OptimoveNotificationServiceExtension-Unit";
			path = OptimoveNotificationServiceExtension/Tests;
			sourceTree = "<group>";
		};
		3415A067C92411318D5A27B5 /* Repository */ = {
			isa = PBXGroup;
			children = (
				111ED6383A53D5F33F54CEFF /* ConfigurationRepository.swift */,
			);
			path = Repository;
			sourceTree = "<group>";
		};
		34181520B43C7D6F768EA6D5 /* Requests */ = {
			isa = PBXGroup;
			children = (
				A3C1B65F44459AF7F2C9F9B0 /* Builders */,
				54CAFB76FB576E371FC5D8F6 /* Models */,
			);
			path = Requests;
			sourceTree = "<group>";
		};
		360BFCE94FF668F66CFDB7E1 /* Resources */ = {
			isa = PBXGroup;
			children = (
				38D5D03A189D6E46D85E120B /* configs.json */,
				0B00D121B7D35C23D9DE8B8E /* dev.tid.107.optipush.json */,
				589AF55AF0FF6949387B66AD /* notificationWithCampaignDetails.json */,
				895B87C7AB14141916C00840 /* notificationWithDeepLinkPersonalizationValues.json */,
				F99F5BD0A5354C5A06F6B351 /* notificationWithMediaAttachment.json */,
				261D38281C7EFF91CCFA2867 /* test_notification.json */,
			);
			path = Resources;
			sourceTree = "<group>";
		};
		3724CC553172F3B5F8163AD0 /* RealTime */ = {
			isa = PBXGroup;
			children = (
				6424915844F66E0315561874 /* RealTime.swift */,
			);
			path = RealTime;
			sourceTree = "<group>";
		};
		37A6EA4549C29E7B916E3F1C /* Validator */ = {
			isa = PBXGroup;
			children = (
				E0F41B5FDAD6DB908750FDF0 /* UserIDValidatorTests.swift */,
				461220542486B79500E01EE3 /* EventValidatorTests.swift */,
			);
			path = Validator;
			sourceTree = "<group>";
		};
		397BA35C85B5B3A82E6E7611 /* Extension */ = {
			isa = PBXGroup;
			children = (
				D3C7E4CB736102AA3142CF32 /* Bundle+AppVersion.swift */,
				902802B4E5C089844C2664BB /* Bundle+HostApp.swift */,
				89C367AE59E4A760791343DE /* FileManager+Optimove.swift */,
				E301AF207069DC3417330D23 /* ISO+format.swift */,
				6CB578140EEA0C61258F4C95 /* ProcessInfo+OsVersion.swift */,
				F37DA0C731A733771D08D4AE /* Result+Successful.swift */,
				EDEDE4BE8CAAD487F2893395 /* TimeInterval+Seconds.swift */,
				9EC6FABB62F0D189BC1191D6 /* UserDefaults+Optimove.swift */,
				7AA021ACCF4173B1F67D03BD /* utsname+DeviceModel.swift */,
			);
			path = Extension;
			sourceTree = "<group>";
		};
		3AFBE266E8ED5428EC335C1B /* Observers */ = {
			isa = PBXGroup;
			children = (
				81BC45AB12DCB12A09904FB2 /* EnterForegroundObserverTests.swift */,
				90C9509F668ABF2A4746946D /* OptInOutObserverTests.swift */,
			);
			path = Observers;
			sourceTree = "<group>";
		};
		3C1453E511EA0EE267D20A04 /* Mocks */ = {
			isa = PBXGroup;
			children = (
				DE0D16D34EAA14578617D5D6 /* MockOptimoveStorage.swift */,
				D1F2CF1316A8FD7BEFB64F3C /* OptistreamNetworkingMock.swift */,
			);
			path = Mocks;
			sourceTree = "<group>";
		};
		42C5CB0ACF5C3D9D74FCB3F9 /* DI */ = {
			isa = PBXGroup;
			children = (
				566B20B2B1E2E316902899F3 /* Assembly.swift */,
				C04629380902B7E31CF43D52 /* Container.swift */,
			);
			path = DI;
			sourceTree = "<group>";
		};
		4A802689AFE69F115DC0B92F /* Services */ = {
			isa = PBXGroup;
			children = (
				035801D597864BD02A3F3C22 /* LocationService.swift */,
				A71DCE5364C57C6B818A76F9 /* OptInService.swift */,
				92ADAFC4543BF9DE8E088E61 /* ServiceLocator.swift */,
				8ED38876830A5D18E84DF284 /* StatisticService.swift */,
				F1082C55772F164F87977514 /* Deeplink */,
			);
			path = Services;
			sourceTree = "<group>";
		};
		4C46E5E7FF3426E1DE9E9405 /* Extensions */ = {
			isa = PBXGroup;
			children = (
				70EC39175948194604CEA34B /* StringSplitByLenghtExtensionsTests.swift */,
			);
			path = Extensions;
			sourceTree = "<group>";
		};
		517F8BBB89498042BB4C4B44 /* Coding */ = {
			isa = PBXGroup;
			children = (
				26931EEB560FA3B43177A022 /* RuntimeCodingKey.swift */,
			);
			path = Coding;
			sourceTree = "<group>";
		};
		52808805286DEDAA46BC9DEE /* Queue */ = {
			isa = PBXGroup;
			children = (
				E5ABCA98AAC87D075DDF63F3 /* EventCoreData.swift */,
				426EC561F9EB6986A2F5AF76 /* Managed.swift */,
				D0E365016FD32E91448DAD12 /* OptistreamQueue.swift */,
				1BC4935D2FE2C45DF3CE8086 /* OptistreamQueueImpl.swift */,
				456C02EDEC171291D1C6FDCA /* PersistentContainer.swift */,
			);
			path = Queue;
			sourceTree = "<group>";
		};
		5367733B1DB715A9D82CE9F6 /* Fixture */ = {
			isa = PBXGroup;
			children = (
				DF4268499EEA7348C481371C /* ConfigurationFixture.swift */,
				558B0FF7FB691AD7EF1BC356 /* GlobalConfigFixture.swift */,
				197CDA59D9D767513A115BDF /* TenantConfigFixture.swift */,
			);
			path = Fixture;
			sourceTree = "<group>";
		};
		54CAFB76FB576E371FC5D8F6 /* Models */ = {
			isa = PBXGroup;
			children = (
				487536D1DE6FD34739D24A91 /* Installation.swift */,
			);
			path = Models;
			sourceTree = "<group>";
		};
		555940095A8E06805647E039 /* Operations */ = {
			isa = PBXGroup;
			children = (
				E50B8B778953A78713F075FF /* GlobalConfigurationDownloader.swift */,
				60C210C2DB4BC192D8BD85E1 /* MergeRemoteConfigurationOperation.swift */,
				6E3C5B3C925979A600092193 /* TenantConfigurationDownloader.swift */,
			);
			path = Operations;
			sourceTree = "<group>";
		};
		566034C512FEC1CBCF5B6176 /* Tenant */ = {
			isa = PBXGroup;
			children = (
				C95FC1B779C18A7446E2845C /* EventConfig.swift */,
				B6C15CE508057F304C79B5EB /* OptipushMetaData.swift */,
				DF010CD78C12263BE8ED0CDD /* OptitrackMetaData.swift */,
				F107FD1650EBED990862F73F /* Parameter.swift */,
				24AF4563527F35B0569B44CE /* RealtimeMetaData.swift */,
				9ABF630842AEE0342583B677 /* TenantConfig.swift */,
			);
			path = Tenant;
			sourceTree = "<group>";
		};
		58B14FCC5250E2BB06BF4C64 /* Constants */ = {
			isa = PBXGroup;
			children = (
				810A2719EF2B688A621CC8E4 /* Endpoint.swift */,
				253C68E8F1DE460F5E45705E /* NotificationKey.swift */,
				CE4FD77A1B209FBAA7B1ABAF /* SdkEnvironment.swift */,
				E36EE80C309330F735D037E2 /* SdkPlatform.swift */,
				B41BBBBB921C848D02E2BE6B /* SDKVersion.swift */,
			);
			path = Constants;
			sourceTree = "<group>";
		};
		5BEE89DE2E3119DB79322D75 /* Global */ = {
			isa = PBXGroup;
			children = (
				E6C2AA83233AE32D981F3555 /* GlobalConfig.swift */,
			);
			path = Global;
			sourceTree = "<group>";
		};
		5D6DF0914BBAC519FC285464 /* Assets */ = {
			isa = PBXGroup;
			children = (
				472CC4141ED9FBD9DD0B65F1 /* .gitkeep */,
			);
			path = Assets;
			sourceTree = "<group>";
		};
		5ED0EFDBF3B2E7ED27C80E3C /* Models */ = {
			isa = PBXGroup;
			children = (
				E8736B19708365D02C31CF82 /* MbaasModelFactoryTests.swift */,
			);
			path = Models;
			sourceTree = "<group>";
		};
		62279A0F1575985188E9BAED /* Resources */ = {
			isa = PBXGroup;
			children = (
				0FA5B03E91EC1B9C8B7A921A /* core_events.json */,
				1F1A616BEF91523A37B96D95 /* notificationWithScheduledCampaign.json */,
				458897EAB1CC463D34F58C56 /* notificationWithTriggeredCampaign.json */,
			);
			path = Resources;
			sourceTree = "<group>";
		};
		625516C79EDE91C560CC8D69 /* Sources */ = {
			isa = PBXGroup;
			children = (
				F6303DE7E28C8787FD8F3FA0 /* NetworkClientTests.swift */,
				7B3BBE2A6593310E8259E4B7 /* Configurations */,
				8D93230B70BE934000E56051 /* Payload */,
				26D806BC34E70703FD10DBEC /* Storage */,
			);
			path = Sources;
			sourceTree = "<group>";
		};
		63F6334316D17AF57E0ABF5E /* Realtime */ = {
			isa = PBXGroup;
			children = (
				03D1D1DEC05E2AED5EB69424 /* RealtimeComponentTests.swift */,
			);
			path = Realtime;
			sourceTree = "<group>";
		};
		63FBAEFE4B1A81063673C13D /* Operations */ = {
			isa = PBXGroup;
			children = (
				4F0710E98EE949C1E5B12D69 /* AsyncOperation.swift */,
			);
			path = Operations;
			sourceTree = "<group>";
		};
		67EB23423FC05DC191C8148A /* Networking */ = {
			isa = PBXGroup;
			children = (
				9257CEB70DBD0ACA0956981B /* RemoteConfigurationNetworking.swift */,
				34181520B43C7D6F768EA6D5 /* Requests */,
			);
			path = Networking;
			sourceTree = "<group>";
		};
		684CB2D4E2079DDE384EE8BF /* CoreData */ = {
			isa = PBXGroup;
			children = (
				F50281F148B59B57CD71C538 /* CoreDataAttributeDescription.swift */,
				B3E84853C617A48CB70C5413 /* CoreDataEntityDescription.swift */,
				8BB498882B3364900C9A5F7B /* CoreDataFetchedPropertyDescription.swift */,
				C3B37CE19761B7B7D72E3A6A /* CoreDataFetchIndexDescription.swift */,
				435C8327104AB22583A40C00 /* CoreDataModelDescription.swift */,
				9FAC9E81727D71146FA01C3D /* CoreDataRelationshipDescription.swift */,
				59CFEFE7F3B5B02C084AB068 /* KeyPath+Extension.swift */,
			);
			path = CoreData;
			sourceTree = "<group>";
		};
		68DACECC39D7663A9751DF27 /* OptimoveSDK */ = {
			isa = PBXGroup;
			children = (
				926CB4784BDFA967F9B33111 /* Info.plist */,
				D85980716F84947A9D9B2474 /* Sources */,
			);
			path = OptimoveSDK;
			sourceTree = "<group>";
		};
		6B5BFEAF9F7D336231486959 /* OnStartHelpers */ = {
			isa = PBXGroup;
			children = (
				EB486286AFEC603E2B5A5B71 /* AppOpenOnStartGenerator.swift */,
				9FCE651A819A7B8E43FB3E38 /* FirstRunTimestampGenerator.swift */,
				21E3D6232CC0A82FDD03F70F /* InstallationIdGenerator.swift */,
				D5217E6590AD8BD80A6985CC /* LoggerInitializator.swift */,
				5D74FD73F62F2896D05BAFD1 /* NewTenantInfoHandler.swift */,
				A483534D00B52DA236BB0B05 /* NewVisitorIdGenerator.swift */,
				FD108B5E64EF357FD2D9FEE1 /* OnStartEventGenerator.swift */,
				C2D5405AF08AADF9DA4ED566 /* UserAgentGenerator.swift */,
			);
			path = OnStartHelpers;
			sourceTree = "<group>";
		};
		6C9D60733B2558CD13EFD55E /* OptimoveCore-Unit */ = {
			isa = PBXGroup;
			children = (
				360BFCE94FF668F66CFDB7E1 /* Resources */,
				625516C79EDE91C560CC8D69 /* Sources */,
			);
			name = "OptimoveCore-Unit";
			path = OptimoveCore/Tests;
			sourceTree = "<group>";
		};
		6F6FFC9B91E6C9D52749E6A7 /* JSON */ = {
			isa = PBXGroup;
			children = (
				B9F196F7C13C8C1950D369FA /* Initialization.swift */,
				1BB88B00B9C963F44DC8B5BD /* JSON.swift */,
				75F5659456F795700A0533BA /* Merging.swift */,
				A435A55F6D788D0ACF8085E2 /* Querying.swift */,
			);
			path = JSON;
			sourceTree = "<group>";
		};
		703C5FCB2A5A908CD9CA1B90 /* Assets */ = {
			isa = PBXGroup;
			children = (
				AE5ED65D35DAEDBE1D34995A /* .gitkeep */,
			);
			path = Assets;
			sourceTree = "<group>";
		};
		7089F7E5EBFA9E6A1FFA1464 /* Operations */ = {
			isa = PBXGroup;
			children = (
				B87ABDB877CFFCEA8E8DA480 /* MediaAttachmentDownloader.swift */,
				4AFAFD6EE31AD9F7438FB016 /* NotificationDeliveryReporter.swift */,
				2E7CB51F7600E909929C4635 /* DeeplinkExtracter */,
			);
			path = Operations;
			sourceTree = "<group>";
		};
		73AB4DC2F7D8C311EF1E8D81 /* OptimoveSDK-Unit */ = {
			isa = PBXGroup;
			children = (
				B31CC3B308E42CCE7765FA3B /* Sources */,
			);
			name = "OptimoveSDK-Unit";
			path = OptimoveSDK/Tests;
			sourceTree = "<group>";
		};
		7662316982793EED67541C0F /* GlobalScope */ = {
			isa = PBXGroup;
			children = (
				B1AEF7257DAA1A2E7FB12680 /* GlobalFunctions.swift */,
			);
			path = GlobalScope;
			sourceTree = "<group>";
		};
		776ADB05496F268948C26A02 /* Optistream */ = {
			isa = PBXGroup;
			children = (
				1CD663863AF1C42A2374A638 /* OptistreamEvent.swift */,
				7DAFF319BE8F13B7DAAE338D /* OptistreamEventBuilder.swift */,
				F723E006AF5D7BDA0DBF4DC0 /* OptistreamNetworking.swift */,
			);
			path = Optistream;
			sourceTree = "<group>";
		};
		79FDF8132462002D922A9465 /* Logger */ = {
			isa = PBXGroup;
			children = (
				8228C916C97D8339F724B907 /* ConsoleLoggerStream.swift */,
				FD7C8A11E380D28029ED47E5 /* LogBody.swift */,
				38596994C26D889219B1828C /* Logger.swift */,
				8A3CF3C568D77B634AFD35B8 /* LoggerSettings.swift */,
				ADF1A285E540507DACCA9630 /* LoggerStream.swift */,
				F43F7C2632F53C9F5CD85B4E /* LogLevelCore.swift */,
				B4713C0DA9400A929216B24D /* MultiplexLoggerStream.swift */,
				4592839140B76A8D32F05DC8 /* RemoteLoggerStream.swift */,
			);
			path = Logger;
			sourceTree = "<group>";
		};
		7A701B350A9A47124CB6F501 /* Components */ = {
			isa = PBXGroup;
			children = (
				732378F1F571519EBD60950B /* ComponentOperation.swift */,
				B250C7CF8C880EF6A147DE7E /* Components.swift */,
				0686EB9B4B0C3E5D99E1AFCC /* OptiPush */,
				1E2E4021D93C2D82EF7D0D8B /* OptiTrack */,
				52808805286DEDAA46BC9DEE /* Queue */,
				3724CC553172F3B5F8163AD0 /* RealTime */,
			);
			path = Components;
			sourceTree = "<group>";
		};
		7B3BBE2A6593310E8259E4B7 /* Configurations */ = {
			isa = PBXGroup;
			children = (
				0C5351C31727563488889DE5 /* ConfigurationBuilderTests.swift */,
				C4875599FAD599C6A25A0C02 /* Global */,
				1ECED98ED8DB9067C2F2CBC5 /* Tenant */,
			);
			path = Configurations;
			sourceTree = "<group>";
		};
		83B95874A3BCF31B5E3A8455 /* Mocks */ = {
			isa = PBXGroup;
			children = (
				3E1C1A66CA07D50B6692CA7B /* MockConfigurationRepository.swift */,
				12C1E626E9F4FECB13D350B0 /* MockDateTimeProvider.swift */,
				1CED5C535C1EC8A385B8976A /* MockLocationService.swift */,
				3CAE2FCEA5FEDA23AA726A0E /* MockNotificationPermissionFetcher.swift */,
				FD86A64C2F3772F4CCCBB335 /* MockOptistreamQueue.swift */,
				2142B0ABEFD0A0EDFEE3E12C /* MockRegistrarNetworking.swift */,
				E1C9108020CAF36768579AA7 /* MockStatisticService.swift */,
				135B5AB561246273DAD07CE1 /* MockSynchronizer.swift */,
			);
			path = Mocks;
			sourceTree = "<group>";
		};
		8B6F92CF3FFA08EDE96F37B7 /* ChainOfResponibilityHandlers */ = {
			isa = PBXGroup;
			children = (
				38ECD8544861591201013A2A /* ComponentHandlers.swift */,
				C0FE148C3F1509DB051CD35B /* EventValidator.swift */,
				01A82BD251259FAFF8606611 /* Handler.swift */,
				7142C292241C1F13B6D2F370 /* HandlersPool.swift */,
				3835A7A892F376A75302E758 /* InMemoryBuffer.swift */,
				AC298B299B5C54C00F88C94E /* ParametersDecorator.swift */,
				C82F8074F2CA36DE0F752880 /* ParametersNormalizer.swift */,
			);
			path = ChainOfResponibilityHandlers;
			sourceTree = "<group>";
		};
		8D2AF8410718437694C833BA /* Frameworks */ = {
			isa = PBXGroup;
			children = (
				A61B16F0E90FF2BF28B2CB25 /* AdSupport.framework */,
				C91AEC3B6BA8441109CBF58E /* CoreData.framework */,
				FC92AA41EF0FDB2098B2E829 /* Foundation.framework */,
				5FC57145A54E5033A5CECAF0 /* UIKit.framework */,
				63C7EC2263685823B37EC99A /* UserNotifications.framework */,
				29B37896896681ECE543C846 /* Carthage */,
			);
			name = Frameworks;
			sourceTree = "<group>";
		};
		8D93230B70BE934000E56051 /* Payload */ = {
			isa = PBXGroup;
			children = (
				87A0914A97E216F288914163 /* NotificationCampaignTests.swift */,
				810A61C9CB21A839A4084A97 /* NotificationPayloadTests.swift */,
				9BDAD8E5FFE6EDAE61DBA924 /* TryDecode.swift */,
			);
			path = Payload;
			sourceTree = "<group>";
		};
		927AE68A807CDE5763F8AFC4 /* OptimoveCore */ = {
			isa = PBXGroup;
			children = (
				DCD4DEFD23225D3D5FDDAF5B /* Info.plist */,
				142A73B100EA48488907672A /* Sources */,
			);
			path = OptimoveCore;
			sourceTree = "<group>";
		};
		98D7458B42CE10B8BAFDE51B /* Classes */ = {
			isa = PBXGroup;
			children = (
				325B5F8B3BDBB034C3516AAB /* .gitkeep */,
				517F8BBB89498042BB4C4B44 /* Coding */,
				9D17BEB9C45081815BEF5D44 /* Configurations */,
				58B14FCC5250E2BB06BF4C64 /* Constants */,
				C3F03E5274C14B699912BF84 /* Events */,
				397BA35C85B5B3A82E6E7611 /* Extension */,
				7662316982793EED67541C0F /* GlobalScope */,
				CC9A34E5F2FD33D559A69941 /* Integrations */,
				6F6FFC9B91E6C9D52749E6A7 /* JSON */,
				79FDF8132462002D922A9465 /* Logger */,
				DB1649375EE0F07134ABB0B1 /* NetworkClient */,
				63FBAEFE4B1A81063673C13D /* Operations */,
				776ADB05496F268948C26A02 /* Optistream */,
				9999BCE7DA7D3AC1A9416207 /* PushNotification */,
				3415A067C92411318D5A27B5 /* Repository */,
				9BB85218819DA69644CA626C /* Storage */,
			);
			path = Classes;
			sourceTree = "<group>";
		};
		9999BCE7DA7D3AC1A9416207 /* PushNotification */ = {
			isa = PBXGroup;
			children = (
				8D20E38059A2569DC11EADD4 /* NotificationPayload.swift */,
			);
			path = PushNotification;
			sourceTree = "<group>";
		};
		9BB85218819DA69644CA626C /* Storage */ = {
			isa = PBXGroup;
			children = (
				DD0A274FE5BD042E03429284 /* FileStorage.swift */,
				AAAF6DB20C4C312785D90075 /* StorageFacade.swift */,
			);
			path = Storage;
			sourceTree = "<group>";
		};
		9CD8C589B6559DF263D4C039 /* Events */ = {
			isa = PBXGroup;
			children = (
				D5346604A8A9C9946B29B6F5 /* NotificationDeliveredEvent.swift */,
			);
			path = Events;
			sourceTree = "<group>";
		};
		9D17BEB9C45081815BEF5D44 /* Configurations */ = {
			isa = PBXGroup;
			children = (
				1F9045DB7CC19B7319FF581C /* Configuration.swift */,
				A7F57DE7E2FE4814F1B86846 /* ConfigurationBuilder.swift */,
				5BEE89DE2E3119DB79322D75 /* Global */,
				566034C512FEC1CBCF5B6176 /* Tenant */,
			);
			path = Configurations;
			sourceTree = "<group>";
		};
		A3C1B65F44459AF7F2C9F9B0 /* Builders */ = {
			isa = PBXGroup;
			children = (
				7050C386BF1D5D2C1991ACDF /* RemoteConfigurationRequestBuilder.swift */,
			);
			path = Builders;
			sourceTree = "<group>";
		};
		A5252A6E2E5FAD79133267EA /* Initializer */ = {
			isa = PBXGroup;
			children = (
				D5D46EC93293B7579E9D7389 /* ConfigurationFetcher.swift */,
				147C9BEF1567B21AF4FB6CB4 /* SDKInitializer.swift */,
			);
			path = Initializer;
			sourceTree = "<group>";
		};
		AA81ADF695C82CF49700A70D /* Events */ = {
			isa = PBXGroup;
			children = (
				FB929F27ECD0720A4201056D /* CoreEventFactoryTests.swift */,
				0EB46CB2A2B3AA95D3576048 /* CoreEvents */,
			);
			path = Events;
			sourceTree = "<group>";
		};
		AD1BDA0F0066C3B2A1E28935 /* Sources */ = {
			isa = PBXGroup;
			children = (
				5D6DF0914BBAC519FC285464 /* Assets */,
				F0A78A1C04EE5B35E132F42B /* Classes */,
			);
			path = Sources;
			sourceTree = "<group>";
		};
		B0289F10CBC4809FDA00D0D2 /* OptiPush */ = {
			isa = PBXGroup;
			children = (
				5ED0EFDBF3B2E7ED27C80E3C /* Models */,
				F0C6DA69FA9D0B49D297BBC3 /* Regestrar */,
			);
			path = OptiPush;
			sourceTree = "<group>";
		};
		B31CC3B308E42CCE7765FA3B /* Sources */ = {
			isa = PBXGroup;
			children = (
				2027ED43354F4EB835FA0AA0 /* KVOExpectation.swift */,
				1ABA1417B2D66EECF3AD47FA /* Components */,
				AA81ADF695C82CF49700A70D /* Events */,
				4C46E5E7FF3426E1DE9E9405 /* Extensions */,
				F268D2394BFA7585E9B8FE8B /* Generators */,
				234E48529AB40ED1D8D2EF5E /* Handlers */,
				83B95874A3BCF31B5E3A8455 /* Mocks */,
				EEB9E0C6101B3951E6943A2F /* Network */,
				3AFBE266E8ED5428EC335C1B /* Observers */,
				FC3095C5C64830371BF0A4DE /* Operations */,
				37A6EA4549C29E7B916E3F1C /* Validator */,
			);
			path = Sources;
			sourceTree = "<group>";
		};
		B4C4F472279871B1554DAFEF /* Assets */ = {
			isa = PBXGroup;
			children = (
				615F8FAE93C5D0A6AC301070 /* .gitkeep */,
			);
			path = Assets;
			sourceTree = "<group>";
		};
		B74FD061E7669E6BD9911EEA /* iOS */ = {
			isa = PBXGroup;
			children = (
				D4DD62415D8168FE58AAE959 /* Mocker.framework */,
			);
			path = iOS;
			sourceTree = "<group>";
		};
		B7E0C4FAAB0D1A333D7859D0 /* CoreEvents */ = {
			isa = PBXGroup;
			children = (
				506941ABF70087E99952FFD6 /* AppOpenEvent.swift */,
				B8CF0105BA68C767A4105F8B /* MetaDataEvent.swift */,
				9B53E548FD281B0BE1EF999B /* NotificationOpenedEvent.swift */,
				EF827CC59D9B56C6588A4C57 /* OptEvent.swift */,
				669DFBB1484B628AAF9DB0DB /* PageVisitEvent.swift */,
				12B5A9452BE3F3FBA39CC4E6 /* SetAdvertisingIdEvent.swift */,
				E1449C522124FFE0217C05F5 /* SetUserAgent.swift */,
				F08A0D27C5C445E0BB3E46F9 /* SetUserEmailEvent.swift */,
				79935407BEFEEDD1A3D2B0A9 /* SetUserIdEvent.swift */,
			);
			path = CoreEvents;
			sourceTree = "<group>";
		};
		BF01C3C8DA3E3AB555E387A5 /* Shared-Unit */ = {
			isa = PBXGroup;
			children = (
				159FBFCF8D74D2B08E3BA573 /* Tests */,
			);
			name = "Shared-Unit";
			path = Shared;
			sourceTree = "<group>";
		};
		C3F03E5274C14B699912BF84 /* Events */ = {
			isa = PBXGroup;
			children = (
				4E4E1BBE35E94BDE9796DE21 /* Event.swift */,
			);
			path = Events;
			sourceTree = "<group>";
		};
		C4875599FAD599C6A25A0C02 /* Global */ = {
			isa = PBXGroup;
			children = (
				BBF221484A7B1A433DB7FAD1 /* GlobalConfigTests.swift */,
			);
			path = Global;
			sourceTree = "<group>";
		};
		C698598186CB8A88DD9BABCF /* Registrar */ = {
			isa = PBXGroup;
			children = (
				14239EF59FF52C7A77EBE993 /* Registrar.swift */,
				30256E9E3425834087ED9A3C /* Api */,
			);
			path = Registrar;
			sourceTree = "<group>";
		};
		CB3C39A7EDBD99408369C4D0 /* OptimoveNotificationServiceExtension */ = {
			isa = PBXGroup;
			children = (
				738B25C939FAE2104D09DB7B /* Info.plist */,
				AD1BDA0F0066C3B2A1E28935 /* Sources */,
			);
			path = OptimoveNotificationServiceExtension;
			sourceTree = "<group>";
		};
		CC9A34E5F2FD33D559A69941 /* Integrations */ = {
			isa = PBXGroup;
			children = (
				645827DC38A5B11688962537 /* OptimoveAirshipIntegration.swift */,
			);
			path = Integrations;
			sourceTree = "<group>";
		};
		D85980716F84947A9D9B2474 /* Sources */ = {
			isa = PBXGroup;
			children = (
				B4C4F472279871B1554DAFEF /* Assets */,
				073DE8112B0BD3298C0B0748 /* Classes */,
			);
			path = Sources;
			sourceTree = "<group>";
		};
		D9B026B2CBC2AEA3E6CF2FC7 /* Syncronizer */ = {
			isa = PBXGroup;
			children = (
				9EEB55BD2675B5970DF47C1F /* Syncronizer.swift */,
				8B6F92CF3FFA08EDE96F37B7 /* ChainOfResponibilityHandlers */,
			);
			path = Syncronizer;
			sourceTree = "<group>";
		};
		DAA77376C81139461DA5DFE3 /* Extensions */ = {
			isa = PBXGroup;
			children = (
				054E84169CA88075A3A99AC4 /* Bundle+Identifiers.swift */,
				65CA140085BC23AFEE47F451 /* Dictionary+CompactMapKeys.swift */,
				89E7B8102C3B8854279817C1 /* Notification.swift */,
				F6A19CA28B9B8E5119C61AE0 /* NSManagedObjectContext+Utilities.swift */,
				873554066577D3A90F107D14 /* OptimoveEvent+Decorator.swift */,
				EAED1A19F074D858596B55F3 /* OptimoveEvent+MatchConfiguration.swift */,
				1444FD543ED01363BB8CB274 /* ProcessInfo.swift */,
				F521F3899C0EF7438BF1B510 /* String.swift */,
				877F4A8A9B50FDB1E7C91CF4 /* String+alphanumeric.swift */,
				5FE216E57E65CEC3F6D9F4CE /* String+isBlank.swift */,
				2F6D1C3E09195F4AA62DE80C /* String+random.swift */,
				0743DA20AB28DD7E78A80384 /* String+SHA1.swift */,
				4DB8B22F680152DE4E7C00A7 /* String+Split.swift */,
			);
			path = Extensions;
			sourceTree = "<group>";
		};
		DB1649375EE0F07134ABB0B1 /* NetworkClient */ = {
			isa = PBXGroup;
			children = (
				2D0CFD51DD85596306B721E0 /* NetworkClient.swift */,
				87EC09BC1C5CB77E5AD50317 /* NetworkError.swift */,
				E5F014AB9AE645C920DD038B /* NetworkRequest.swift */,
				BB19792511783857E3051963 /* NetworkResponse.swift */,
				436C5AA2215F8E91D2D754E3 /* NetworkResult.swift */,
			);
			path = NetworkClient;
			sourceTree = "<group>";
		};
		E8DD9ABEF7740FCB8768F6D8 /* OptiTrack */ = {
			isa = PBXGroup;
			children = (
				F3DD17AD4E56CB0C3C97F902 /* OptiTrackComponentTests.swift */,
			);
			path = OptiTrack;
			sourceTree = "<group>";
		};
		EA38BCA90CA160B46A3B5692 /* Legacy */ = {
			isa = PBXGroup;
			children = (
				AC0D8804B2EC84EE6FC4B506 /* RunningFlagsContainer.swift */,
				00E1883C492D6A712EF3979F /* Logger */,
			);
			path = Legacy;
			sourceTree = "<group>";
		};
		EEB9E0C6101B3951E6943A2F /* Network */ = {
			isa = PBXGroup;
			children = (
				85C981D5B3D94C295BE60C2A /* RemoteConfigurationRequestBuilderTests.swift */,
			);
			path = Network;
			sourceTree = "<group>";
		};
		F0A78A1C04EE5B35E132F42B /* Classes */ = {
			isa = PBXGroup;
			children = (
				72CF66E4BD3D9F58D52640AE /* .gitkeep */,
				71A9D3341C3268497BDCBED0 /* OptimoveNotificationServiceExtension.swift */,
				9CD8C589B6559DF263D4C039 /* Events */,
				F25041FFF14656B70D47B422 /* Extensions */,
				7089F7E5EBFA9E6A1FFA1464 /* Operations */,
			);
			path = Classes;
			sourceTree = "<group>";
		};
		F0C6DA69FA9D0B49D297BBC3 /* Regestrar */ = {
			isa = PBXGroup;
			children = (
				D25EB6C661F60FE6CF3A0D20 /* RegistrarNetworkingRequestBuilderTests.swift */,
				7B37466FDED9BB6674CCDD83 /* RegistrarNetworkingTests.swift */,
				79B669C607AA365DFE2B23F5 /* RegistrarTests.swift */,
			);
			path = Regestrar;
			sourceTree = "<group>";
		};
		F1082C55772F164F87977514 /* Deeplink */ = {
			isa = PBXGroup;
			children = (
				2C63ADC351A3E83A1E081B44 /* DeeplinkService.swift */,
				E548C86CF4368E40FE1C6E93 /* OptimoveDeepLinkResponder.swift */,
				11D9EAECD9E30C558169274E /* OptimoveDeepLinkResponding.swift */,
			);
			path = Deeplink;
			sourceTree = "<group>";
		};
		F25041FFF14656B70D47B422 /* Extensions */ = {
			isa = PBXGroup;
			children = (
				556267956174392FFDE951C6 /* DateFormatter.swift */,
				184B291D8B8C5CA9A63C3082 /* Global.swift */,
				C5DF6AE81EB4608EDFDF9649 /* Locale.swift */,
				A5BA51C5F38A24977889480C /* ProcessInfo.swift */,
				25B6B3DE463ED6B71E84F945 /* String.swift */,
			);
			path = Extensions;
			sourceTree = "<group>";
		};
		F268D2394BFA7585E9B8FE8B /* Generators */ = {
			isa = PBXGroup;
			children = (
				809CCE6596151864378607B5 /* InstallationIdTests.swift */,
				B9F1D9A9EC40981BD427CB4C /* OnStartEventGeneratorTests.swift */,
			);
			path = Generators;
			sourceTree = "<group>";
		};
		F5B9321DDE62D40FE2B0B980 /* Constants */ = {
			isa = PBXGroup;
			children = (
				36CB93F7FDDCB7374DA1CF9A /* OptimoveKeys.swift */,
			);
			path = Constants;
			sourceTree = "<group>";
		};
		F6D0C30CA75C18FEF95CD647 /* Providers */ = {
			isa = PBXGroup;
			children = (
				FD7BE307B3A9F9AABA03961C /* DateTimeProvider.swift */,
			);
			path = Providers;
			sourceTree = "<group>";
		};
		FC3095C5C64830371BF0A4DE /* Operations */ = {
			isa = PBXGroup;
			children = (
				BBF56D64273E803F0F9A6ACA /* GlobalConfigurationDownloaderTests.swift */,
				BCD3B739367D0848F4CB234E /* MergeRemoteConfigurationOperationTests.swift */,
				CED0FDAA1CED867DD491988C /* TenantConfigurationDownloaderTests.swift */,
			);
			path = Operations;
			sourceTree = "<group>";
		};
		FFFC29B1AC74FAB765D1156E /* Validators */ = {
			isa = PBXGroup;
			children = (
				FD20BEE6499119BCA5E64894 /* APNsTokenValidator.swift */,
				4E527862BE390ACDCE2EE444 /* EmailValidator.swift */,
				2F414A61CC748EA1580342F3 /* ScreenVisitValidator.swift */,
				A9C561207CC35F94397DF455 /* UserIDValidator.swift */,
			);
			path = Validators;
			sourceTree = "<group>";
		};
<<<<<<< HEAD
=======
		"TEMP_6AD39C4D-FA54-48BE-BE24-53CF016E8012" /* Tests */ = {
			isa = PBXGroup;
			children = (
			);
			path = Tests;
			sourceTree = "<group>";
		};
		"TEMP_93ABFCA4-4E60-40A2-A7CA-A85104F455EA" /* Tests */ = {
			isa = PBXGroup;
			children = (
			);
			path = Tests;
			sourceTree = "<group>";
		};
		"TEMP_E0A36293-FE01-44E1-9E72-59642E38F930" /* Tests */ = {
			isa = PBXGroup;
			children = (
			);
			path = Tests;
			sourceTree = "<group>";
		};
>>>>>>> 590b7515
/* End PBXGroup section */

/* Begin PBXNativeTarget section */
		2B74709896BBDCB01D227E99 /* OptimoveNotificationServiceExtension-Unit */ = {
			isa = PBXNativeTarget;
			buildConfigurationList = F64309E27387162F2741A1E9 /* Build configuration list for PBXNativeTarget "OptimoveNotificationServiceExtension-Unit" */;
			buildPhases = (
				4149A339AA1956B9DA4305D4 /* Sources */,
				7FAE8478B11C46F7BE02D5D8 /* Resources */,
				B21D98E7E8A46F29F131C751 /* Frameworks */,
				03E0AABEBB3BEAB185CCF4FA /* Embed Frameworks */,
			);
			buildRules = (
			);
			dependencies = (
				3C7F30AFE8F58F6019CB61C1 /* PBXTargetDependency */,
			);
			name = "OptimoveNotificationServiceExtension-Unit";
			productName = "OptimoveNotificationServiceExtension-Unit";
			productReference = 3A9927C4B1D1B10899A43D19 /* OptimoveNotificationServiceExtension-Unit.xctest */;
			productType = "com.apple.product-type.bundle.unit-test";
		};
		43B4740CB2055B0FBF0587A0 /* OptimoveNotificationServiceExtension */ = {
			isa = PBXNativeTarget;
			buildConfigurationList = FFD81B2D83B4FE60621F8B92 /* Build configuration list for PBXNativeTarget "OptimoveNotificationServiceExtension" */;
			buildPhases = (
				358B0F80C190B6F2577BE3AD /* Sources */,
				7900655B7311D8F8B85E52D2 /* Frameworks */,
			);
			buildRules = (
			);
			dependencies = (
				B7654AD6A84073556B4A1495 /* PBXTargetDependency */,
			);
			name = OptimoveNotificationServiceExtension;
			productName = OptimoveNotificationServiceExtension;
			productReference = 9FA39149BAE18208F17B07DB /* OptimoveNotificationServiceExtension.framework */;
			productType = "com.apple.product-type.framework";
		};
		4E6035250BAA805CC4049A9E /* OptimoveSDK */ = {
			isa = PBXNativeTarget;
			buildConfigurationList = CF1765029ADC1E22B7CF865B /* Build configuration list for PBXNativeTarget "OptimoveSDK" */;
			buildPhases = (
				12004BEDD281EC3A7CF73BBB /* Sources */,
				94E056907D5D265402777355 /* Frameworks */,
			);
			buildRules = (
			);
			dependencies = (
				385167C13B081D9927C8CC6A /* PBXTargetDependency */,
			);
			name = OptimoveSDK;
			productName = OptimoveSDK;
			productReference = F195D6A74F16DC039009B692 /* OptimoveSDK.framework */;
			productType = "com.apple.product-type.framework";
		};
		7013308FB86B06E91BDD05C2 /* OptimoveCore */ = {
			isa = PBXNativeTarget;
			buildConfigurationList = 88D4057F007C76FA6794054D /* Build configuration list for PBXNativeTarget "OptimoveCore" */;
			buildPhases = (
				8DD0978D47CD851498729B9F /* Sources */,
				4AB35C16151E46BADA43EF35 /* Frameworks */,
			);
			buildRules = (
			);
			dependencies = (
			);
			name = OptimoveCore;
			productName = OptimoveCore;
			productReference = 2764B249D4CC9907122D2773 /* OptimoveCore.framework */;
			productType = "com.apple.product-type.framework";
		};
		7D5D7FF23E7F4742889FFFED /* OptimoveSDK-Unit */ = {
			isa = PBXNativeTarget;
			buildConfigurationList = 733E6F974907D2A3BD878D16 /* Build configuration list for PBXNativeTarget "OptimoveSDK-Unit" */;
			buildPhases = (
				0F32EC9B151B3EB4BCAD023E /* Sources */,
				6BA1DF3DEABEE368BBACB2C8 /* Resources */,
				92712806284586DF0DE7D060 /* Frameworks */,
				CF62FD5A99330841B5DDA101 /* Embed Frameworks */,
			);
			buildRules = (
			);
			dependencies = (
				FA66F188105ECBB0A0DF8303 /* PBXTargetDependency */,
			);
			name = "OptimoveSDK-Unit";
			productName = "OptimoveSDK-Unit";
			productReference = 313AF75BEDDE3C3411F01615 /* OptimoveSDK-Unit.xctest */;
			productType = "com.apple.product-type.bundle.unit-test";
		};
		CBCF3AE39B9CAAD0103EC2B2 /* OptimoveCore-Unit */ = {
			isa = PBXNativeTarget;
			buildConfigurationList = 36C3A164DE9EDC011F57D0E9 /* Build configuration list for PBXNativeTarget "OptimoveCore-Unit" */;
			buildPhases = (
				2718D3A4F681CCDDBABBC5AA /* Sources */,
				30C0A98019632B1308F404A9 /* Resources */,
				EA23C81747C1812DFA448CC9 /* Frameworks */,
				5C93863AB31B0482AE701456 /* Embed Frameworks */,
			);
			buildRules = (
			);
			dependencies = (
				1332D7EEA2D30F7BC962489A /* PBXTargetDependency */,
			);
			name = "OptimoveCore-Unit";
			productName = "OptimoveCore-Unit";
			productReference = 64AAD2B0BFFF64DCB3907ECE /* OptimoveCore-Unit.xctest */;
			productType = "com.apple.product-type.bundle.unit-test";
		};
/* End PBXNativeTarget section */

/* Begin PBXProject section */
		F048C3E62DBD311754F63BD1 /* Project object */ = {
			isa = PBXProject;
			attributes = {
				LastUpgradeCheck = 1020;
			};
			buildConfigurationList = 05A4DEC880B8C9907862CC6F /* Build configuration list for PBXProject "Optimove" */;
			compatibilityVersion = "Xcode 10.0";
			developmentRegion = en;
			hasScannedForEncodings = 0;
			knownRegions = (
				en,
			);
			mainGroup = 0FF4DF40AC6AAC3B8661208C;
			projectDirPath = "";
			projectRoot = "";
			targets = (
				7013308FB86B06E91BDD05C2 /* OptimoveCore */,
				CBCF3AE39B9CAAD0103EC2B2 /* OptimoveCore-Unit */,
				43B4740CB2055B0FBF0587A0 /* OptimoveNotificationServiceExtension */,
				2B74709896BBDCB01D227E99 /* OptimoveNotificationServiceExtension-Unit */,
				4E6035250BAA805CC4049A9E /* OptimoveSDK */,
				7D5D7FF23E7F4742889FFFED /* OptimoveSDK-Unit */,
			);
		};
/* End PBXProject section */

/* Begin PBXResourcesBuildPhase section */
		30C0A98019632B1308F404A9 /* Resources */ = {
			isa = PBXResourcesBuildPhase;
			buildActionMask = 2147483647;
			files = (
				54F23EA51AD50E499F2D44AF /* configs.json in Resources */,
				D3126FACD3A8EED32268202F /* core_events.json in Resources */,
				EC8157C51B383BD1B3BD9095 /* dev.tid.107.optipush.json in Resources */,
				31C743A2FC606AA0CC009ECA /* notificationWithCampaignDetails.json in Resources */,
				0AD6BEFCC27FB59D99ACBD6D /* notificationWithDeepLinkPersonalizationValues.json in Resources */,
				D2C87A350F92584BAF68542C /* notificationWithMediaAttachment.json in Resources */,
				610CD697F86A71E8FB03D061 /* notificationWithScheduledCampaign.json in Resources */,
				805DB74E1DA415F9C2585829 /* notificationWithTriggeredCampaign.json in Resources */,
				E5DACD150BEB24DE0B91A4BA /* test_notification.json in Resources */,
			);
			runOnlyForDeploymentPostprocessing = 0;
		};
		6BA1DF3DEABEE368BBACB2C8 /* Resources */ = {
			isa = PBXResourcesBuildPhase;
			buildActionMask = 2147483647;
			files = (
				7CAF4566492123A582434AD8 /* core_events.json in Resources */,
				5E4F768D3FA0A186111A9B12 /* notificationWithScheduledCampaign.json in Resources */,
				80C273417755BE17F1814D30 /* notificationWithTriggeredCampaign.json in Resources */,
			);
			runOnlyForDeploymentPostprocessing = 0;
		};
		7FAE8478B11C46F7BE02D5D8 /* Resources */ = {
			isa = PBXResourcesBuildPhase;
			buildActionMask = 2147483647;
			files = (
				32D946F7508437FFF4870EA8 /* core_events.json in Resources */,
				23BE1E90B4D53FA3DB2A9E93 /* notificationWithScheduledCampaign.json in Resources */,
				580681431B6A11DC2C05DEED /* notificationWithTriggeredCampaign.json in Resources */,
			);
			runOnlyForDeploymentPostprocessing = 0;
		};
/* End PBXResourcesBuildPhase section */

/* Begin PBXSourcesBuildPhase section */
		0F32EC9B151B3EB4BCAD023E /* Sources */ = {
			isa = PBXSourcesBuildPhase;
			buildActionMask = 2147483647;
			files = (
				2D5CC37EBB1EFCC1DAB9C396 /* AppOpenEventTests.swift in Sources */,
				24AB2C2FB4F38FB0FFA4F61F /* ConfigurationFixture.swift in Sources */,
				B0B632040ED242B1CFAB93E2 /* CoreEventFactoryTests.swift in Sources */,
				03A06957E14DE9C264FD3BF4 /* EnterForegroundObserverTests.swift in Sources */,
				D002E78C7BFBD4BEE5F9FECC /* FileAccessible.swift in Sources */,
				D88E575BBA436CE7BD3ED0D3 /* GlobalConfigFixture.swift in Sources */,
				EC6FCE53F6000850B92B2511 /* GlobalConfigurationDownloaderTests.swift in Sources */,
				567FF1C790FA8B2A7FAC4F7F /* InstallationIdTests.swift in Sources */,
				9839623196598C955928FEA0 /* KVOExpectation.swift in Sources */,
				AA46C3C7B9C9F51FCD8F0141 /* MbaasModelFactoryTests.swift in Sources */,
				D9E82D512D6810F3203A98D4 /* MergeRemoteConfigurationOperationTests.swift in Sources */,
				19FAAD1B5B8F3A83CCE1681A /* MockConfigurationRepository.swift in Sources */,
				1EC0331B7F3631CAFF5B4BE7 /* MockDateTimeProvider.swift in Sources */,
				98F9B9E29920E18313F20771 /* MockLocationService.swift in Sources */,
				794AABCA624F604F26CF9F78 /* MockNotificationPermissionFetcher.swift in Sources */,
				A6D704D18C74065D0101020A /* MockOptimoveStorage.swift in Sources */,
				94F0C89849632523B9598FA4 /* MockOptistreamQueue.swift in Sources */,
				2FE3D649B0C8E0C8DD98F124 /* MockRegistrarNetworking.swift in Sources */,
				CBA3D6BD2269778218266AD5 /* MockStatisticService.swift in Sources */,
				CF0221B39C0839E2FEE69AE5 /* MockSynchronizer.swift in Sources */,
				E7B65A20C54C58E9FE0572A1 /* NewEmailHandlerTests.swift in Sources */,
				6D08783D81F2B6D01BC5EA96 /* NewTenantInfoHandlerTests.swift in Sources */,
				9FD12FE96EA86F95AFBF7824 /* NewUserIDHandlerTests.swift in Sources */,
				574C8292CC812A34F86B8892 /* NotificationOpenedEventTests.swift in Sources */,
				45AEE0276D250CF2208C644E /* OnStartEventGeneratorTests.swift in Sources */,
				57DFD79E50682E5EBECA7F4C /* OptInOutObserverTests.swift in Sources */,
				19CC982BC4AB0D89B1B8A973 /* OptiTrackComponentTests.swift in Sources */,
				CB4AC43D9576A580D0C217DA /* OptimoveTestCase.swift in Sources */,
				C583A32CD2FF19094977AE40 /* OptipushOptInEventTests.swift in Sources */,
				8286C87E53134DC1A18286A1 /* OptipushOptOutEventTests.swift in Sources */,
				DBD21C31B247D71522605231 /* OptistreamNetworkingMock.swift in Sources */,
				34F891B25C0607047E535D8D /* PageVisitEventTests.swift in Sources */,
				BBC3825F222CB6EDD09E8B11 /* RealtimeComponentTests.swift in Sources */,
				5D5E6AEF8411592FBBDBE0B9 /* RegistrarNetworkingRequestBuilderTests.swift in Sources */,
				D73383EB2FB7DEA9BF737FD1 /* RegistrarNetworkingTests.swift in Sources */,
				082B98A47B67C4193F82F955 /* RegistrarTests.swift in Sources */,
				1F0A3376596C3A8290383CD0 /* RemoteConfigurationRequestBuilderTests.swift in Sources */,
				7F6A202D4C9541D3DFE79119 /* SetAdvertisingIdEventTests.swift in Sources */,
				419EFD0DCB8F3A6D4017D32B /* SetUserAgentEventTests.swift in Sources */,
				54B57794ADCCA618D003408C /* SetUserEmailEventTests.swift in Sources */,
				C071798869C6349DEC23D89B /* SetUserIdEventTests.swift in Sources */,
				7718B45F3E6F2D43C6A5ED3F /* StringSplitByLenghtExtensionsTests.swift in Sources */,
				6AE6747FCF19E211146D3E1C /* StubEvent.swift in Sources */,
				370BDBC6F608BEE16E9B7439 /* StubVariables.swift in Sources */,
				9CF7237135A4CC033D355E3F /* TenantConfigFixture.swift in Sources */,
				A5B65BA10A3B356CAACADB8D /* TenantConfigurationDownloaderTests.swift in Sources */,
				83F8B837C82ED3DCCCF9F7FF /* UserIDValidatorTests.swift in Sources */,
				461220562486B7AE00E01EE3 /* EventValidatorTests.swift in Sources */,
			);
			runOnlyForDeploymentPostprocessing = 0;
		};
		12004BEDD281EC3A7CF73BBB /* Sources */ = {
			isa = PBXSourcesBuildPhase;
			buildActionMask = 2147483647;
			files = (
				020D65B413AAEF7EA2623716 /* APNsTokenValidator.swift in Sources */,
				179A1C280AE814844CA8B19E /* ApiNetworking.swift in Sources */,
				C7233F212065D5DE47B2E16E /* ApiOperation.swift in Sources */,
				96C32363670FDF6E770C8FF6 /* ApiPayloadBuilder.swift in Sources */,
				C607C639CF24CABA62C6162C /* ApiRequestBuilder.swift in Sources */,
				9D794BA3BA46E08DC6E67F65 /* ApiRequestFactory.swift in Sources */,
				167EF8E42EABC80FEB2D2A1A /* AppOpenEvent.swift in Sources */,
				5324FCF377FE827FDE0A97F3 /* AppOpenObserver.swift in Sources */,
				B9D3F1723BB20889FD2817A6 /* AppOpenOnStartGenerator.swift in Sources */,
				454AB713344799303679A602 /* Assembly.swift in Sources */,
				722BC1AC4D6531387A33F03C /* Bundle+Identifiers.swift in Sources */,
				41E93887039BA10C580D3F60 /* ComponentFactory.swift in Sources */,
				22C90FD2100BAB5A481F62CE /* ComponentHandlers.swift in Sources */,
				D0C91C8C47157B977A567FB2 /* ComponentOperation.swift in Sources */,
				D84FA7E0419D5AA96CE24553 /* Components.swift in Sources */,
				1A4FD956C218500F124C94B1 /* ConfigurationFetcher.swift in Sources */,
				5EFB943F708BFECD8C7122C4 /* Container.swift in Sources */,
				BCD0A9B2012A729EB43548DC /* CoreDataAttributeDescription.swift in Sources */,
				BECDD233F6AC3064C8897C99 /* CoreDataEntityDescription.swift in Sources */,
				E4E02049A5E405487C2CB1CF /* CoreDataFetchIndexDescription.swift in Sources */,
				C65056AB9F5B9BCF53E23CA7 /* CoreDataFetchedPropertyDescription.swift in Sources */,
				A37213429D35E5B799A5A51B /* CoreDataModelDescription.swift in Sources */,
				825057A8C4CEBA0A8A02FCC8 /* CoreDataRelationshipDescription.swift in Sources */,
				1D3E9806CE83FC237BAD4EB4 /* CoreEventFactory.swift in Sources */,
				79B848B05EF3742A8A5F5BED /* DateTimeProvider.swift in Sources */,
				12B198625842425C120D687C /* DeeplinkService.swift in Sources */,
				866DC15E07B22C2BFE8F3EE8 /* DeviceStateObserver.swift in Sources */,
				6DF6C1462D8DE0D23050BC75 /* DeviceStateObserverFactory.swift in Sources */,
				98C5A68EE8133BD14877F57B /* Dictionary+CompactMapKeys.swift in Sources */,
				8D229B5DC22108C54B21D53B /* EmailValidator.swift in Sources */,
				3B92DE47BF4898E25F51F918 /* Environment.swift in Sources */,
				0335B3ABF072561EC75ED4BD /* EventCoreData.swift in Sources */,
				D2D1E0F7A825B50EBA059531 /* EventValidator.swift in Sources */,
				C6439A52CCEF9F1BCE79519E /* FirstRunTimestampGenerator.swift in Sources */,
				B622A895623E6DF7C6A09277 /* GlobalConfigurationDownloader.swift in Sources */,
				C5D958D0A9D4CB0C2301E4F8 /* Handler.swift in Sources */,
				54A3E476C0AB5D834FB6DACF /* HandlersPool.swift in Sources */,
				84294ACA411D4E3EFE6F9D3E /* InMemoryBuffer.swift in Sources */,
				0E5985B708EBAF5FAF663CFA /* Installation.swift in Sources */,
				AC722DB369A32C507F882EFD /* InstallationIdGenerator.swift in Sources */,
				9025A728FB6F87551D520BE6 /* KeyPath+Extension.swift in Sources */,
				7946547A4A94770AE03156AE /* LocationService.swift in Sources */,
				FCC20433D011E60F2C404BA8 /* LogLevel.swift in Sources */,
				1ECCB650EA8E2C46B9C74A6B /* LoggerInitializator.swift in Sources */,
				E454A59BDF3B9A9F68DB6139 /* MainFactory.swift in Sources */,
				BC1825E2A93DCDAF68D16389 /* Managed.swift in Sources */,
				6C19122A76A9A8C8268496DA /* MergeRemoteConfigurationOperation.swift in Sources */,
				F20E19FEEEF9B200E5321625 /* MetaDataEvent.swift in Sources */,
				E1E7F62209130B79A66B39EC /* MigrationObserver.swift in Sources */,
				CC511CF1758F3B668CE207FC /* MigrationWork.swift in Sources */,
				10D8FDCAB2DEDFDC34E715E9 /* MobileProvision.swift in Sources */,
				1FB88D00B177B21B5D2C3BC2 /* NSManagedObjectContext+Utilities.swift in Sources */,
				50B6E591AC81B656E87934F7 /* NetworkRequestFactory.swift in Sources */,
				0E86E3145ADEEE0A91734327 /* NetworkingFactory.swift in Sources */,
				63485C3731D0062C1A21A186 /* NewEmailHandler.swift in Sources */,
				8A615E8D19A27C22DC4DF552 /* NewTenantInfoHandler.swift in Sources */,
				456F8995DB8CDD70E03FD382 /* NewUserIDHandler.swift in Sources */,
				2831D1D6A605C2B8A6B57080 /* NewVisitorIdGenerator.swift in Sources */,
				599FA52041C9CB1EDAD6D399 /* Notification.swift in Sources */,
				CFD4ED20D8EFB06D77802FE3 /* NotificationOpenedEvent.swift in Sources */,
				766617C2383406E64E0AEC8B /* NotificationPermissionFetcher.swift in Sources */,
				8D28D0CF3F9FFB3CFCDD6B6F /* OnStartEventGenerator.swift in Sources */,
				55754C0209B72C6239CCE64E /* OperationFactory.swift in Sources */,
				4F2C212ED09A0819A1B2CDED /* OptEvent.swift in Sources */,
				E169E43A16008BBB9E14C4D6 /* OptInOutObserver.swift in Sources */,
				C3E05FDC7B4A8CB9F467A283 /* OptInService.swift in Sources */,
				432EE244D778884AEA4A9208 /* OptiLoggerOutputStream.swift in Sources */,
				2EA9D0284826D6D32BFA3219 /* OptiLoggerStreamsContainer.swift in Sources */,
				E26ADF45F23CE93001206923 /* OptiPush.swift in Sources */,
				8D24DBF32623CCCAB9652019 /* OptiTrack.swift in Sources */,
				499D5BF06BBCC8EBB94263E4 /* Optimove.swift in Sources */,
				7E4F4E0C6EE44F885EBC3162 /* OptimoveDeepLinkResponder.swift in Sources */,
				9D2CCBCF21B5641F0B9C3D9A /* OptimoveDeepLinkResponding.swift in Sources */,
				F3D39729FD0DF7010B59799A /* OptimoveEvent+Decorator.swift in Sources */,
				533DD62F2605E76DD3F3B9B4 /* OptimoveEvent+MatchConfiguration.swift in Sources */,
				FE6961AE12E4BCB6A294FB85 /* OptimoveEvent.swift in Sources */,
				7C3ABD85CE679B016ACD1C54 /* OptimoveKeys.swift in Sources */,
				F10384A2967EBD8705F3DD77 /* OptimoveNotificationHandler.swift in Sources */,
				53D358963C13DB5351D51636 /* OptimoveNotificationHandling.swift in Sources */,
				CE5A1784FBC57FB94422A91E /* OptimoveTenantInfo.swift in Sources */,
				9CB2C5384B4414B52C02DBBD /* OptistreamQueue.swift in Sources */,
				4E1437373721EFA52C894174 /* OptistreamQueueImpl.swift in Sources */,
				91EFA9B02C815F93C7725986 /* PageVisitEvent.swift in Sources */,
				26356647E2A062B56ECAA77C /* ParametersDecorator.swift in Sources */,
				6575469B5BB45B20BF00A648 /* ParametersNormalizer.swift in Sources */,
				7D44E058A6A861AC77D7D8DC /* PersistentContainer.swift in Sources */,
				1CF1B6182320C994F7F4FC45 /* ProcessInfo.swift in Sources */,
				751E3FAF2723291C46042204 /* RealTime.swift in Sources */,
				3FFA2A63523B96921D9045DA /* Registrar.swift in Sources */,
				19C7E5053FF9DCFD91DC0902 /* RemoteConfigurationNetworking.swift in Sources */,
				6DF58A8580FBC1185C20EF3E /* RemoteConfigurationRequestBuilder.swift in Sources */,
				C3054B47A6ED4A4BF2277F02 /* ResignActiveObserver.swift in Sources */,
				5A08B9EDBA80168AC667425D /* RingBuffer.swift in Sources */,
				D3C3D981332E7956C784F156 /* RunningFlagsContainer.swift in Sources */,
				5AF8B551D48AF8A7B37B2054 /* SDKInitializer.swift in Sources */,
				E04C734BCB92039C3B747495 /* ScreenVisitValidator.swift in Sources */,
				B44B56B11935E11D4A3DFDAC /* ServiceLocator.swift in Sources */,
				A7949C48A6E6758214235394 /* SetAdvertisingIdEvent.swift in Sources */,
				C2A001E9BC1DD27508D7B8C6 /* SetUserAgent.swift in Sources */,
				6EBAAB8917D02E887688A33D /* SetUserEmailEvent.swift in Sources */,
				F4463BD44A499220DDE80852 /* SetUserIdEvent.swift in Sources */,
				BDB72CFA372352BF226C045D /* StatisticService.swift in Sources */,
				64C373178EC3796339003DA1 /* String+SHA1.swift in Sources */,
				4B583BA9BF1C2FA8274AACD3 /* String+Split.swift in Sources */,
				529587C2B105ADD76A48F003 /* String+alphanumeric.swift in Sources */,
				D3442290F4766F3C2835815D /* String+isBlank.swift in Sources */,
				68FA63CCDADAD13FA979A68B /* String+random.swift in Sources */,
				79CD25EC4E940F6CEC7C0F03 /* String.swift in Sources */,
				3F914AEC67178E83B132E387 /* Syncronizer.swift in Sources */,
				E965C7402C8DCA4FAB3940D2 /* TenantConfigurationDownloader.swift in Sources */,
				DDD6774A89DE3F27E8F12D0B /* TenantEvent.swift in Sources */,
				6F2F6C1080B6763E7EE538D2 /* UserAgentGenerator.swift in Sources */,
				F693A5BC0F53267848657C3B /* UserIDValidator.swift in Sources */,
				AAB7C3B91AA0AD65E7A6AC9B /* Version.swift in Sources */,
			);
			runOnlyForDeploymentPostprocessing = 0;
		};
		2718D3A4F681CCDDBABBC5AA /* Sources */ = {
			isa = PBXSourcesBuildPhase;
			buildActionMask = 2147483647;
			files = (
				C2FD2CDE73EBFF5EE2610920 /* ConfigurationBuilderTests.swift in Sources */,
				F366378361753D8AC34D9449 /* ConfigurationFixture.swift in Sources */,
				626B1AF99FD89EB1053D308D /* FileAccessible.swift in Sources */,
				A7B58760AD7154C5D5616A52 /* GlobalConfigFixture.swift in Sources */,
				04B351D1EFFA33FBD8A9D3CB /* GlobalConfigTests.swift in Sources */,
				69B4B6E228E5E2309F8FA445 /* KeyValueStorageTests.swift in Sources */,
				EAEE293A4A4E489DB7C9E6AC /* MockOptimoveStorage.swift in Sources */,
				080AE4F487F030AAC3EC2A30 /* NetworkClientTests.swift in Sources */,
				9DCB165E5B552641766D3C2F /* NotificationCampaignTests.swift in Sources */,
				56386DC434F6239B3C5BF385 /* NotificationPayloadTests.swift in Sources */,
				3A758813E0D3A1DFD74286FB /* OptimoveFileManagerTests.swift in Sources */,
				E56294EED7434283D6BB6337 /* OptimoveStorageFacadeTests.swift in Sources */,
				885DA88EB22848769955C0B7 /* OptimoveTestCase.swift in Sources */,
				A52447C34C7025C5FA5766A4 /* OptistreamNetworkingMock.swift in Sources */,
				E362BF6DD8888742811D98A0 /* StubEvent.swift in Sources */,
				431DE4439C07216FF2020D9E /* StubVariables.swift in Sources */,
				16A2E2E9FFB751FC02A26BA3 /* TenantConfigFixture.swift in Sources */,
				A975E13C75A90B4150DCFF04 /* TenantConfigTests.swift in Sources */,
				AE499734E90E3FD73EC55DF9 /* TryDecode.swift in Sources */,
			);
			runOnlyForDeploymentPostprocessing = 0;
		};
		358B0F80C190B6F2577BE3AD /* Sources */ = {
			isa = PBXSourcesBuildPhase;
			buildActionMask = 2147483647;
			files = (
				FCD558DB8A246765390ED64E /* DateFormatter.swift in Sources */,
				D085F2BEFAAD19B37EF6408E /* DeeplinkExtracter.swift in Sources */,
				2FA8CE709A27D1F533D2364A /* DynamicLinkParser.swift in Sources */,
				0849C08D2D2D8A6740E060C0 /* Global.swift in Sources */,
				A6A60814F2CD611D41BF2F13 /* Locale.swift in Sources */,
				9947047DC4A73C5151B2328A /* MediaAttachmentDownloader.swift in Sources */,
				4A65C0ABA1ED79C7C36D83A4 /* NotificationDeliveredEvent.swift in Sources */,
				9AFEC62F7778B86862C6573D /* NotificationDeliveryReporter.swift in Sources */,
				0F92260CFD871186FDEBEFDB /* OptimoveNotificationServiceExtension.swift in Sources */,
				0A8E1C292F26A3E2CD65106C /* ProcessInfo.swift in Sources */,
				1BB7FB1E6F938682646B2084 /* String.swift in Sources */,
			);
			runOnlyForDeploymentPostprocessing = 0;
		};
		4149A339AA1956B9DA4305D4 /* Sources */ = {
			isa = PBXSourcesBuildPhase;
			buildActionMask = 2147483647;
			files = (
				DFBFE8B289F51A514282B44A /* ConfigurationFixture.swift in Sources */,
				40745C5D6447231E96262ACB /* FileAccessible.swift in Sources */,
				36D0BE577A817ED7B5076112 /* GlobalConfigFixture.swift in Sources */,
				FD6B210141F97A6B47D3B50B /* MockOptimoveStorage.swift in Sources */,
				9EB9FC58A3176E7F60D226D9 /* NotificationDeliveredEventTests.swift in Sources */,
				49CF203CF09FBC2F4578AF84 /* OptimoveNotificationServiceExtensionTests.swift in Sources */,
				2BBFB2D03A135BE343DCB352 /* OptimoveTestCase.swift in Sources */,
				28892C11EFABDB720CA7F4DE /* OptistreamNetworkingMock.swift in Sources */,
				D40627451576BB6978A11EB0 /* StubEvent.swift in Sources */,
				A7EE33E084DB5B80D844E56C /* StubVariables.swift in Sources */,
				B12432B9CACFCBD8052F2987 /* TenantConfigFixture.swift in Sources */,
			);
			runOnlyForDeploymentPostprocessing = 0;
		};
		8DD0978D47CD851498729B9F /* Sources */ = {
			isa = PBXSourcesBuildPhase;
			buildActionMask = 2147483647;
			files = (
				7EE04A5EE212B2BC27F2C27F /* AsyncOperation.swift in Sources */,
				7AE7A3860389CA7E12F38A22 /* Bundle+AppVersion.swift in Sources */,
				7A0EA2106501AF83CA31D429 /* Bundle+HostApp.swift in Sources */,
				7699EE3297E8F95D98A71453 /* Configuration.swift in Sources */,
				F7D485257EA33486539D87E8 /* ConfigurationBuilder.swift in Sources */,
				2977E8E0057FF4A3E65A5E5A /* ConfigurationRepository.swift in Sources */,
				25F544315A08320ED72755A2 /* ConsoleLoggerStream.swift in Sources */,
				1B4C918AC447976BF1DEA991 /* Endpoint.swift in Sources */,
				9EFAA10F84365241FB47DBF5 /* Event.swift in Sources */,
				E55BD25E76886EA7EFA887F2 /* EventConfig.swift in Sources */,
				DA5CFF2D6AC6A3879D58EE28 /* FileManager+Optimove.swift in Sources */,
				8745A35FD66BE3126AC53223 /* FileStorage.swift in Sources */,
				16875DAAA0249966FAF85615 /* GlobalConfig.swift in Sources */,
				6B24F6C2EC13F075699916A3 /* GlobalFunctions.swift in Sources */,
				1B53825BF840C81BE1B3922F /* ISO+format.swift in Sources */,
				E7A7D278F7020C15DA946900 /* Initialization.swift in Sources */,
				74748751E3D0F685C3817AF3 /* JSON.swift in Sources */,
				C85F44214432563BCCDAFED5 /* LogBody.swift in Sources */,
				C9B146D3726AFD48A46265DA /* LogLevelCore.swift in Sources */,
				CDD3242FB03DDCFDBA27E186 /* Logger.swift in Sources */,
				58B394186CECA09885F686F3 /* LoggerSettings.swift in Sources */,
				75DB09C4A3AD43DB5FDF2384 /* LoggerStream.swift in Sources */,
				DAD792DD77AF77B7D95DD74D /* Merging.swift in Sources */,
				0B72803435C92BA78FD76BD0 /* MultiplexLoggerStream.swift in Sources */,
				45AA5FDB34AD5ED3F78A8040 /* NetworkClient.swift in Sources */,
				4C7AA28A09CA23B070FFB281 /* NetworkError.swift in Sources */,
				02DBEFA60A144B6092D92082 /* NetworkRequest.swift in Sources */,
				4706D362A1B3BD2B148D9DDE /* NetworkResponse.swift in Sources */,
				FF21D2585D696E2119159E34 /* NetworkResult.swift in Sources */,
				DC69391AA182CA1A728D65FF /* NotificationKey.swift in Sources */,
				5F119B4AEB28CE16E8700C14 /* NotificationPayload.swift in Sources */,
				3999235100145AE553898385 /* OptimoveAirshipIntegration.swift in Sources */,
				B94DA5A8ADAB6D528DC185D8 /* OptipushMetaData.swift in Sources */,
				BBE68E031DE089BC52731ED4 /* OptistreamEvent.swift in Sources */,
				5518455C199FC2B155304797 /* OptistreamEventBuilder.swift in Sources */,
				B3E5EED7F6260DCCE332FAFD /* OptistreamNetworking.swift in Sources */,
				D0DF391C816A5EE42AC96ADF /* OptitrackMetaData.swift in Sources */,
				7323B3246BBFECE6F63A3C12 /* Parameter.swift in Sources */,
				0C81F538D5D809D568CBB16F /* ProcessInfo+OsVersion.swift in Sources */,
				00F83D263F7049A8120B7A8A /* Querying.swift in Sources */,
				C8E1C85C8DB193181D87D0C1 /* RealtimeMetaData.swift in Sources */,
				05A2444050AEF0639DC080AC /* RemoteLoggerStream.swift in Sources */,
				74EB8910931416EBF66AEF33 /* Result+Successful.swift in Sources */,
				3F44720B367301EC17CC321B /* RuntimeCodingKey.swift in Sources */,
				B7CAF22D462BF215234052A2 /* SDKVersion.swift in Sources */,
				EFE8C2D3BC85DE2223893ACB /* SdkEnvironment.swift in Sources */,
				5C1ED211A45E17583F4499F1 /* SdkPlatform.swift in Sources */,
				C68FBC333C5593438AE404CC /* StorageFacade.swift in Sources */,
				EFF46260ABABD75A9ED21D09 /* TenantConfig.swift in Sources */,
				A3DAFD9AFA1F596CF1307575 /* TimeInterval+Seconds.swift in Sources */,
				20322858181A834B64873F38 /* UserDefaults+Optimove.swift in Sources */,
				42E7D72B7C7AA46303506250 /* utsname+DeviceModel.swift in Sources */,
			);
			runOnlyForDeploymentPostprocessing = 0;
		};
/* End PBXSourcesBuildPhase section */

/* Begin PBXTargetDependency section */
		1332D7EEA2D30F7BC962489A /* PBXTargetDependency */ = {
			isa = PBXTargetDependency;
			target = 7013308FB86B06E91BDD05C2 /* OptimoveCore */;
			targetProxy = 1CE861D9B1D38BA99AC3EAC3 /* PBXContainerItemProxy */;
		};
		385167C13B081D9927C8CC6A /* PBXTargetDependency */ = {
			isa = PBXTargetDependency;
			target = 7013308FB86B06E91BDD05C2 /* OptimoveCore */;
			targetProxy = 7029B7FEB9FDB98D7F38992E /* PBXContainerItemProxy */;
		};
		3C7F30AFE8F58F6019CB61C1 /* PBXTargetDependency */ = {
			isa = PBXTargetDependency;
			target = 43B4740CB2055B0FBF0587A0 /* OptimoveNotificationServiceExtension */;
			targetProxy = DD314B46AF786059D0227C9B /* PBXContainerItemProxy */;
		};
		B7654AD6A84073556B4A1495 /* PBXTargetDependency */ = {
			isa = PBXTargetDependency;
			target = 7013308FB86B06E91BDD05C2 /* OptimoveCore */;
			targetProxy = 29FCBF7A2B772CC3F0B6F87B /* PBXContainerItemProxy */;
		};
		FA66F188105ECBB0A0DF8303 /* PBXTargetDependency */ = {
			isa = PBXTargetDependency;
			target = 4E6035250BAA805CC4049A9E /* OptimoveSDK */;
			targetProxy = CE5BCDEE95AB106334191D9F /* PBXContainerItemProxy */;
		};
/* End PBXTargetDependency section */

/* Begin XCBuildConfiguration section */
		01BFFC2AAF748813AF323804 /* Release */ = {
			isa = XCBuildConfiguration;
			buildSettings = {
				BUNDLE_LOADER = "$(TEST_HOST)";
				FRAMEWORK_SEARCH_PATHS = (
					"$(inherited)",
					"$(PROJECT_DIR)/Carthage/Build/iOS",
				);
				LD_RUNPATH_SEARCH_PATHS = (
					"$(inherited)",
					"@executable_path/Frameworks",
					"@loader_path/Frameworks",
				);
				SDKROOT = iphoneos;
				TARGETED_DEVICE_FAMILY = "1,2";
			};
			name = Release;
		};
		099C29771F527282C3BE0CEF /* Debug */ = {
			isa = XCBuildConfiguration;
			buildSettings = {
				ALWAYS_SEARCH_USER_PATHS = NO;
				CLANG_ANALYZER_NONNULL = YES;
				CLANG_ANALYZER_NUMBER_OBJECT_CONVERSION = YES_AGGRESSIVE;
				CLANG_CXX_LANGUAGE_STANDARD = "gnu++14";
				CLANG_CXX_LIBRARY = "libc++";
				CLANG_ENABLE_MODULES = YES;
				CLANG_ENABLE_OBJC_ARC = YES;
				CLANG_WARN_BLOCK_CAPTURE_AUTORELEASING = YES;
				CLANG_WARN_BOOL_CONVERSION = YES;
				CLANG_WARN_COMMA = YES;
				CLANG_WARN_CONSTANT_CONVERSION = YES;
				CLANG_WARN_DEPRECATED_OBJC_IMPLEMENTATIONS = YES;
				CLANG_WARN_DIRECT_OBJC_ISA_USAGE = YES_ERROR;
				CLANG_WARN_DOCUMENTATION_COMMENTS = YES;
				CLANG_WARN_EMPTY_BODY = YES;
				CLANG_WARN_ENUM_CONVERSION = YES;
				CLANG_WARN_INFINITE_RECURSION = YES;
				CLANG_WARN_INT_CONVERSION = YES;
				CLANG_WARN_NON_LITERAL_NULL_CONVERSION = YES;
				CLANG_WARN_OBJC_IMPLICIT_RETAIN_SELF = YES;
				CLANG_WARN_OBJC_LITERAL_CONVERSION = YES;
				CLANG_WARN_OBJC_ROOT_CLASS = YES_ERROR;
				CLANG_WARN_RANGE_LOOP_ANALYSIS = YES;
				CLANG_WARN_STRICT_PROTOTYPES = YES;
				CLANG_WARN_SUSPICIOUS_MOVE = YES;
				CLANG_WARN_UNGUARDED_AVAILABILITY = YES_AGGRESSIVE;
				CLANG_WARN_UNREACHABLE_CODE = YES;
				CLANG_WARN__DUPLICATE_METHOD_MATCH = YES;
				COPY_PHASE_STRIP = NO;
				DEBUG_INFORMATION_FORMAT = dwarf;
				ENABLE_STRICT_OBJC_MSGSEND = YES;
				ENABLE_TESTABILITY = YES;
				GCC_C_LANGUAGE_STANDARD = gnu11;
				GCC_DYNAMIC_NO_PIC = NO;
				GCC_NO_COMMON_BLOCKS = YES;
				GCC_OPTIMIZATION_LEVEL = 0;
				GCC_PREPROCESSOR_DEFINITIONS = (
					"$(inherited)",
					"DEBUG=1",
				);
				GCC_WARN_64_TO_32_BIT_CONVERSION = YES;
				GCC_WARN_ABOUT_RETURN_TYPE = YES_ERROR;
				GCC_WARN_UNDECLARED_SELECTOR = YES;
				GCC_WARN_UNINITIALIZED_AUTOS = YES_AGGRESSIVE;
				GCC_WARN_UNUSED_FUNCTION = YES;
				GCC_WARN_UNUSED_VARIABLE = YES;
				IPHONEOS_DEPLOYMENT_TARGET = 10.0;
				MTL_ENABLE_DEBUG_INFO = YES;
				ONLY_ACTIVE_ARCH = YES;
				PRODUCT_NAME = "$(TARGET_NAME)";
				SDKROOT = iphoneos;
				SWIFT_ACTIVE_COMPILATION_CONDITIONS = DEBUG;
				SWIFT_OPTIMIZATION_LEVEL = "-Onone";
				SWIFT_VERSION = 5.0;
			};
			name = Debug;
		};
		1999E9C34677AD785B23E781 /* Debug */ = {
			isa = XCBuildConfiguration;
			buildSettings = {
				BUNDLE_LOADER = "$(TEST_HOST)";
				FRAMEWORK_SEARCH_PATHS = (
					"$(inherited)",
					"$(PROJECT_DIR)/Carthage/Build/iOS",
				);
				LD_RUNPATH_SEARCH_PATHS = (
					"$(inherited)",
					"@executable_path/Frameworks",
					"@loader_path/Frameworks",
				);
				SDKROOT = iphoneos;
				TARGETED_DEVICE_FAMILY = "1,2";
			};
			name = Debug;
		};
		22F806572DE9FAECA52ABDA6 /* Debug */ = {
			isa = XCBuildConfiguration;
			buildSettings = {
				BUNDLE_LOADER = "$(TEST_HOST)";
				LD_RUNPATH_SEARCH_PATHS = (
					"$(inherited)",
					"@executable_path/Frameworks",
					"@loader_path/Frameworks",
				);
				SDKROOT = iphoneos;
				TARGETED_DEVICE_FAMILY = "1,2";
			};
			name = Debug;
		};
		2F66E3E6464749EB491DBF7E /* Debug */ = {
			isa = XCBuildConfiguration;
			buildSettings = {
				APPLICATION_EXTENSION_API_ONLY = YES;
				CODE_SIGN_IDENTITY = "";
				CURRENT_PROJECT_VERSION = 1;
				DEFINES_MODULE = YES;
				DYLIB_COMPATIBILITY_VERSION = 1;
				DYLIB_CURRENT_VERSION = 1;
				DYLIB_INSTALL_NAME_BASE = "@rpath";
				INFOPLIST_FILE = OptimoveNotificationServiceExtension/Info.plist;
				INSTALL_PATH = "$(LOCAL_LIBRARY_DIR)/Frameworks";
				LD_RUNPATH_SEARCH_PATHS = (
					"$(inherited)",
					"@executable_path/Frameworks",
				);
				PRODUCT_BUNDLE_IDENTIFIER = com.optimove.sdk.extension.notificationservice;
				SDKROOT = iphoneos;
				SKIP_INSTALL = YES;
				TARGETED_DEVICE_FAMILY = "1,2";
				VERSIONING_SYSTEM = "apple-generic";
			};
			name = Debug;
		};
		3E2E371B4B13AC132AC62C0E /* Release */ = {
			isa = XCBuildConfiguration;
			buildSettings = {
				BUNDLE_LOADER = "$(TEST_HOST)";
				LD_RUNPATH_SEARCH_PATHS = (
					"$(inherited)",
					"@executable_path/Frameworks",
					"@loader_path/Frameworks",
				);
				SDKROOT = iphoneos;
				TARGETED_DEVICE_FAMILY = "1,2";
			};
			name = Release;
		};
		4A27E1E9D26058C86424147C /* Release */ = {
			isa = XCBuildConfiguration;
			buildSettings = {
				APPLICATION_EXTENSION_API_ONLY = YES;
				CODE_SIGN_IDENTITY = "";
				CURRENT_PROJECT_VERSION = 1;
				DEFINES_MODULE = YES;
				DYLIB_COMPATIBILITY_VERSION = 1;
				DYLIB_CURRENT_VERSION = 1;
				DYLIB_INSTALL_NAME_BASE = "@rpath";
				INFOPLIST_FILE = OptimoveCore/Info.plist;
				INSTALL_PATH = "$(LOCAL_LIBRARY_DIR)/Frameworks";
				LD_RUNPATH_SEARCH_PATHS = (
					"$(inherited)",
					"@executable_path/Frameworks",
				);
				PRODUCT_BUNDLE_IDENTIFIER = com.optimove.sdk.core;
				SDKROOT = iphoneos;
				SKIP_INSTALL = YES;
				TARGETED_DEVICE_FAMILY = "1,2";
				VERSIONING_SYSTEM = "apple-generic";
			};
			name = Release;
		};
		5B9A9A34D75FE7330F1FBDCF /* Debug */ = {
			isa = XCBuildConfiguration;
			buildSettings = {
				BUNDLE_LOADER = "$(TEST_HOST)";
				FRAMEWORK_SEARCH_PATHS = (
					"$(inherited)",
					"$(PROJECT_DIR)/Carthage/Build/iOS",
				);
				LD_RUNPATH_SEARCH_PATHS = (
					"$(inherited)",
					"@executable_path/Frameworks",
					"@loader_path/Frameworks",
				);
				SDKROOT = iphoneos;
				TARGETED_DEVICE_FAMILY = "1,2";
			};
			name = Debug;
		};
		5BC7D36D2FABD1FB892CF132 /* Release */ = {
			isa = XCBuildConfiguration;
			buildSettings = {
				BUNDLE_LOADER = "$(TEST_HOST)";
				FRAMEWORK_SEARCH_PATHS = (
					"$(inherited)",
					"$(PROJECT_DIR)/Carthage/Build/iOS",
				);
				LD_RUNPATH_SEARCH_PATHS = (
					"$(inherited)",
					"@executable_path/Frameworks",
					"@loader_path/Frameworks",
				);
				SDKROOT = iphoneos;
				TARGETED_DEVICE_FAMILY = "1,2";
			};
			name = Release;
		};
		637E5E27537E8A4E1D8359F4 /* Release */ = {
			isa = XCBuildConfiguration;
			buildSettings = {
				APPLICATION_EXTENSION_API_ONLY = YES;
				CODE_SIGN_IDENTITY = "";
				CURRENT_PROJECT_VERSION = 1;
				DEFINES_MODULE = YES;
				DYLIB_COMPATIBILITY_VERSION = 1;
				DYLIB_CURRENT_VERSION = 1;
				DYLIB_INSTALL_NAME_BASE = "@rpath";
				INFOPLIST_FILE = OptimoveNotificationServiceExtension/Info.plist;
				INSTALL_PATH = "$(LOCAL_LIBRARY_DIR)/Frameworks";
				LD_RUNPATH_SEARCH_PATHS = (
					"$(inherited)",
					"@executable_path/Frameworks",
				);
				PRODUCT_BUNDLE_IDENTIFIER = com.optimove.sdk.extension.notificationservice;
				SDKROOT = iphoneos;
				SKIP_INSTALL = YES;
				TARGETED_DEVICE_FAMILY = "1,2";
				VERSIONING_SYSTEM = "apple-generic";
			};
			name = Release;
		};
		7F3F7A366435F0D01C4FEFB4 /* Release */ = {
			isa = XCBuildConfiguration;
			buildSettings = {
				ALWAYS_SEARCH_USER_PATHS = NO;
				CLANG_ANALYZER_NONNULL = YES;
				CLANG_ANALYZER_NUMBER_OBJECT_CONVERSION = YES_AGGRESSIVE;
				CLANG_CXX_LANGUAGE_STANDARD = "gnu++14";
				CLANG_CXX_LIBRARY = "libc++";
				CLANG_ENABLE_MODULES = YES;
				CLANG_ENABLE_OBJC_ARC = YES;
				CLANG_WARN_BLOCK_CAPTURE_AUTORELEASING = YES;
				CLANG_WARN_BOOL_CONVERSION = YES;
				CLANG_WARN_COMMA = YES;
				CLANG_WARN_CONSTANT_CONVERSION = YES;
				CLANG_WARN_DEPRECATED_OBJC_IMPLEMENTATIONS = YES;
				CLANG_WARN_DIRECT_OBJC_ISA_USAGE = YES_ERROR;
				CLANG_WARN_DOCUMENTATION_COMMENTS = YES;
				CLANG_WARN_EMPTY_BODY = YES;
				CLANG_WARN_ENUM_CONVERSION = YES;
				CLANG_WARN_INFINITE_RECURSION = YES;
				CLANG_WARN_INT_CONVERSION = YES;
				CLANG_WARN_NON_LITERAL_NULL_CONVERSION = YES;
				CLANG_WARN_OBJC_IMPLICIT_RETAIN_SELF = YES;
				CLANG_WARN_OBJC_LITERAL_CONVERSION = YES;
				CLANG_WARN_OBJC_ROOT_CLASS = YES_ERROR;
				CLANG_WARN_RANGE_LOOP_ANALYSIS = YES;
				CLANG_WARN_STRICT_PROTOTYPES = YES;
				CLANG_WARN_SUSPICIOUS_MOVE = YES;
				CLANG_WARN_UNGUARDED_AVAILABILITY = YES_AGGRESSIVE;
				CLANG_WARN_UNREACHABLE_CODE = YES;
				CLANG_WARN__DUPLICATE_METHOD_MATCH = YES;
				COPY_PHASE_STRIP = NO;
				DEBUG_INFORMATION_FORMAT = "dwarf-with-dsym";
				ENABLE_NS_ASSERTIONS = NO;
				ENABLE_STRICT_OBJC_MSGSEND = YES;
				GCC_C_LANGUAGE_STANDARD = gnu11;
				GCC_NO_COMMON_BLOCKS = YES;
				GCC_WARN_64_TO_32_BIT_CONVERSION = YES;
				GCC_WARN_ABOUT_RETURN_TYPE = YES_ERROR;
				GCC_WARN_UNDECLARED_SELECTOR = YES;
				GCC_WARN_UNINITIALIZED_AUTOS = YES_AGGRESSIVE;
				GCC_WARN_UNUSED_FUNCTION = YES;
				GCC_WARN_UNUSED_VARIABLE = YES;
				IPHONEOS_DEPLOYMENT_TARGET = 10.0;
				PRODUCT_NAME = "$(TARGET_NAME)";
				SDKROOT = iphoneos;
				SWIFT_COMPILATION_MODE = wholemodule;
				SWIFT_VERSION = 5.0;
				VALIDATE_PRODUCT = YES;
			};
			name = Release;
		};
		86F6E126A135B3E3DDC78879 /* Debug */ = {
			isa = XCBuildConfiguration;
			buildSettings = {
				CODE_SIGN_IDENTITY = "";
				CURRENT_PROJECT_VERSION = 1;
				DEFINES_MODULE = YES;
				DYLIB_COMPATIBILITY_VERSION = 1;
				DYLIB_CURRENT_VERSION = 1;
				DYLIB_INSTALL_NAME_BASE = "@rpath";
				INFOPLIST_FILE = OptimoveSDK/Info.plist;
				INSTALL_PATH = "$(LOCAL_LIBRARY_DIR)/Frameworks";
				LD_RUNPATH_SEARCH_PATHS = (
					"$(inherited)",
					"@executable_path/Frameworks",
				);
				PRODUCT_BUNDLE_IDENTIFIER = com.optimove.sdk;
				SDKROOT = iphoneos;
				SKIP_INSTALL = YES;
				TARGETED_DEVICE_FAMILY = "1,2";
				VERSIONING_SYSTEM = "apple-generic";
			};
			name = Debug;
		};
		8C0755B84AB3622DF37009B3 /* Release */ = {
			isa = XCBuildConfiguration;
			buildSettings = {
				CODE_SIGN_IDENTITY = "";
				CURRENT_PROJECT_VERSION = 1;
				DEFINES_MODULE = YES;
				DYLIB_COMPATIBILITY_VERSION = 1;
				DYLIB_CURRENT_VERSION = 1;
				DYLIB_INSTALL_NAME_BASE = "@rpath";
				INFOPLIST_FILE = OptimoveSDK/Info.plist;
				INSTALL_PATH = "$(LOCAL_LIBRARY_DIR)/Frameworks";
				LD_RUNPATH_SEARCH_PATHS = (
					"$(inherited)",
					"@executable_path/Frameworks",
				);
				PRODUCT_BUNDLE_IDENTIFIER = com.optimove.sdk;
				SDKROOT = iphoneos;
				SKIP_INSTALL = YES;
				TARGETED_DEVICE_FAMILY = "1,2";
				VERSIONING_SYSTEM = "apple-generic";
			};
			name = Release;
		};
		B0F2997F877D21FFF64C1DC7 /* Debug */ = {
			isa = XCBuildConfiguration;
			buildSettings = {
				APPLICATION_EXTENSION_API_ONLY = YES;
				CODE_SIGN_IDENTITY = "";
				CURRENT_PROJECT_VERSION = 1;
				DEFINES_MODULE = YES;
				DYLIB_COMPATIBILITY_VERSION = 1;
				DYLIB_CURRENT_VERSION = 1;
				DYLIB_INSTALL_NAME_BASE = "@rpath";
				INFOPLIST_FILE = OptimoveCore/Info.plist;
				INSTALL_PATH = "$(LOCAL_LIBRARY_DIR)/Frameworks";
				LD_RUNPATH_SEARCH_PATHS = (
					"$(inherited)",
					"@executable_path/Frameworks",
				);
				PRODUCT_BUNDLE_IDENTIFIER = com.optimove.sdk.core;
				SDKROOT = iphoneos;
				SKIP_INSTALL = YES;
				TARGETED_DEVICE_FAMILY = "1,2";
				VERSIONING_SYSTEM = "apple-generic";
			};
			name = Debug;
		};
/* End XCBuildConfiguration section */

/* Begin XCConfigurationList section */
		05A4DEC880B8C9907862CC6F /* Build configuration list for PBXProject "Optimove" */ = {
			isa = XCConfigurationList;
			buildConfigurations = (
				099C29771F527282C3BE0CEF /* Debug */,
				7F3F7A366435F0D01C4FEFB4 /* Release */,
			);
			defaultConfigurationIsVisible = 0;
			defaultConfigurationName = Debug;
		};
		36C3A164DE9EDC011F57D0E9 /* Build configuration list for PBXNativeTarget "OptimoveCore-Unit" */ = {
			isa = XCConfigurationList;
			buildConfigurations = (
				5B9A9A34D75FE7330F1FBDCF /* Debug */,
				5BC7D36D2FABD1FB892CF132 /* Release */,
			);
			defaultConfigurationIsVisible = 0;
			defaultConfigurationName = Debug;
		};
		733E6F974907D2A3BD878D16 /* Build configuration list for PBXNativeTarget "OptimoveSDK-Unit" */ = {
			isa = XCConfigurationList;
			buildConfigurations = (
				1999E9C34677AD785B23E781 /* Debug */,
				01BFFC2AAF748813AF323804 /* Release */,
			);
			defaultConfigurationIsVisible = 0;
			defaultConfigurationName = Debug;
		};
		88D4057F007C76FA6794054D /* Build configuration list for PBXNativeTarget "OptimoveCore" */ = {
			isa = XCConfigurationList;
			buildConfigurations = (
				B0F2997F877D21FFF64C1DC7 /* Debug */,
				4A27E1E9D26058C86424147C /* Release */,
			);
			defaultConfigurationIsVisible = 0;
			defaultConfigurationName = Debug;
		};
		CF1765029ADC1E22B7CF865B /* Build configuration list for PBXNativeTarget "OptimoveSDK" */ = {
			isa = XCConfigurationList;
			buildConfigurations = (
				86F6E126A135B3E3DDC78879 /* Debug */,
				8C0755B84AB3622DF37009B3 /* Release */,
			);
			defaultConfigurationIsVisible = 0;
			defaultConfigurationName = Debug;
		};
		F64309E27387162F2741A1E9 /* Build configuration list for PBXNativeTarget "OptimoveNotificationServiceExtension-Unit" */ = {
			isa = XCConfigurationList;
			buildConfigurations = (
				22F806572DE9FAECA52ABDA6 /* Debug */,
				3E2E371B4B13AC132AC62C0E /* Release */,
			);
			defaultConfigurationIsVisible = 0;
			defaultConfigurationName = Debug;
		};
		FFD81B2D83B4FE60621F8B92 /* Build configuration list for PBXNativeTarget "OptimoveNotificationServiceExtension" */ = {
			isa = XCConfigurationList;
			buildConfigurations = (
				2F66E3E6464749EB491DBF7E /* Debug */,
				637E5E27537E8A4E1D8359F4 /* Release */,
			);
			defaultConfigurationIsVisible = 0;
			defaultConfigurationName = Debug;
		};
/* End XCConfigurationList section */
	};
	rootObject = F048C3E62DBD311754F63BD1 /* Project object */;
}<|MERGE_RESOLUTION|>--- conflicted
+++ resolved
@@ -82,7 +82,6 @@
 		45AA5FDB34AD5ED3F78A8040 /* NetworkClient.swift in Sources */ = {isa = PBXBuildFile; fileRef = 2D0CFD51DD85596306B721E0 /* NetworkClient.swift */; };
 		45AEE0276D250CF2208C644E /* OnStartEventGeneratorTests.swift in Sources */ = {isa = PBXBuildFile; fileRef = B9F1D9A9EC40981BD427CB4C /* OnStartEventGeneratorTests.swift */; };
 		45E8890FB696618F19DE0E1C /* OptimoveSDK.framework in Embed Frameworks */ = {isa = PBXBuildFile; fileRef = F195D6A74F16DC039009B692 /* OptimoveSDK.framework */; settings = {ATTRIBUTES = (CodeSignOnCopy, RemoveHeadersOnCopy, ); }; };
-		461220562486B7AE00E01EE3 /* EventValidatorTests.swift in Sources */ = {isa = PBXBuildFile; fileRef = 461220542486B79500E01EE3 /* EventValidatorTests.swift */; };
 		4706D362A1B3BD2B148D9DDE /* NetworkResponse.swift in Sources */ = {isa = PBXBuildFile; fileRef = BB19792511783857E3051963 /* NetworkResponse.swift */; };
 		499D5BF06BBCC8EBB94263E4 /* Optimove.swift in Sources */ = {isa = PBXBuildFile; fileRef = DA418E3FDBEB318519B1F183 /* Optimove.swift */; };
 		49CF203CF09FBC2F4578AF84 /* OptimoveNotificationServiceExtensionTests.swift in Sources */ = {isa = PBXBuildFile; fileRef = 40AF7CBE1A75BE741CAF7483 /* OptimoveNotificationServiceExtensionTests.swift */; };
@@ -421,8 +420,8 @@
 		2F6D1C3E09195F4AA62DE80C /* String+random.swift */ = {isa = PBXFileReference; lastKnownFileType = sourcecode.swift; path = "String+random.swift"; sourceTree = "<group>"; };
 		313AF75BEDDE3C3411F01615 /* OptimoveSDK-Unit.xctest */ = {isa = PBXFileReference; includeInIndex = 0; lastKnownFileType = wrapper.cfbundle; path = "OptimoveSDK-Unit.xctest"; sourceTree = BUILT_PRODUCTS_DIR; };
 		3254240E2ED942F17B69FF7A /* OptimoveNotificationHandler.swift */ = {isa = PBXFileReference; lastKnownFileType = sourcecode.swift; path = OptimoveNotificationHandler.swift; sourceTree = "<group>"; };
-		325B5F8B3BDBB034C3516AAB /* .gitkeep */ = {isa = PBXFileReference; lastKnownFileType = text; path = .gitkeep; sourceTree = "<group>"; };
-		329CE901655C81D4751CB22B /* .gitkeep */ = {isa = PBXFileReference; lastKnownFileType = text; path = .gitkeep; sourceTree = "<group>"; };
+		325B5F8B3BDBB034C3516AAB /* .gitkeep */ = {isa = PBXFileReference; path = .gitkeep; sourceTree = "<group>"; };
+		329CE901655C81D4751CB22B /* .gitkeep */ = {isa = PBXFileReference; path = .gitkeep; sourceTree = "<group>"; };
 		33000E03B027C7F4EB7B2148 /* OptiPush.swift */ = {isa = PBXFileReference; lastKnownFileType = sourcecode.swift; path = OptiPush.swift; sourceTree = "<group>"; };
 		36CB93F7FDDCB7374DA1CF9A /* OptimoveKeys.swift */ = {isa = PBXFileReference; lastKnownFileType = sourcecode.swift; path = OptimoveKeys.swift; sourceTree = "<group>"; };
 		37FF76A69D6A6A50ACED5DAC /* NotificationPermissionFetcher.swift */ = {isa = PBXFileReference; lastKnownFileType = sourcecode.swift; path = NotificationPermissionFetcher.swift; sourceTree = "<group>"; };
@@ -442,8 +441,7 @@
 		456C02EDEC171291D1C6FDCA /* PersistentContainer.swift */ = {isa = PBXFileReference; lastKnownFileType = sourcecode.swift; path = PersistentContainer.swift; sourceTree = "<group>"; };
 		458897EAB1CC463D34F58C56 /* notificationWithTriggeredCampaign.json */ = {isa = PBXFileReference; lastKnownFileType = text.json; path = notificationWithTriggeredCampaign.json; sourceTree = "<group>"; };
 		4592839140B76A8D32F05DC8 /* RemoteLoggerStream.swift */ = {isa = PBXFileReference; lastKnownFileType = sourcecode.swift; path = RemoteLoggerStream.swift; sourceTree = "<group>"; };
-		461220542486B79500E01EE3 /* EventValidatorTests.swift */ = {isa = PBXFileReference; lastKnownFileType = sourcecode.swift; path = EventValidatorTests.swift; sourceTree = "<group>"; };
-		472CC4141ED9FBD9DD0B65F1 /* .gitkeep */ = {isa = PBXFileReference; lastKnownFileType = text; path = .gitkeep; sourceTree = "<group>"; };
+		472CC4141ED9FBD9DD0B65F1 /* .gitkeep */ = {isa = PBXFileReference; path = .gitkeep; sourceTree = "<group>"; };
 		485BDCB56EA98CD3DD5AE9DE /* TenantConfigTests.swift */ = {isa = PBXFileReference; lastKnownFileType = sourcecode.swift; path = TenantConfigTests.swift; sourceTree = "<group>"; };
 		487536D1DE6FD34739D24A91 /* Installation.swift */ = {isa = PBXFileReference; lastKnownFileType = sourcecode.swift; path = Installation.swift; sourceTree = "<group>"; };
 		4AFAFD6EE31AD9F7438FB016 /* NotificationDeliveryReporter.swift */ = {isa = PBXFileReference; lastKnownFileType = sourcecode.swift; path = NotificationDeliveryReporter.swift; sourceTree = "<group>"; };
@@ -465,7 +463,7 @@
 		5FC57145A54E5033A5CECAF0 /* UIKit.framework */ = {isa = PBXFileReference; lastKnownFileType = wrapper.framework; name = UIKit.framework; path = System/Library/Frameworks/UIKit.framework; sourceTree = SDKROOT; };
 		5FE216E57E65CEC3F6D9F4CE /* String+isBlank.swift */ = {isa = PBXFileReference; lastKnownFileType = sourcecode.swift; path = "String+isBlank.swift"; sourceTree = "<group>"; };
 		60C210C2DB4BC192D8BD85E1 /* MergeRemoteConfigurationOperation.swift */ = {isa = PBXFileReference; lastKnownFileType = sourcecode.swift; path = MergeRemoteConfigurationOperation.swift; sourceTree = "<group>"; };
-		615F8FAE93C5D0A6AC301070 /* .gitkeep */ = {isa = PBXFileReference; lastKnownFileType = text; path = .gitkeep; sourceTree = "<group>"; };
+		615F8FAE93C5D0A6AC301070 /* .gitkeep */ = {isa = PBXFileReference; path = .gitkeep; sourceTree = "<group>"; };
 		63C7EC2263685823B37EC99A /* UserNotifications.framework */ = {isa = PBXFileReference; lastKnownFileType = wrapper.framework; name = UserNotifications.framework; path = System/Library/Frameworks/UserNotifications.framework; sourceTree = SDKROOT; };
 		6424915844F66E0315561874 /* RealTime.swift */ = {isa = PBXFileReference; lastKnownFileType = sourcecode.swift; path = RealTime.swift; sourceTree = "<group>"; };
 		645827DC38A5B11688962537 /* OptimoveAirshipIntegration.swift */ = {isa = PBXFileReference; lastKnownFileType = sourcecode.swift; path = OptimoveAirshipIntegration.swift; sourceTree = "<group>"; };
@@ -484,7 +482,7 @@
 		70EC39175948194604CEA34B /* StringSplitByLenghtExtensionsTests.swift */ = {isa = PBXFileReference; lastKnownFileType = sourcecode.swift; path = StringSplitByLenghtExtensionsTests.swift; sourceTree = "<group>"; };
 		7142C292241C1F13B6D2F370 /* HandlersPool.swift */ = {isa = PBXFileReference; lastKnownFileType = sourcecode.swift; path = HandlersPool.swift; sourceTree = "<group>"; };
 		71A9D3341C3268497BDCBED0 /* OptimoveNotificationServiceExtension.swift */ = {isa = PBXFileReference; lastKnownFileType = sourcecode.swift; path = OptimoveNotificationServiceExtension.swift; sourceTree = "<group>"; };
-		72CF66E4BD3D9F58D52640AE /* .gitkeep */ = {isa = PBXFileReference; lastKnownFileType = text; path = .gitkeep; sourceTree = "<group>"; };
+		72CF66E4BD3D9F58D52640AE /* .gitkeep */ = {isa = PBXFileReference; path = .gitkeep; sourceTree = "<group>"; };
 		732378F1F571519EBD60950B /* ComponentOperation.swift */ = {isa = PBXFileReference; lastKnownFileType = sourcecode.swift; path = ComponentOperation.swift; sourceTree = "<group>"; };
 		738B25C939FAE2104D09DB7B /* Info.plist */ = {isa = PBXFileReference; lastKnownFileType = text.plist; path = Info.plist; sourceTree = "<group>"; };
 		743439E918A7943D2FFA435C /* ApiRequestFactory.swift */ = {isa = PBXFileReference; lastKnownFileType = sourcecode.swift; path = ApiRequestFactory.swift; sourceTree = "<group>"; };
@@ -553,7 +551,7 @@
 		AC298B299B5C54C00F88C94E /* ParametersDecorator.swift */ = {isa = PBXFileReference; lastKnownFileType = sourcecode.swift; path = ParametersDecorator.swift; sourceTree = "<group>"; };
 		ACBA73DD67337E6F4FF32033 /* DynamicLinkParser.swift */ = {isa = PBXFileReference; lastKnownFileType = sourcecode.swift; path = DynamicLinkParser.swift; sourceTree = "<group>"; };
 		ADF1A285E540507DACCA9630 /* LoggerStream.swift */ = {isa = PBXFileReference; lastKnownFileType = sourcecode.swift; path = LoggerStream.swift; sourceTree = "<group>"; };
-		AE5ED65D35DAEDBE1D34995A /* .gitkeep */ = {isa = PBXFileReference; lastKnownFileType = text; path = .gitkeep; sourceTree = "<group>"; };
+		AE5ED65D35DAEDBE1D34995A /* .gitkeep */ = {isa = PBXFileReference; path = .gitkeep; sourceTree = "<group>"; };
 		B1AEF7257DAA1A2E7FB12680 /* GlobalFunctions.swift */ = {isa = PBXFileReference; lastKnownFileType = sourcecode.swift; path = GlobalFunctions.swift; sourceTree = "<group>"; };
 		B1B51D44551B095F9BA4EDBD /* KeyValueStorageTests.swift */ = {isa = PBXFileReference; lastKnownFileType = sourcecode.swift; path = KeyValueStorageTests.swift; sourceTree = "<group>"; };
 		B250C7CF8C880EF6A147DE7E /* Components.swift */ = {isa = PBXFileReference; lastKnownFileType = sourcecode.swift; path = Components.swift; sourceTree = "<group>"; };
@@ -1057,7 +1055,6 @@
 			isa = PBXGroup;
 			children = (
 				E0F41B5FDAD6DB908750FDF0 /* UserIDValidatorTests.swift */,
-				461220542486B79500E01EE3 /* EventValidatorTests.swift */,
 			);
 			path = Validator;
 			sourceTree = "<group>";
@@ -1840,8 +1837,6 @@
 			path = Validators;
 			sourceTree = "<group>";
 		};
-<<<<<<< HEAD
-=======
 		"TEMP_6AD39C4D-FA54-48BE-BE24-53CF016E8012" /* Tests */ = {
 			isa = PBXGroup;
 			children = (
@@ -1863,7 +1858,6 @@
 			path = Tests;
 			sourceTree = "<group>";
 		};
->>>>>>> 590b7515
 /* End PBXGroup section */
 
 /* Begin PBXNativeTarget section */
@@ -1981,6 +1975,8 @@
 			isa = PBXProject;
 			attributes = {
 				LastUpgradeCheck = 1020;
+				TargetAttributes = {
+				};
 			};
 			buildConfigurationList = 05A4DEC880B8C9907862CC6F /* Build configuration list for PBXProject "Optimove" */;
 			compatibilityVersion = "Xcode 10.0";
@@ -2094,7 +2090,6 @@
 				9CF7237135A4CC033D355E3F /* TenantConfigFixture.swift in Sources */,
 				A5B65BA10A3B356CAACADB8D /* TenantConfigurationDownloaderTests.swift in Sources */,
 				83F8B837C82ED3DCCCF9F7FF /* UserIDValidatorTests.swift in Sources */,
-				461220562486B7AE00E01EE3 /* EventValidatorTests.swift in Sources */,
 			);
 			runOnlyForDeploymentPostprocessing = 0;
 		};
