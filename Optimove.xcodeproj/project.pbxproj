--- conflicted
+++ resolved
@@ -19,20 +19,13 @@
 		0AD6BEFCC27FB59D99ACBD6D /* notificationWithDeepLinkPersonalizationValues.json in Resources */ = {isa = PBXBuildFile; fileRef = 895B87C7AB14141916C00840 /* notificationWithDeepLinkPersonalizationValues.json */; };
 		0B72803435C92BA78FD76BD0 /* MultiplexLoggerStream.swift in Sources */ = {isa = PBXBuildFile; fileRef = B4713C0DA9400A929216B24D /* MultiplexLoggerStream.swift */; };
 		0CD8302F32E07D11E39B187D /* NetworkResponse.swift in Sources */ = {isa = PBXBuildFile; fileRef = B41427362C7E31F416D84725 /* NetworkResponse.swift */; };
+		0E5985B708EBAF5FAF663CFA /* Installation.swift in Sources */ = {isa = PBXBuildFile; fileRef = 487536D1DE6FD34739D24A91 /* Installation.swift */; };
 		0E86E3145ADEEE0A91734327 /* NetworkingFactory.swift in Sources */ = {isa = PBXBuildFile; fileRef = 5B2476035D945779F9130EAD /* NetworkingFactory.swift */; };
 		0F61B8F6204E009963092F25 /* NetworkResult.swift in Sources */ = {isa = PBXBuildFile; fileRef = 6A858F7330D84B9FCC2015A4 /* NetworkResult.swift */; };
 		0F92260CFD871186FDEBEFDB /* OptimoveNotificationServiceExtension.swift in Sources */ = {isa = PBXBuildFile; fileRef = 71A9D3341C3268497BDCBED0 /* OptimoveNotificationServiceExtension.swift */; };
 		10D8FDCAB2DEDFDC34E715E9 /* MobileProvision.swift in Sources */ = {isa = PBXBuildFile; fileRef = 2D52112BF287F638A45398EB /* MobileProvision.swift */; };
 		111187D695021BA5A14B86B7 /* NetworkClientTests.swift in Sources */ = {isa = PBXBuildFile; fileRef = C144BEC27482E8328B8C4F6F /* NetworkClientTests.swift */; };
-<<<<<<< HEAD
 		12B198625842425C120D687C /* DeeplinkService.swift in Sources */ = {isa = PBXBuildFile; fileRef = 2C63ADC351A3E83A1E081B44 /* DeeplinkService.swift */; };
-=======
-		123098F456A170B2537F897B /* FirebaseCoreDiagnostics.framework in Embed Frameworks */ = {isa = PBXBuildFile; fileRef = E34A122A2840BDF5FF74559B /* FirebaseCoreDiagnostics.framework */; settings = {ATTRIBUTES = (CodeSignOnCopy, RemoveHeadersOnCopy, ); }; };
-		123CE8F48C905E72D5AC5405 /* PromisesObjC.framework in Embed Frameworks */ = {isa = PBXBuildFile; fileRef = 25C241270D3513A3819D70EA /* PromisesObjC.framework */; settings = {ATTRIBUTES = (CodeSignOnCopy, RemoveHeadersOnCopy, ); }; };
-		135DA4D6FA15247590446DE9 /* RemoteConfigurationNetworking.swift in Sources */ = {isa = PBXBuildFile; fileRef = C2E2EDB6520EC83A34B7D878 /* RemoteConfigurationNetworking.swift */; };
-		13E0825BCE2112D6D5C6C85D /* LogBody.swift in Sources */ = {isa = PBXBuildFile; fileRef = 601DADE02C17D7D64E050061 /* LogBody.swift */; };
-		141EDFFE84E271DC9D009B7B /* StatisticService.swift in Sources */ = {isa = PBXBuildFile; fileRef = 28CD99B7ED66E534A01A7D7C /* StatisticService.swift */; };
->>>>>>> 0898ef05
 		144B035082BBFA8505473A40 /* RealtimeEventTests.swift in Sources */ = {isa = PBXBuildFile; fileRef = DF36736BC7A524DE5B84B60D /* RealtimeEventTests.swift */; };
 		14F57E7FCA077C242AAE0A3C /* OptimoveSDK.framework in Frameworks */ = {isa = PBXBuildFile; fileRef = F195D6A74F16DC039009B692 /* OptimoveSDK.framework */; };
 		167EF8E42EABC80FEB2D2A1A /* AppOpenEvent.swift in Sources */ = {isa = PBXBuildFile; fileRef = 506941ABF70087E99952FFD6 /* AppOpenEvent.swift */; };
@@ -45,6 +38,7 @@
 		1A4FD956C218500F124C94B1 /* ConfigurationFetcher.swift in Sources */ = {isa = PBXBuildFile; fileRef = D5D46EC93293B7579E9D7389 /* ConfigurationFetcher.swift */; };
 		1B4C918AC447976BF1DEA991 /* Endpoint.swift in Sources */ = {isa = PBXBuildFile; fileRef = 810A2719EF2B688A621CC8E4 /* Endpoint.swift */; };
 		1BB7FB1E6F938682646B2084 /* String.swift in Sources */ = {isa = PBXBuildFile; fileRef = 25B6B3DE463ED6B71E84F945 /* String.swift */; };
+		1C37E4CC06580B65D7611DA2 /* ApiRequestBuilder.swift in Sources */ = {isa = PBXBuildFile; fileRef = DD086DA8F82346C96AD3DF50 /* ApiRequestBuilder.swift */; };
 		1CF1B6182320C994F7F4FC45 /* ProcessInfo.swift in Sources */ = {isa = PBXBuildFile; fileRef = 1444FD543ED01363BB8CB274 /* ProcessInfo.swift */; };
 		1D3E9806CE83FC237BAD4EB4 /* CoreEventFactory.swift in Sources */ = {isa = PBXBuildFile; fileRef = DE0B5F1859EF1DA75FD01507 /* CoreEventFactory.swift */; };
 		1EB0D841CF2D12801D7E6CB7 /* MockRegistrarNetworking.swift in Sources */ = {isa = PBXBuildFile; fileRef = AC2390128231BAF36745D6A1 /* MockRegistrarNetworking.swift */; };
@@ -86,6 +80,7 @@
 		431DE4439C07216FF2020D9E /* StubVariables.swift in Sources */ = {isa = PBXBuildFile; fileRef = EE2A46DD2F42545E3AD9B152 /* StubVariables.swift */; };
 		432EE244D778884AEA4A9208 /* OptiLoggerOutputStream.swift in Sources */ = {isa = PBXBuildFile; fileRef = 5D85DCA28C5381DEE1370C6D /* OptiLoggerOutputStream.swift */; };
 		4344AD1A39A0D152D30A77A8 /* ApiPayloadBuilder.swift in Sources */ = {isa = PBXBuildFile; fileRef = 460F691675BB2E55AB39B0F3 /* ApiPayloadBuilder.swift */; };
+		454AB713344799303679A602 /* Assembly.swift in Sources */ = {isa = PBXBuildFile; fileRef = 566B20B2B1E2E316902899F3 /* Assembly.swift */; };
 		456F8995DB8CDD70E03FD382 /* NewUserIDHandler.swift in Sources */ = {isa = PBXBuildFile; fileRef = BE6C83A68863BF37E8F3275B /* NewUserIDHandler.swift */; };
 		45AEE0276D250CF2208C644E /* OnStartEventGeneratorTests.swift in Sources */ = {isa = PBXBuildFile; fileRef = B9F1D9A9EC40981BD427CB4C /* OnStartEventGeneratorTests.swift */; };
 		45E8890FB696618F19DE0E1C /* OptimoveSDK.framework in Embed Frameworks */ = {isa = PBXBuildFile; fileRef = F195D6A74F16DC039009B692 /* OptimoveSDK.framework */; settings = {ATTRIBUTES = (CodeSignOnCopy, RemoveHeadersOnCopy, ); }; };
@@ -102,13 +97,7 @@
 		54A3E476C0AB5D834FB6DACF /* HandlersPool.swift in Sources */ = {isa = PBXBuildFile; fileRef = 7142C292241C1F13B6D2F370 /* HandlersPool.swift */; };
 		54B57794ADCCA618D003408C /* SetUserEmailEventTests.swift in Sources */ = {isa = PBXBuildFile; fileRef = B90E69482E5CEF73C23265A7 /* SetUserEmailEventTests.swift */; };
 		54F23EA51AD50E499F2D44AF /* configs.json in Resources */ = {isa = PBXBuildFile; fileRef = 38D5D03A189D6E46D85E120B /* configs.json */; };
-<<<<<<< HEAD
 		55754C0209B72C6239CCE64E /* OperationFactory.swift in Sources */ = {isa = PBXBuildFile; fileRef = ECFE1A26CB2C36CBBE414871 /* OperationFactory.swift */; };
-=======
-		551629EB0545217914764A7A /* Assembly.swift in Sources */ = {isa = PBXBuildFile; fileRef = 7E78D5B8E5A74D1DDB9789DD /* Assembly.swift */; };
-		551C24B2E63F273BD2757510 /* RemoteLoggerStream.swift in Sources */ = {isa = PBXBuildFile; fileRef = 705717DCB9947E544E53CF0A /* RemoteLoggerStream.swift */; };
-		55CC9F95CF5E33BF6145391A /* ResignActiveObserver.swift in Sources */ = {isa = PBXBuildFile; fileRef = 053D986B6D9067C751BFC9EA /* ResignActiveObserver.swift */; };
->>>>>>> 0898ef05
 		56386DC434F6239B3C5BF385 /* NotificationPayloadTests.swift in Sources */ = {isa = PBXBuildFile; fileRef = 810A61C9CB21A839A4084A97 /* NotificationPayloadTests.swift */; };
 		567FF1C790FA8B2A7FAC4F7F /* InstallationIdTests.swift in Sources */ = {isa = PBXBuildFile; fileRef = 809CCE6596151864378607B5 /* InstallationIdTests.swift */; };
 		57DFD79E50682E5EBECA7F4C /* OptInOutObserverTests.swift in Sources */ = {isa = PBXBuildFile; fileRef = 90C9509F668ABF2A4746946D /* OptInOutObserverTests.swift */; };
@@ -122,6 +111,7 @@
 		5D5E6AEF8411592FBBDBE0B9 /* RegistrarNetworkingRequestBuilderTests.swift in Sources */ = {isa = PBXBuildFile; fileRef = D25EB6C661F60FE6CF3A0D20 /* RegistrarNetworkingRequestBuilderTests.swift */; };
 		5E053F49077A89C08CF54B5F /* OptimoveCore.framework in Frameworks */ = {isa = PBXBuildFile; fileRef = 2764B249D4CC9907122D2773 /* OptimoveCore.framework */; };
 		5E4F768D3FA0A186111A9B12 /* notificationWithScheduledCampaign.json in Resources */ = {isa = PBXBuildFile; fileRef = 1F1A616BEF91523A37B96D95 /* notificationWithScheduledCampaign.json */; };
+		5EFB943F708BFECD8C7122C4 /* Container.swift in Sources */ = {isa = PBXBuildFile; fileRef = C04629380902B7E31CF43D52 /* Container.swift */; };
 		5F119B4AEB28CE16E8700C14 /* NotificationPayload.swift in Sources */ = {isa = PBXBuildFile; fileRef = 8D20E38059A2569DC11EADD4 /* NotificationPayload.swift */; };
 		610CD697F86A71E8FB03D061 /* notificationWithScheduledCampaign.json in Resources */ = {isa = PBXBuildFile; fileRef = 1F1A616BEF91523A37B96D95 /* notificationWithScheduledCampaign.json */; };
 		623E725FF13DCDACD4FA534A /* ScheduledNotificationDelivered.swift in Sources */ = {isa = PBXBuildFile; fileRef = 427833C4107110E0E8710989 /* ScheduledNotificationDelivered.swift */; };
@@ -135,9 +125,9 @@
 		6B24F6C2EC13F075699916A3 /* GlobalFunctions.swift in Sources */ = {isa = PBXBuildFile; fileRef = B1AEF7257DAA1A2E7FB12680 /* GlobalFunctions.swift */; };
 		6C19122A76A9A8C8268496DA /* MergeRemoteConfigurationOperation.swift in Sources */ = {isa = PBXBuildFile; fileRef = 60C210C2DB4BC192D8BD85E1 /* MergeRemoteConfigurationOperation.swift */; };
 		6D08783D81F2B6D01BC5EA96 /* NewTenantInfoHandlerTests.swift in Sources */ = {isa = PBXBuildFile; fileRef = 0E1E54304B64D97CC42E8D49 /* NewTenantInfoHandlerTests.swift */; };
-<<<<<<< HEAD
 		6D14A2790777E98BE0B830E8 /* CommonOptimoveEvent.swift in Sources */ = {isa = PBXBuildFile; fileRef = 35BAC63B1DFBC871F102D4C3 /* CommonOptimoveEvent.swift */; };
 		6DF58A8580FBC1185C20EF3E /* RemoteConfigurationRequestBuilder.swift in Sources */ = {isa = PBXBuildFile; fileRef = 7050C386BF1D5D2C1991ACDF /* RemoteConfigurationRequestBuilder.swift */; };
+		6DF6C1462D8DE0D23050BC75 /* DeviceStateObserverFactory.swift in Sources */ = {isa = PBXBuildFile; fileRef = 93BD2C49D756A97FA8D57EEC /* DeviceStateObserverFactory.swift */; };
 		6EBAAB8917D02E887688A33D /* SetUserEmailEvent.swift in Sources */ = {isa = PBXBuildFile; fileRef = F08A0D27C5C445E0BB3E46F9 /* SetUserEmailEvent.swift */; };
 		6F2F6C1080B6763E7EE538D2 /* UserAgentGenerator.swift in Sources */ = {isa = PBXBuildFile; fileRef = C2D5405AF08AADF9DA4ED566 /* UserAgentGenerator.swift */; };
 		71D6DA394073C749E16C3677 /* OptimoveEventDecorator.swift in Sources */ = {isa = PBXBuildFile; fileRef = 4D44BA42F559F99C8D19A183 /* OptimoveEventDecorator.swift */; };
@@ -148,19 +138,6 @@
 		75DB09C4A3AD43DB5FDF2384 /* LoggerStream.swift in Sources */ = {isa = PBXBuildFile; fileRef = ADF1A285E540507DACCA9630 /* LoggerStream.swift */; };
 		766617C2383406E64E0AEC8B /* NotificationPermissionFetcher.swift in Sources */ = {isa = PBXBuildFile; fileRef = 37FF76A69D6A6A50ACED5DAC /* NotificationPermissionFetcher.swift */; };
 		7699EE3297E8F95D98A71453 /* Configuration.swift in Sources */ = {isa = PBXBuildFile; fileRef = 1F9045DB7CC19B7319FF581C /* Configuration.swift */; };
-=======
-		6DF50CFE31B614A25AF9E6EF /* NetworkResult.swift in Sources */ = {isa = PBXBuildFile; fileRef = 282119007D50F8C9436B46E7 /* NetworkResult.swift */; };
-		6E095DD1E0F4EEBD0184F722 /* FIRAnalyticsConnector.framework in Embed Frameworks */ = {isa = PBXBuildFile; fileRef = 820D85DCF67D8E3624927172 /* FIRAnalyticsConnector.framework */; settings = {ATTRIBUTES = (CodeSignOnCopy, RemoveHeadersOnCopy, ); }; };
-		6F28BE7301C2E3F8A977CB64 /* LogLevelCore.swift in Sources */ = {isa = PBXBuildFile; fileRef = 74C5310B42777801E102BD08 /* LogLevelCore.swift */; };
-		702684B55BE4A485BC15BCCE /* Syncronizer.swift in Sources */ = {isa = PBXBuildFile; fileRef = 033CD0EF7986EA2FBCC53FDF /* Syncronizer.swift */; };
-		70495CB362602982DC479899 /* DeviceStateObserverFactory.swift in Sources */ = {isa = PBXBuildFile; fileRef = E1154FA60C064A13CC0E1C51 /* DeviceStateObserverFactory.swift */; };
-		70BB55393E1F2FE56ACDE0DC /* FileManager+Optimove.swift in Sources */ = {isa = PBXBuildFile; fileRef = 6870CEA83093D4E8CAEB51C1 /* FileManager+Optimove.swift */; };
-		71001882DDCC6C39BD4C548B /* OptInOutObserver.swift in Sources */ = {isa = PBXBuildFile; fileRef = 05D4CCCE4F3E543A2051DB78 /* OptInOutObserver.swift */; };
-		71A1956CB429CD8608022B82 /* OptiTrack.swift in Sources */ = {isa = PBXBuildFile; fileRef = F5F2C3113110DE37DA1333E3 /* OptiTrack.swift */; };
-		74B30452CB835699B34F603B /* FirebaseCore.framework in Frameworks */ = {isa = PBXBuildFile; fileRef = B40DB1490C64955E310706A5 /* FirebaseCore.framework */; };
-		74B5A5CB02654A8A7A0E7734 /* PushServiceProvider.swift in Sources */ = {isa = PBXBuildFile; fileRef = 699785BBFC5D3E45F1248EED /* PushServiceProvider.swift */; };
-		74DB1A1839535E223C45DBDA /* MultiplexLoggerStream.swift in Sources */ = {isa = PBXBuildFile; fileRef = FFC90DEBD13F50CE8782BAA9 /* MultiplexLoggerStream.swift */; };
->>>>>>> 0898ef05
 		7718B45F3E6F2D43C6A5ED3F /* StringSplitByLenghtExtensionsTests.swift in Sources */ = {isa = PBXBuildFile; fileRef = 70EC39175948194604CEA34B /* StringSplitByLenghtExtensionsTests.swift */; };
 		780636B648D2BFA72DC4F503 /* Component.swift in Sources */ = {isa = PBXBuildFile; fileRef = 7A4EBEBB12E4042518C6F64B /* Component.swift */; };
 		794AABCA624F604F26CF9F78 /* MockNotificationPermissionFetcher.swift in Sources */ = {isa = PBXBuildFile; fileRef = 3CAE2FCEA5FEDA23AA726A0E /* MockNotificationPermissionFetcher.swift */; };
@@ -184,21 +161,11 @@
 		8745A35FD66BE3126AC53223 /* FileStorage.swift in Sources */ = {isa = PBXBuildFile; fileRef = DD0A274FE5BD042E03429284 /* FileStorage.swift */; };
 		8A615E8D19A27C22DC4DF552 /* NewTenantInfoHandler.swift in Sources */ = {isa = PBXBuildFile; fileRef = 5D74FD73F62F2896D05BAFD1 /* NewTenantInfoHandler.swift */; };
 		8BD11324583CA0D4625E3036 /* Foundation.framework in Frameworks */ = {isa = PBXBuildFile; fileRef = FC92AA41EF0FDB2098B2E829 /* Foundation.framework */; };
-<<<<<<< HEAD
 		8D229B5DC22108C54B21D53B /* EmailValidator.swift in Sources */ = {isa = PBXBuildFile; fileRef = 4E527862BE390ACDCE2EE444 /* EmailValidator.swift */; };
 		8D24DBF32623CCCAB9652019 /* OptiTrack.swift in Sources */ = {isa = PBXBuildFile; fileRef = 84B5B5EC7877594E3E96DBCC /* OptiTrack.swift */; };
 		8D28D0CF3F9FFB3CFCDD6B6F /* OnStartEventGenerator.swift in Sources */ = {isa = PBXBuildFile; fileRef = FD108B5E64EF357FD2D9FEE1 /* OnStartEventGenerator.swift */; };
 		91EFA9B02C815F93C7725986 /* PageVisitEvent.swift in Sources */ = {isa = PBXBuildFile; fileRef = 669DFBB1484B628AAF9DB0DB /* PageVisitEvent.swift */; };
 		955C70AB7350DAE1B7A2EC4A /* EventValidator.swift in Sources */ = {isa = PBXBuildFile; fileRef = 57204664F03AA8ECAC34A28C /* EventValidator.swift */; };
-=======
-		8D3FE23568B548CAC4AAF66F /* NetworkError.swift in Sources */ = {isa = PBXBuildFile; fileRef = 679BC715321E8F0D9C9E5B01 /* NetworkError.swift */; };
-		8EF7961BE27941A711753F80 /* ApiRequestFactory.swift in Sources */ = {isa = PBXBuildFile; fileRef = 1E665D9FF05CF3EA05FF9954 /* ApiRequestFactory.swift */; };
-		90484CE515563AFECEC49460 /* Parameter.swift in Sources */ = {isa = PBXBuildFile; fileRef = AC03ED4AD4528B09932E2CD2 /* Parameter.swift */; };
-		916913275E3687296DEE4391 /* LoggerStream.swift in Sources */ = {isa = PBXBuildFile; fileRef = 98825890B98C6DE693A77449 /* LoggerStream.swift */; };
-		921AEF350F6E77694AE1F9C5 /* TriggeredNotificationOpened.swift in Sources */ = {isa = PBXBuildFile; fileRef = 3E9263C3AC5D8A7700CE78DE /* TriggeredNotificationOpened.swift */; };
-		94059979EC4384F9ACD1058D /* GoogleDataTransportCCTSupport.framework in Frameworks */ = {isa = PBXBuildFile; fileRef = EF702DB1913A509DF838D355 /* GoogleDataTransportCCTSupport.framework */; };
-		9577356996343F9486EC6F48 /* ConfigurationBuilder.swift in Sources */ = {isa = PBXBuildFile; fileRef = 466D1FECB424AC5355B96F95 /* ConfigurationBuilder.swift */; };
->>>>>>> 0898ef05
 		96C277514F2D6A69BC694013 /* OptimoveTestCase.swift in Sources */ = {isa = PBXBuildFile; fileRef = D0E47D0A199ACC4968A9683B /* OptimoveTestCase.swift */; };
 		9839623196598C955928FEA0 /* KVOExpectation.swift in Sources */ = {isa = PBXBuildFile; fileRef = 2027ED43354F4EB835FA0AA0 /* KVOExpectation.swift */; };
 		98C5A68EE8133BD14877F57B /* Dictionary+CompactMapKeys.swift in Sources */ = {isa = PBXBuildFile; fileRef = 65CA140085BC23AFEE47F451 /* Dictionary+CompactMapKeys.swift */; };
@@ -206,24 +173,15 @@
 		9AFEC62F7778B86862C6573D /* NotificationDeliveryReporter.swift in Sources */ = {isa = PBXBuildFile; fileRef = 4AFAFD6EE31AD9F7438FB016 /* NotificationDeliveryReporter.swift */; };
 		9B0DF62A9025A9A9FACD197E /* RealtimeEvent.swift in Sources */ = {isa = PBXBuildFile; fileRef = 5295310776EBFDCF337C3BE3 /* RealtimeEvent.swift */; };
 		9CF7237135A4CC033D355E3F /* TenantConfigFixture.swift in Sources */ = {isa = PBXBuildFile; fileRef = 197CDA59D9D767513A115BDF /* TenantConfigFixture.swift */; };
-<<<<<<< HEAD
 		9D2CCBCF21B5641F0B9C3D9A /* OptimoveDeepLinkResponding.swift in Sources */ = {isa = PBXBuildFile; fileRef = 11D9EAECD9E30C558169274E /* OptimoveDeepLinkResponding.swift */; };
 		9D54933F90FC14306E1A0F52 /* SDKVersion.swift in Sources */ = {isa = PBXBuildFile; fileRef = 720F660F46841EB5ABF872B1 /* SDKVersion.swift */; };
 		9D794BA3BA46E08DC6E67F65 /* ApiRequestFactory.swift in Sources */ = {isa = PBXBuildFile; fileRef = 743439E918A7943D2FFA435C /* ApiRequestFactory.swift */; };
-=======
-		9DB03D23DE1C47CACA895C45 /* DeprecatedAPI.swift in Sources */ = {isa = PBXBuildFile; fileRef = 6E5F828A0778C145DA35A8A6 /* DeprecatedAPI.swift */; };
->>>>>>> 0898ef05
 		9DCB165E5B552641766D3C2F /* NotificationCampaignTests.swift in Sources */ = {isa = PBXBuildFile; fileRef = 87A0914A97E216F288914163 /* NotificationCampaignTests.swift */; };
-		9DE85B7B55F3DF3BC040CBED /* DeprecatedStateListener.swift in Sources */ = {isa = PBXBuildFile; fileRef = 9877884338B4C437E7611986 /* DeprecatedStateListener.swift */; };
 		9FD12FE96EA86F95AFBF7824 /* NewUserIDHandlerTests.swift in Sources */ = {isa = PBXBuildFile; fileRef = 5D76E087E475DC20866F2BF4 /* NewUserIDHandlerTests.swift */; };
 		A0F04EF654F238AD6B9E210B /* MockRealTimeHanlder.swift in Sources */ = {isa = PBXBuildFile; fileRef = 63BEFDC2A507732039C5F009 /* MockRealTimeHanlder.swift */; };
 		A22B6413CE7C4D43C07D1D64 /* RealTimeNetworking.swift in Sources */ = {isa = PBXBuildFile; fileRef = 5E83B825B18F7C29398CEFFC /* RealTimeNetworking.swift */; };
 		A5B65BA10A3B356CAACADB8D /* TenantConfigurationDownloaderTests.swift in Sources */ = {isa = PBXBuildFile; fileRef = CED0FDAA1CED867DD491988C /* TenantConfigurationDownloaderTests.swift */; };
-<<<<<<< HEAD
 		A6A60814F2CD611D41BF2F13 /* Locale.swift in Sources */ = {isa = PBXBuildFile; fileRef = C5DF6AE81EB4608EDFDF9649 /* Locale.swift */; };
-=======
-		A5B6C3B593F403984A0895FE /* Container.swift in Sources */ = {isa = PBXBuildFile; fileRef = 66CE3B1DE2D401106F285AD6 /* Container.swift */; };
->>>>>>> 0898ef05
 		A6D704D18C74065D0101020A /* MockOptimoveStorage.swift in Sources */ = {isa = PBXBuildFile; fileRef = DE0D16D34EAA14578617D5D6 /* MockOptimoveStorage.swift */; };
 		A7120A539838969384DDA733 /* Foundation.framework in Frameworks */ = {isa = PBXBuildFile; fileRef = FC92AA41EF0FDB2098B2E829 /* Foundation.framework */; };
 		A7949C48A6E6758214235394 /* SetAdvertisingIdEvent.swift in Sources */ = {isa = PBXBuildFile; fileRef = 12B5A9452BE3F3FBA39CC4E6 /* SetAdvertisingIdEvent.swift */; };
@@ -278,6 +236,7 @@
 		D40627451576BB6978A11EB0 /* StubEvent.swift in Sources */ = {isa = PBXBuildFile; fileRef = 432D5D39398212165A5C8188 /* StubEvent.swift */; };
 		D4E7BB58F63585E5AC06D321 /* NetworkRequest.swift in Sources */ = {isa = PBXBuildFile; fileRef = 8F8161DD1C766BE72D956171 /* NetworkRequest.swift */; };
 		D635AB24018CE15F46344631 /* OptimoveEvent+Normalize.swift in Sources */ = {isa = PBXBuildFile; fileRef = 0776BD37A6AE6F2B3779C03C /* OptimoveEvent+Normalize.swift */; };
+		D707A700E695E1943DB75FD4 /* DeprecatedAPI.swift in Sources */ = {isa = PBXBuildFile; fileRef = F86885650EA841A1A8F6624E /* DeprecatedAPI.swift */; };
 		D73383EB2FB7DEA9BF737FD1 /* RegistrarNetworkingTests.swift in Sources */ = {isa = PBXBuildFile; fileRef = 7B37466FDED9BB6674CCDD83 /* RegistrarNetworkingTests.swift */; };
 		D768B18A5B6CEDF723BA0962 /* AdSupport.framework in Frameworks */ = {isa = PBXBuildFile; fileRef = A61B16F0E90FF2BF28B2CB25 /* AdSupport.framework */; };
 		D7F26C4990CB175F51361BF7 /* Mocker.framework in Embed Frameworks */ = {isa = PBXBuildFile; fileRef = D4DD62415D8168FE58AAE959 /* Mocker.framework */; settings = {ATTRIBUTES = (CodeSignOnCopy, RemoveHeadersOnCopy, ); }; };
@@ -296,7 +255,6 @@
 		E454A59BDF3B9A9F68DB6139 /* MainFactory.swift in Sources */ = {isa = PBXBuildFile; fileRef = 6A5795C174DB5BE5833F0373 /* MainFactory.swift */; };
 		E55BD25E76886EA7EFA887F2 /* EventConfig.swift in Sources */ = {isa = PBXBuildFile; fileRef = C95FC1B779C18A7446E2845C /* EventConfig.swift */; };
 		E56294EED7434283D6BB6337 /* OptimoveStorageFacadeTests.swift in Sources */ = {isa = PBXBuildFile; fileRef = B8467A40C1D544CA8220AAE2 /* OptimoveStorageFacadeTests.swift */; };
-		E5730A3E146FE74A9931499D /* OptimoveTopicsUserDefaults.swift in Sources */ = {isa = PBXBuildFile; fileRef = 4113A215CF1F678ECA7B919B /* OptimoveTopicsUserDefaults.swift */; };
 		E5DACD150BEB24DE0B91A4BA /* test_notification.json in Resources */ = {isa = PBXBuildFile; fileRef = 261D38281C7EFF91CCFA2867 /* test_notification.json */; };
 		E60EF0CF996959037583C83F /* ScheduledNotificationOpened.swift in Sources */ = {isa = PBXBuildFile; fileRef = 94E4AE3D1AFBB824566B3D95 /* ScheduledNotificationOpened.swift */; };
 		E7B65A20C54C58E9FE0572A1 /* NewEmailHandlerTests.swift in Sources */ = {isa = PBXBuildFile; fileRef = A4D0445351BA8E72B53C89A3 /* NewEmailHandlerTests.swift */; };
@@ -305,11 +263,9 @@
 		EA217C02FADC03C69449F317 /* NetworkClient.swift in Sources */ = {isa = PBXBuildFile; fileRef = 46370B16EF571A0A88EC6A65 /* NetworkClient.swift */; };
 		EAEE293A4A4E489DB7C9E6AC /* MockOptimoveStorage.swift in Sources */ = {isa = PBXBuildFile; fileRef = DE0D16D34EAA14578617D5D6 /* MockOptimoveStorage.swift */; };
 		EB8989F57C67363DF5ACE46F /* RealTimeRequestBuilder.swift in Sources */ = {isa = PBXBuildFile; fileRef = 3F11E3B818A8862F3957165F /* RealTimeRequestBuilder.swift */; };
-		EBF1D8977E67092C8ACCD29D /* Installation.swift in Sources */ = {isa = PBXBuildFile; fileRef = 766AB7EB587B1E08E52383F2 /* Installation.swift */; };
 		EC6FCE53F6000850B92B2511 /* GlobalConfigurationDownloaderTests.swift in Sources */ = {isa = PBXBuildFile; fileRef = BBF56D64273E803F0F9A6ACA /* GlobalConfigurationDownloaderTests.swift */; };
 		EC8157C51B383BD1B3BD9095 /* dev.tid.107.optipush.json in Resources */ = {isa = PBXBuildFile; fileRef = 0B00D121B7D35C23D9DE8B8E /* dev.tid.107.optipush.json */; };
 		EEA726E93CBE99DE605ECBC4 /* UserNotifications.framework in Frameworks */ = {isa = PBXBuildFile; fileRef = 63C7EC2263685823B37EC99A /* UserNotifications.framework */; };
-		EEC6D4AF2287938066030DC8 /* ApiRequestBuilder.swift in Sources */ = {isa = PBXBuildFile; fileRef = 5BE262CBD94ADB55D9DD569C /* ApiRequestBuilder.swift */; };
 		EFE8C2D3BC85DE2223893ACB /* SdkEnvironment.swift in Sources */ = {isa = PBXBuildFile; fileRef = CE4FD77A1B209FBAA7B1ABAF /* SdkEnvironment.swift */; };
 		EFF46260ABABD75A9ED21D09 /* TenantConfig.swift in Sources */ = {isa = PBXBuildFile; fileRef = 9ABF630842AEE0342583B677 /* TenantConfig.swift */; };
 		F10384A2967EBD8705F3DD77 /* OptimoveNotificationHandler.swift in Sources */ = {isa = PBXBuildFile; fileRef = 3254240E2ED942F17B69FF7A /* OptimoveNotificationHandler.swift */; };
@@ -454,7 +410,6 @@
 		3F11E3B818A8862F3957165F /* RealTimeRequestBuilder.swift */ = {isa = PBXFileReference; lastKnownFileType = sourcecode.swift; path = RealTimeRequestBuilder.swift; sourceTree = "<group>"; };
 		3FB178765C223AE5F5E348B9 /* TriggeredNotificationRecieved.swift */ = {isa = PBXFileReference; lastKnownFileType = sourcecode.swift; path = TriggeredNotificationRecieved.swift; sourceTree = "<group>"; };
 		40AF7CBE1A75BE741CAF7483 /* OptimoveNotificationServiceExtensionTests.swift */ = {isa = PBXFileReference; lastKnownFileType = sourcecode.swift; path = OptimoveNotificationServiceExtensionTests.swift; sourceTree = "<group>"; };
-		4113A215CF1F678ECA7B919B /* OptimoveTopicsUserDefaults.swift */ = {isa = PBXFileReference; lastKnownFileType = sourcecode.swift; path = OptimoveTopicsUserDefaults.swift; sourceTree = "<group>"; };
 		427833C4107110E0E8710989 /* ScheduledNotificationDelivered.swift */ = {isa = PBXFileReference; lastKnownFileType = sourcecode.swift; path = ScheduledNotificationDelivered.swift; sourceTree = "<group>"; };
 		42F696B86DB679832FF66901 /* RealTimeNetworkingTests.swift */ = {isa = PBXFileReference; lastKnownFileType = sourcecode.swift; path = RealTimeNetworkingTests.swift; sourceTree = "<group>"; };
 		430C7A9694838C100E058E86 /* FirstTimeVisitGenerator.swift */ = {isa = PBXFileReference; lastKnownFileType = sourcecode.swift; path = FirstTimeVisitGenerator.swift; sourceTree = "<group>"; };
@@ -467,6 +422,7 @@
 		46370B16EF571A0A88EC6A65 /* NetworkClient.swift */ = {isa = PBXFileReference; lastKnownFileType = sourcecode.swift; path = NetworkClient.swift; sourceTree = "<group>"; };
 		472CC4141ED9FBD9DD0B65F1 /* .gitkeep */ = {isa = PBXFileReference; lastKnownFileType = text; path = .gitkeep; sourceTree = "<group>"; };
 		485BDCB56EA98CD3DD5AE9DE /* TenantConfigTests.swift */ = {isa = PBXFileReference; lastKnownFileType = sourcecode.swift; path = TenantConfigTests.swift; sourceTree = "<group>"; };
+		487536D1DE6FD34739D24A91 /* Installation.swift */ = {isa = PBXFileReference; lastKnownFileType = sourcecode.swift; path = Installation.swift; sourceTree = "<group>"; };
 		4AFAFD6EE31AD9F7438FB016 /* NotificationDeliveryReporter.swift */ = {isa = PBXFileReference; lastKnownFileType = sourcecode.swift; path = NotificationDeliveryReporter.swift; sourceTree = "<group>"; };
 		4B7374DEDA09C5DE6FB09815 /* TriggeredNotificationOpened.swift */ = {isa = PBXFileReference; lastKnownFileType = sourcecode.swift; path = TriggeredNotificationOpened.swift; sourceTree = "<group>"; };
 		4D44BA42F559F99C8D19A183 /* OptimoveEventDecorator.swift */ = {isa = PBXFileReference; lastKnownFileType = sourcecode.swift; path = OptimoveEventDecorator.swift; sourceTree = "<group>"; };
@@ -479,10 +435,10 @@
 		5295310776EBFDCF337C3BE3 /* RealtimeEvent.swift */ = {isa = PBXFileReference; lastKnownFileType = sourcecode.swift; path = RealtimeEvent.swift; sourceTree = "<group>"; };
 		556267956174392FFDE951C6 /* DateFormatter.swift */ = {isa = PBXFileReference; lastKnownFileType = sourcecode.swift; path = DateFormatter.swift; sourceTree = "<group>"; };
 		558B0FF7FB691AD7EF1BC356 /* GlobalConfigFixture.swift */ = {isa = PBXFileReference; lastKnownFileType = sourcecode.swift; path = GlobalConfigFixture.swift; sourceTree = "<group>"; };
+		566B20B2B1E2E316902899F3 /* Assembly.swift */ = {isa = PBXFileReference; lastKnownFileType = sourcecode.swift; path = Assembly.swift; sourceTree = "<group>"; };
 		57204664F03AA8ECAC34A28C /* EventValidator.swift */ = {isa = PBXFileReference; lastKnownFileType = sourcecode.swift; path = EventValidator.swift; sourceTree = "<group>"; };
 		589AF55AF0FF6949387B66AD /* notificationWithCampaignDetails.json */ = {isa = PBXFileReference; lastKnownFileType = text.json; path = notificationWithCampaignDetails.json; sourceTree = "<group>"; };
 		5B2476035D945779F9130EAD /* NetworkingFactory.swift */ = {isa = PBXFileReference; lastKnownFileType = sourcecode.swift; path = NetworkingFactory.swift; sourceTree = "<group>"; };
-		5BE262CBD94ADB55D9DD569C /* ApiRequestBuilder.swift */ = {isa = PBXFileReference; lastKnownFileType = sourcecode.swift; path = ApiRequestBuilder.swift; sourceTree = "<group>"; };
 		5D74FD73F62F2896D05BAFD1 /* NewTenantInfoHandler.swift */ = {isa = PBXFileReference; lastKnownFileType = sourcecode.swift; path = NewTenantInfoHandler.swift; sourceTree = "<group>"; };
 		5D76E087E475DC20866F2BF4 /* NewUserIDHandlerTests.swift */ = {isa = PBXFileReference; lastKnownFileType = sourcecode.swift; path = NewUserIDHandlerTests.swift; sourceTree = "<group>"; };
 		5D85DCA28C5381DEE1370C6D /* OptiLoggerOutputStream.swift */ = {isa = PBXFileReference; lastKnownFileType = sourcecode.swift; path = OptiLoggerOutputStream.swift; sourceTree = "<group>"; };
@@ -497,7 +453,6 @@
 		63C7EC2263685823B37EC99A /* UserNotifications.framework */ = {isa = PBXFileReference; lastKnownFileType = wrapper.framework; name = UserNotifications.framework; path = System/Library/Frameworks/UserNotifications.framework; sourceTree = SDKROOT; };
 		6424915844F66E0315561874 /* RealTime.swift */ = {isa = PBXFileReference; lastKnownFileType = sourcecode.swift; path = RealTime.swift; sourceTree = "<group>"; };
 		64AAD2B0BFFF64DCB3907ECE /* OptimoveCore-Unit.xctest */ = {isa = PBXFileReference; includeInIndex = 0; lastKnownFileType = wrapper.cfbundle; path = "OptimoveCore-Unit.xctest"; sourceTree = BUILT_PRODUCTS_DIR; };
-<<<<<<< HEAD
 		65CA140085BC23AFEE47F451 /* Dictionary+CompactMapKeys.swift */ = {isa = PBXFileReference; lastKnownFileType = sourcecode.swift; path = "Dictionary+CompactMapKeys.swift"; sourceTree = "<group>"; };
 		669DFBB1484B628AAF9DB0DB /* PageVisitEvent.swift */ = {isa = PBXFileReference; lastKnownFileType = sourcecode.swift; path = PageVisitEvent.swift; sourceTree = "<group>"; };
 		66A8F39D35D2D3237AD0F678 /* NetworkRequestFactory.swift */ = {isa = PBXFileReference; lastKnownFileType = sourcecode.swift; path = NetworkRequestFactory.swift; sourceTree = "<group>"; };
@@ -506,21 +461,6 @@
 		6A858F7330D84B9FCC2015A4 /* NetworkResult.swift */ = {isa = PBXFileReference; lastKnownFileType = sourcecode.swift; path = NetworkResult.swift; sourceTree = "<group>"; };
 		6C3181EDC81DAA89624DFD4B /* OptiLoggerStreamsContainer.swift */ = {isa = PBXFileReference; lastKnownFileType = sourcecode.swift; path = OptiLoggerStreamsContainer.swift; sourceTree = "<group>"; };
 		6E3C5B3C925979A600092193 /* TenantConfigurationDownloader.swift */ = {isa = PBXFileReference; lastKnownFileType = sourcecode.swift; path = TenantConfigurationDownloader.swift; sourceTree = "<group>"; };
-=======
-		6561EF78FCF4E3FA2DFA675E /* NetworkResponse.swift */ = {isa = PBXFileReference; lastKnownFileType = sourcecode.swift; path = NetworkResponse.swift; sourceTree = "<group>"; };
-		65CE5453334832B2F87641CB /* GlobalConfig.swift */ = {isa = PBXFileReference; lastKnownFileType = sourcecode.swift; path = GlobalConfig.swift; sourceTree = "<group>"; };
-		66C7E1BD5435FBCB27E96FEF /* UserDefaults+Optimove.swift */ = {isa = PBXFileReference; lastKnownFileType = sourcecode.swift; path = "UserDefaults+Optimove.swift"; sourceTree = "<group>"; };
-		66CE3B1DE2D401106F285AD6 /* Container.swift */ = {isa = PBXFileReference; lastKnownFileType = sourcecode.swift; path = Container.swift; sourceTree = "<group>"; };
-		674AFC7DC9A68A479E3E5A99 /* ClientsServiceProjectKeys.swift */ = {isa = PBXFileReference; lastKnownFileType = sourcecode.swift; path = ClientsServiceProjectKeys.swift; sourceTree = "<group>"; };
-		679BC715321E8F0D9C9E5B01 /* NetworkError.swift */ = {isa = PBXFileReference; lastKnownFileType = sourcecode.swift; path = NetworkError.swift; sourceTree = "<group>"; };
-		6870CEA83093D4E8CAEB51C1 /* FileManager+Optimove.swift */ = {isa = PBXFileReference; lastKnownFileType = sourcecode.swift; path = "FileManager+Optimove.swift"; sourceTree = "<group>"; };
-		699785BBFC5D3E45F1248EED /* PushServiceProvider.swift */ = {isa = PBXFileReference; lastKnownFileType = sourcecode.swift; path = PushServiceProvider.swift; sourceTree = "<group>"; };
-		69D662AD6EFE3E7F7E4F6703 /* LoggerSettings.swift */ = {isa = PBXFileReference; lastKnownFileType = sourcecode.swift; path = LoggerSettings.swift; sourceTree = "<group>"; };
-		6BE805D29744820540522178 /* OptiPushServiceLocator.swift */ = {isa = PBXFileReference; lastKnownFileType = sourcecode.swift; path = OptiPushServiceLocator.swift; sourceTree = "<group>"; };
-		6C02AB7C05FA49C5C0C780D5 /* OptInService.swift */ = {isa = PBXFileReference; lastKnownFileType = sourcecode.swift; path = OptInService.swift; sourceTree = "<group>"; };
-		6E5F828A0778C145DA35A8A6 /* DeprecatedAPI.swift */ = {isa = PBXFileReference; lastKnownFileType = sourcecode.swift; path = DeprecatedAPI.swift; sourceTree = "<group>"; };
-		6F083B4B1A83960C04CEB3F4 /* OptEvent.swift */ = {isa = PBXFileReference; lastKnownFileType = sourcecode.swift; path = OptEvent.swift; sourceTree = "<group>"; };
->>>>>>> 0898ef05
 		7050A2CF3DB846CC7A661501 /* VisitorIDPreprocessorTests.swift */ = {isa = PBXFileReference; lastKnownFileType = sourcecode.swift; path = VisitorIDPreprocessorTests.swift; sourceTree = "<group>"; };
 		7050C386BF1D5D2C1991ACDF /* RemoteConfigurationRequestBuilder.swift */ = {isa = PBXFileReference; lastKnownFileType = sourcecode.swift; path = RemoteConfigurationRequestBuilder.swift; sourceTree = "<group>"; };
 		70EC39175948194604CEA34B /* StringSplitByLenghtExtensionsTests.swift */ = {isa = PBXFileReference; lastKnownFileType = sourcecode.swift; path = StringSplitByLenghtExtensionsTests.swift; sourceTree = "<group>"; };
@@ -531,7 +471,6 @@
 		732378F1F571519EBD60950B /* ComponentOperation.swift */ = {isa = PBXFileReference; lastKnownFileType = sourcecode.swift; path = ComponentOperation.swift; sourceTree = "<group>"; };
 		738B25C939FAE2104D09DB7B /* Info.plist */ = {isa = PBXFileReference; lastKnownFileType = text.plist; path = Info.plist; sourceTree = "<group>"; };
 		743439E918A7943D2FFA435C /* ApiRequestFactory.swift */ = {isa = PBXFileReference; lastKnownFileType = sourcecode.swift; path = ApiRequestFactory.swift; sourceTree = "<group>"; };
-		766AB7EB587B1E08E52383F2 /* Installation.swift */ = {isa = PBXFileReference; lastKnownFileType = sourcecode.swift; path = Installation.swift; sourceTree = "<group>"; };
 		769C151F4313E1C1E223FE8E /* ApiOperation.swift */ = {isa = PBXFileReference; lastKnownFileType = sourcecode.swift; path = ApiOperation.swift; sourceTree = "<group>"; };
 		7709EE79BECC8179B83190A3 /* SetUserIdEventTests.swift */ = {isa = PBXFileReference; lastKnownFileType = sourcecode.swift; path = SetUserIdEventTests.swift; sourceTree = "<group>"; };
 		784310CA6E46E1BAD767ACA4 /* OptipushOptInEventTests.swift */ = {isa = PBXFileReference; lastKnownFileType = sourcecode.swift; path = OptipushOptInEventTests.swift; sourceTree = "<group>"; };
@@ -541,12 +480,7 @@
 		79B669C607AA365DFE2B23F5 /* RegistrarTests.swift */ = {isa = PBXFileReference; lastKnownFileType = sourcecode.swift; path = RegistrarTests.swift; sourceTree = "<group>"; };
 		7A4EBEBB12E4042518C6F64B /* Component.swift */ = {isa = PBXFileReference; lastKnownFileType = sourcecode.swift; path = Component.swift; sourceTree = "<group>"; };
 		7B37466FDED9BB6674CCDD83 /* RegistrarNetworkingTests.swift */ = {isa = PBXFileReference; lastKnownFileType = sourcecode.swift; path = RegistrarNetworkingTests.swift; sourceTree = "<group>"; };
-<<<<<<< HEAD
 		7EA8326474761FA53DE6E589 /* OptimoveCoreEvent.swift */ = {isa = PBXFileReference; lastKnownFileType = sourcecode.swift; path = OptimoveCoreEvent.swift; sourceTree = "<group>"; };
-=======
-		7D9D106C55DB6BC6691C491D /* Registrar.swift */ = {isa = PBXFileReference; lastKnownFileType = sourcecode.swift; path = Registrar.swift; sourceTree = "<group>"; };
-		7E78D5B8E5A74D1DDB9789DD /* Assembly.swift */ = {isa = PBXFileReference; lastKnownFileType = sourcecode.swift; path = Assembly.swift; sourceTree = "<group>"; };
->>>>>>> 0898ef05
 		7FA7992B809E7A04095C16D7 /* TriggeredNotificationRecievedTests.swift */ = {isa = PBXFileReference; lastKnownFileType = sourcecode.swift; path = TriggeredNotificationRecievedTests.swift; sourceTree = "<group>"; };
 		809CCE6596151864378607B5 /* InstallationIdTests.swift */ = {isa = PBXFileReference; lastKnownFileType = sourcecode.swift; path = InstallationIdTests.swift; sourceTree = "<group>"; };
 		810A2719EF2B688A621CC8E4 /* Endpoint.swift */ = {isa = PBXFileReference; lastKnownFileType = sourcecode.swift; path = Endpoint.swift; sourceTree = "<group>"; };
@@ -572,9 +506,9 @@
 		9257CEB70DBD0ACA0956981B /* RemoteConfigurationNetworking.swift */ = {isa = PBXFileReference; lastKnownFileType = sourcecode.swift; path = RemoteConfigurationNetworking.swift; sourceTree = "<group>"; };
 		926CB4784BDFA967F9B33111 /* Info.plist */ = {isa = PBXFileReference; lastKnownFileType = text.plist; path = Info.plist; sourceTree = "<group>"; };
 		92ADAFC4543BF9DE8E088E61 /* ServiceLocator.swift */ = {isa = PBXFileReference; lastKnownFileType = sourcecode.swift; path = ServiceLocator.swift; sourceTree = "<group>"; };
+		93BD2C49D756A97FA8D57EEC /* DeviceStateObserverFactory.swift */ = {isa = PBXFileReference; lastKnownFileType = sourcecode.swift; path = DeviceStateObserverFactory.swift; sourceTree = "<group>"; };
 		94E4AE3D1AFBB824566B3D95 /* ScheduledNotificationOpened.swift */ = {isa = PBXFileReference; lastKnownFileType = sourcecode.swift; path = ScheduledNotificationOpened.swift; sourceTree = "<group>"; };
 		95C253D76EE96E09FFC24E44 /* OptimoveNotificationHandling.swift */ = {isa = PBXFileReference; lastKnownFileType = sourcecode.swift; path = OptimoveNotificationHandling.swift; sourceTree = "<group>"; };
-		9877884338B4C437E7611986 /* DeprecatedStateListener.swift */ = {isa = PBXFileReference; lastKnownFileType = sourcecode.swift; path = DeprecatedStateListener.swift; sourceTree = "<group>"; };
 		99FBF8FEACC0C375A4C64F59 /* AppOpenEventTests.swift */ = {isa = PBXFileReference; lastKnownFileType = sourcecode.swift; path = AppOpenEventTests.swift; sourceTree = "<group>"; };
 		9A5157E2FDA6AD57F8C0A22D /* Tracker.swift */ = {isa = PBXFileReference; lastKnownFileType = sourcecode.swift; path = Tracker.swift; sourceTree = "<group>"; };
 		9ABF630842AEE0342583B677 /* TenantConfig.swift */ = {isa = PBXFileReference; lastKnownFileType = sourcecode.swift; path = TenantConfig.swift; sourceTree = "<group>"; };
@@ -620,17 +554,13 @@
 		BD66832F101F098129CD64BD /* ScheduledNotificationDeliveredTests.swift */ = {isa = PBXFileReference; lastKnownFileType = sourcecode.swift; path = ScheduledNotificationDeliveredTests.swift; sourceTree = "<group>"; };
 		BDC2B74FB6EEF23A85E335EB /* DeeplinkExtracter.swift */ = {isa = PBXFileReference; lastKnownFileType = sourcecode.swift; path = DeeplinkExtracter.swift; sourceTree = "<group>"; };
 		BE6C83A68863BF37E8F3275B /* NewUserIDHandler.swift */ = {isa = PBXFileReference; lastKnownFileType = sourcecode.swift; path = NewUserIDHandler.swift; sourceTree = "<group>"; };
+		C04629380902B7E31CF43D52 /* Container.swift */ = {isa = PBXFileReference; lastKnownFileType = sourcecode.swift; path = Container.swift; sourceTree = "<group>"; };
 		C144BEC27482E8328B8C4F6F /* NetworkClientTests.swift */ = {isa = PBXFileReference; lastKnownFileType = sourcecode.swift; path = NetworkClientTests.swift; sourceTree = "<group>"; };
 		C2D5405AF08AADF9DA4ED566 /* UserAgentGenerator.swift */ = {isa = PBXFileReference; lastKnownFileType = sourcecode.swift; path = UserAgentGenerator.swift; sourceTree = "<group>"; };
 		C40D8512B3C3471E83BEC766 /* RealTimeComponentTests.swift */ = {isa = PBXFileReference; lastKnownFileType = sourcecode.swift; path = RealTimeComponentTests.swift; sourceTree = "<group>"; };
-<<<<<<< HEAD
 		C5DF6AE81EB4608EDFDF9649 /* Locale.swift */ = {isa = PBXFileReference; lastKnownFileType = sourcecode.swift; path = Locale.swift; sourceTree = "<group>"; };
 		C5F45885651EB12AFB48843F /* OptitrackNSE.swift */ = {isa = PBXFileReference; lastKnownFileType = sourcecode.swift; path = OptitrackNSE.swift; sourceTree = "<group>"; };
 		C82F8074F2CA36DE0F752880 /* ParametersNormalizer.swift */ = {isa = PBXFileReference; lastKnownFileType = sourcecode.swift; path = ParametersNormalizer.swift; sourceTree = "<group>"; };
-=======
-		C5A2928DDD25C92FD262C764 /* CoreEventFactory.swift */ = {isa = PBXFileReference; lastKnownFileType = sourcecode.swift; path = CoreEventFactory.swift; sourceTree = "<group>"; };
-		C81A844C0F84A3D7674D7B6C /* NetworkRequestFactory.swift */ = {isa = PBXFileReference; lastKnownFileType = sourcecode.swift; path = NetworkRequestFactory.swift; sourceTree = "<group>"; };
->>>>>>> 0898ef05
 		C8411A92C5ADEF8363F217CD /* PageVisitEventTests.swift */ = {isa = PBXFileReference; lastKnownFileType = sourcecode.swift; path = PageVisitEventTests.swift; sourceTree = "<group>"; };
 		C95FC1B779C18A7446E2845C /* EventConfig.swift */ = {isa = PBXFileReference; lastKnownFileType = sourcecode.swift; path = EventConfig.swift; sourceTree = "<group>"; };
 		C9D6CC571532F1254FC6755D /* VisitorIDPreprocessor.swift */ = {isa = PBXFileReference; lastKnownFileType = sourcecode.swift; path = VisitorIDPreprocessor.swift; sourceTree = "<group>"; };
@@ -648,20 +578,15 @@
 		DA418E3FDBEB318519B1F183 /* Optimove.swift */ = {isa = PBXFileReference; lastKnownFileType = sourcecode.swift; path = Optimove.swift; sourceTree = "<group>"; };
 		DA77FEE7AC2B64F6B08F8961 /* OptimoveQueue.swift */ = {isa = PBXFileReference; lastKnownFileType = sourcecode.swift; path = OptimoveQueue.swift; sourceTree = "<group>"; };
 		DCD4DEFD23225D3D5FDDAF5B /* Info.plist */ = {isa = PBXFileReference; lastKnownFileType = text.plist; path = Info.plist; sourceTree = "<group>"; };
+		DD086DA8F82346C96AD3DF50 /* ApiRequestBuilder.swift */ = {isa = PBXFileReference; lastKnownFileType = sourcecode.swift; path = ApiRequestBuilder.swift; sourceTree = "<group>"; };
 		DD0A274FE5BD042E03429284 /* FileStorage.swift */ = {isa = PBXFileReference; lastKnownFileType = sourcecode.swift; path = FileStorage.swift; sourceTree = "<group>"; };
 		DE0B5F1859EF1DA75FD01507 /* CoreEventFactory.swift */ = {isa = PBXFileReference; lastKnownFileType = sourcecode.swift; path = CoreEventFactory.swift; sourceTree = "<group>"; };
 		DE0D16D34EAA14578617D5D6 /* MockOptimoveStorage.swift */ = {isa = PBXFileReference; lastKnownFileType = sourcecode.swift; path = MockOptimoveStorage.swift; sourceTree = "<group>"; };
 		DF010CD78C12263BE8ED0CDD /* OptitrackMetaData.swift */ = {isa = PBXFileReference; lastKnownFileType = sourcecode.swift; path = OptitrackMetaData.swift; sourceTree = "<group>"; };
 		DF36736BC7A524DE5B84B60D /* RealtimeEventTests.swift */ = {isa = PBXFileReference; lastKnownFileType = sourcecode.swift; path = RealtimeEventTests.swift; sourceTree = "<group>"; };
 		DF4268499EEA7348C481371C /* ConfigurationFixture.swift */ = {isa = PBXFileReference; lastKnownFileType = sourcecode.swift; path = ConfigurationFixture.swift; sourceTree = "<group>"; };
-<<<<<<< HEAD
 		E0F41B5FDAD6DB908750FDF0 /* UserIDValidatorTests.swift */ = {isa = PBXFileReference; lastKnownFileType = sourcecode.swift; path = UserIDValidatorTests.swift; sourceTree = "<group>"; };
 		E1449C522124FFE0217C05F5 /* SetUserAgent.swift */ = {isa = PBXFileReference; lastKnownFileType = sourcecode.swift; path = SetUserAgent.swift; sourceTree = "<group>"; };
-=======
-		E0EA14F5774987E8B7CF84CC /* FirebaseInstallations.framework */ = {isa = PBXFileReference; lastKnownFileType = wrapper.framework; path = FirebaseInstallations.framework; sourceTree = "<group>"; };
-		E0F41B5FDAD6DB908750FDF0 /* UserIDValidatorTests.swift */ = {isa = PBXFileReference; lastKnownFileType = sourcecode.swift; path = UserIDValidatorTests.swift; sourceTree = "<group>"; };
-		E1154FA60C064A13CC0E1C51 /* DeviceStateObserverFactory.swift */ = {isa = PBXFileReference; lastKnownFileType = sourcecode.swift; path = DeviceStateObserverFactory.swift; sourceTree = "<group>"; };
->>>>>>> 0898ef05
 		E1C9108020CAF36768579AA7 /* MockStatisticService.swift */ = {isa = PBXFileReference; lastKnownFileType = sourcecode.swift; path = MockStatisticService.swift; sourceTree = "<group>"; };
 		E36EE80C309330F735D037E2 /* SdkPlatform.swift */ = {isa = PBXFileReference; lastKnownFileType = sourcecode.swift; path = SdkPlatform.swift; sourceTree = "<group>"; };
 		E50B8B778953A78713F075FF /* GlobalConfigurationDownloader.swift */ = {isa = PBXFileReference; lastKnownFileType = sourcecode.swift; path = GlobalConfigurationDownloader.swift; sourceTree = "<group>"; };
@@ -683,6 +608,7 @@
 		F3DD17AD4E56CB0C3C97F902 /* OptiTrackComponentTests.swift */ = {isa = PBXFileReference; lastKnownFileType = sourcecode.swift; path = OptiTrackComponentTests.swift; sourceTree = "<group>"; };
 		F43F7C2632F53C9F5CD85B4E /* LogLevelCore.swift */ = {isa = PBXFileReference; lastKnownFileType = sourcecode.swift; path = LogLevelCore.swift; sourceTree = "<group>"; };
 		F521F3899C0EF7438BF1B510 /* String.swift */ = {isa = PBXFileReference; lastKnownFileType = sourcecode.swift; path = String.swift; sourceTree = "<group>"; };
+		F86885650EA841A1A8F6624E /* DeprecatedAPI.swift */ = {isa = PBXFileReference; lastKnownFileType = sourcecode.swift; path = DeprecatedAPI.swift; sourceTree = "<group>"; };
 		F99F5BD0A5354C5A06F6B351 /* notificationWithMediaAttachment.json */ = {isa = PBXFileReference; lastKnownFileType = text.json; path = notificationWithMediaAttachment.json; sourceTree = "<group>"; };
 		FB929F27ECD0720A4201056D /* CoreEventFactoryTests.swift */ = {isa = PBXFileReference; lastKnownFileType = sourcecode.swift; path = CoreEventFactoryTests.swift; sourceTree = "<group>"; };
 		FC92AA41EF0FDB2098B2E829 /* Foundation.framework */ = {isa = PBXFileReference; lastKnownFileType = wrapper.framework; name = Foundation.framework; path = System/Library/Frameworks/Foundation.framework; sourceTree = SDKROOT; };
@@ -802,6 +728,7 @@
 				7A701B350A9A47124CB6F501 /* Components */,
 				F5B9321DDE62D40FE2B0B980 /* Constants */,
 				2EE3A3201CC89F94569FE7E4 /* DataStructs */,
+				42C5CB0ACF5C3D9D74FCB3F9 /* DI */,
 				059971E08A10B8A4891F2794 /* Events */,
 				DAA77376C81139461DA5DFE3 /* Extensions */,
 				32023D2509AE094416A62A3C /* Factories */,
@@ -825,18 +752,11 @@
 		0CEE3CCD7B14A0976E778A76 /* Observers */ = {
 			isa = PBXGroup;
 			children = (
-<<<<<<< HEAD
 				D073FA862A2FB4E726ACB520 /* AppOpenObserver.swift */,
 				F19A915CFE10EE5B80BD3AC2 /* DeviceStateObserver.swift */,
 				37FF76A69D6A6A50ACED5DAC /* NotificationPermissionFetcher.swift */,
 				A875DE64F64CAB1C385EF4D1 /* OptInOutObserver.swift */,
 				EAE898BE82A77234095B3BE0 /* ResignActiveObserver.swift */,
-=======
-				6E5F828A0778C145DA35A8A6 /* DeprecatedAPI.swift */,
-				F508BB8F8BD7981E512B0212 /* OptimoveTopicsUserDefaults.swift */,
-				9EEE1D5E7F66FAABA973E9FE /* RunningFlagsContainer.swift */,
-				BC1FF1AC9CD0BBAEA48E48F7 /* Logger */,
->>>>>>> 0898ef05
 			);
 			path = Observers;
 			sourceTree = "<group>";
@@ -973,20 +893,7 @@
 			path = Handlers;
 			sourceTree = "<group>";
 		};
-<<<<<<< HEAD
 		23D06162779FB3D0F635FDCA /* Notifications */ = {
-=======
-		249FEED95F05CE483C517F04 /* DI */ = {
-			isa = PBXGroup;
-			children = (
-				7E78D5B8E5A74D1DDB9789DD /* Assembly.swift */,
-				66CE3B1DE2D401106F285AD6 /* Container.swift */,
-			);
-			path = DI;
-			sourceTree = "<group>";
-		};
-		26D806BC34E70703FD10DBEC /* Storage */ = {
->>>>>>> 0898ef05
 			isa = PBXGroup;
 			children = (
 				3254240E2ED942F17B69FF7A /* OptimoveNotificationHandler.swift */,
@@ -1076,6 +983,7 @@
 			children = (
 				673FD2495FF2C13EFC81D1AA /* ComponentFactory.swift */,
 				DE0B5F1859EF1DA75FD01507 /* CoreEventFactory.swift */,
+				93BD2C49D756A97FA8D57EEC /* DeviceStateObserverFactory.swift */,
 				6A5795C174DB5BE5833F0373 /* MainFactory.swift */,
 				5B2476035D945779F9130EAD /* NetworkingFactory.swift */,
 				66A8F39D35D2D3237AD0F678 /* NetworkRequestFactory.swift */,
@@ -1174,6 +1082,15 @@
 			path = Mocks;
 			sourceTree = "<group>";
 		};
+		42C5CB0ACF5C3D9D74FCB3F9 /* DI */ = {
+			isa = PBXGroup;
+			children = (
+				566B20B2B1E2E316902899F3 /* Assembly.swift */,
+				C04629380902B7E31CF43D52 /* Container.swift */,
+			);
+			path = DI;
+			sourceTree = "<group>";
+		};
 		4A802689AFE69F115DC0B92F /* Services */ = {
 			isa = PBXGroup;
 			children = (
@@ -1230,7 +1147,7 @@
 		54CAFB76FB576E371FC5D8F6 /* Models */ = {
 			isa = PBXGroup;
 			children = (
-				766AB7EB587B1E08E52383F2 /* Installation.swift */,
+				487536D1DE6FD34739D24A91 /* Installation.swift */,
 			);
 			path = Models;
 			sourceTree = "<group>";
@@ -1554,41 +1471,11 @@
 			path = PushNotification;
 			sourceTree = "<group>";
 		};
-<<<<<<< HEAD
 		9BB85218819DA69644CA626C /* Storage */ = {
 			isa = PBXGroup;
 			children = (
 				DD0A274FE5BD042E03429284 /* FileStorage.swift */,
 				AAAF6DB20C4C312785D90075 /* StorageFacade.swift */,
-=======
-		996628DE20638574E213266A /* Classes */ = {
-			isa = PBXGroup;
-			children = (
-				1F2CAA6BA4B9221BEBC623C6 /* .gitkeep */,
-				75742A6A99BB187DC3DB46CB /* Environment.swift */,
-				DEAA22AF4C4FAEF58F9C8E85 /* Optimove.swift */,
-				C23325F18E095CA85A27DE89 /* OptimoveTenantInfo.swift */,
-				1D768021F104EBBD97A0ECDA /* Components */,
-				40A5249EBA97D94584DEDA2C /* Constants */,
-				62D208BCCC5F46A2B42114C9 /* DataStructs */,
-				249FEED95F05CE483C517F04 /* DI */,
-				EF0B87F47E469AA816873C62 /* Events */,
-				09A33A6115EBC9EAD955DCD0 /* Extensions */,
-				F817333FAE9A6227649E3628 /* Factories */,
-				96F37431EAEF9D3DEA00231F /* Handlers */,
-				5626B0D01C5B28A5B676B19F /* Initializer */,
-				0E5DBEE5DF7898A73F8C2601 /* Legacy */,
-				64429ABE1426361A8B708C61 /* Networking */,
-				F06540E26C1DBEDBAE5D0E93 /* Observers */,
-				8173B7A7B938927C1CBBFE42 /* OnStartHelpers */,
-				07F1AE57C4C0F0C131FFE978 /* Operations */,
-				D2182DA45A1C03D46FCB7ECB /* Preprocessors */,
-				96F0916E6F6856BCEF5B0E20 /* Providers */,
-				FD0897184683C2D1A312931C /* Provisioning */,
-				353F2E511F256142B27D951F /* Services */,
-				0750BF67C98AC85F2774EA2F /* Syncronizer */,
-				7FE5501B4E454D9E1E9FA7D1 /* Validators */,
->>>>>>> 0898ef05
 			);
 			path = Storage;
 			sourceTree = "<group>";
@@ -1617,7 +1504,7 @@
 			isa = PBXGroup;
 			children = (
 				460F691675BB2E55AB39B0F3 /* ApiPayloadBuilder.swift */,
-				5BE262CBD94ADB55D9DD569C /* ApiRequestBuilder.swift */,
+				DD086DA8F82346C96AD3DF50 /* ApiRequestBuilder.swift */,
 				7050C386BF1D5D2C1991ACDF /* RemoteConfigurationRequestBuilder.swift */,
 			);
 			path = Builders;
@@ -1822,8 +1709,7 @@
 		EA38BCA90CA160B46A3B5692 /* Legacy */ = {
 			isa = PBXGroup;
 			children = (
-				9877884338B4C437E7611986 /* DeprecatedStateListener.swift */,
-				4113A215CF1F678ECA7B919B /* OptimoveTopicsUserDefaults.swift */,
+				F86885650EA841A1A8F6624E /* DeprecatedAPI.swift */,
 				AC0D8804B2EC84EE6FC4B506 /* RunningFlagsContainer.swift */,
 				00E1883C492D6A712EF3979F /* Logger */,
 			);
@@ -1875,20 +1761,11 @@
 		F25041FFF14656B70D47B422 /* Extensions */ = {
 			isa = PBXGroup;
 			children = (
-<<<<<<< HEAD
 				556267956174392FFDE951C6 /* DateFormatter.swift */,
 				184B291D8B8C5CA9A63C3082 /* Global.swift */,
 				C5DF6AE81EB4608EDFDF9649 /* Locale.swift */,
 				A5BA51C5F38A24977889480C /* ProcessInfo.swift */,
 				25B6B3DE463ED6B71E84F945 /* String.swift */,
-=======
-				D8FF862F807996CC018CF9FB /* ComponentFactory.swift */,
-				C5A2928DDD25C92FD262C764 /* CoreEventFactory.swift */,
-				E1154FA60C064A13CC0E1C51 /* DeviceStateObserverFactory.swift */,
-				B612F2C61E492C437FDEB5A8 /* NetworkingFactory.swift */,
-				C81A844C0F84A3D7674D7B6C /* NetworkRequestFactory.swift */,
-				04821EFC2355BECFB0FFBEDA /* OperationFactory.swift */,
->>>>>>> 0898ef05
 			);
 			path = Extensions;
 			sourceTree = "<group>";
@@ -1911,11 +1788,7 @@
 			path = Constants;
 			sourceTree = "<group>";
 		};
-<<<<<<< HEAD
 		F6D0C30CA75C18FEF95CD647 /* Providers */ = {
-=======
-		"TEMP_03732DBE-E278-4A12-B5C4-E4F118CC96FC" /* Tests */ = {
->>>>>>> 0898ef05
 			isa = PBXGroup;
 			children = (
 				FD7BE307B3A9F9AABA03961C /* DateTimeProvider.swift */,
@@ -1923,18 +1796,7 @@
 			path = Providers;
 			sourceTree = "<group>";
 		};
-<<<<<<< HEAD
 		FC3095C5C64830371BF0A4DE /* Operations */ = {
-=======
-		"TEMP_4A9F4FF8-C535-4A33-BEFD-43F25081482D" /* Networking */ = {
-			isa = PBXGroup;
-			children = (
-			);
-			path = Networking;
-			sourceTree = "<group>";
-		};
-		"TEMP_5D058F2B-4E6D-4093-8ACD-070AC032799E" /* Tests */ = {
->>>>>>> 0898ef05
 			isa = PBXGroup;
 			children = (
 				BBF56D64273E803F0F9A6ACA /* GlobalConfigurationDownloaderTests.swift */,
@@ -1944,18 +1806,7 @@
 			path = Operations;
 			sourceTree = "<group>";
 		};
-<<<<<<< HEAD
 		FFFC29B1AC74FAB765D1156E /* Validators */ = {
-=======
-		"TEMP_6CC2A99A-EFF0-4E1D-B4A1-84E7596EBE74" /* Sources */ = {
-			isa = PBXGroup;
-			children = (
-			);
-			path = Sources;
-			sourceTree = "<group>";
-		};
-		"TEMP_C575078E-B0E4-4961-9FD5-F851F654C1F4" /* Tests */ = {
->>>>>>> 0898ef05
 			isa = PBXGroup;
 			children = (
 				FD20BEE6499119BCA5E64894 /* APNsTokenValidator.swift */,
@@ -1964,20 +1815,6 @@
 				A9C561207CC35F94397DF455 /* UserIDValidator.swift */,
 			);
 			path = Validators;
-			sourceTree = "<group>";
-		};
-		"TEMP_CE9429FE-1E8C-4C4B-B42A-876FDCB53969" /* Classes */ = {
-			isa = PBXGroup;
-			children = (
-			);
-			path = Classes;
-			sourceTree = "<group>";
-		};
-		"TEMP_D58F2325-2A32-4F18-8DC7-82BC153F3EFE" /* Optimove */ = {
-			isa = PBXGroup;
-			children = (
-			);
-			path = Optimove;
 			sourceTree = "<group>";
 		};
 /* End PBXGroup section */
@@ -2097,8 +1934,6 @@
 			isa = PBXProject;
 			attributes = {
 				LastUpgradeCheck = 1020;
-				TargetAttributes = {
-				};
 			};
 			buildConfigurationList = 05A4DEC880B8C9907862CC6F /* Build configuration list for PBXProject "Optimove" */;
 			compatibilityVersion = "Xcode 10.0";
@@ -2225,28 +2060,30 @@
 			isa = PBXSourcesBuildPhase;
 			buildActionMask = 2147483647;
 			files = (
-<<<<<<< HEAD
 				020D65B413AAEF7EA2623716 /* APNsTokenValidator.swift in Sources */,
 				179A1C280AE814844CA8B19E /* ApiNetworking.swift in Sources */,
 				C7233F212065D5DE47B2E16E /* ApiOperation.swift in Sources */,
 				4344AD1A39A0D152D30A77A8 /* ApiPayloadBuilder.swift in Sources */,
+				1C37E4CC06580B65D7611DA2 /* ApiRequestBuilder.swift in Sources */,
 				9D794BA3BA46E08DC6E67F65 /* ApiRequestFactory.swift in Sources */,
 				167EF8E42EABC80FEB2D2A1A /* AppOpenEvent.swift in Sources */,
 				5324FCF377FE827FDE0A97F3 /* AppOpenObserver.swift in Sources */,
 				B9D3F1723BB20889FD2817A6 /* AppOpenOnStartGenerator.swift in Sources */,
+				454AB713344799303679A602 /* Assembly.swift in Sources */,
 				722BC1AC4D6531387A33F03C /* Bundle+Identifiers.swift in Sources */,
-				EEC6D4AF2287938066030DC8 /* ApiRequestBuilder.swift in Sources */,
 				6D14A2790777E98BE0B830E8 /* CommonOptimoveEvent.swift in Sources */,
 				780636B648D2BFA72DC4F503 /* Component.swift in Sources */,
 				41E93887039BA10C580D3F60 /* ComponentFactory.swift in Sources */,
 				22C90FD2100BAB5A481F62CE /* ComponentHandlers.swift in Sources */,
 				D0C91C8C47157B977A567FB2 /* ComponentOperation.swift in Sources */,
 				1A4FD956C218500F124C94B1 /* ConfigurationFetcher.swift in Sources */,
+				5EFB943F708BFECD8C7122C4 /* Container.swift in Sources */,
 				1D3E9806CE83FC237BAD4EB4 /* CoreEventFactory.swift in Sources */,
 				79B848B05EF3742A8A5F5BED /* DateTimeProvider.swift in Sources */,
 				12B198625842425C120D687C /* DeeplinkService.swift in Sources */,
-				9DE85B7B55F3DF3BC040CBED /* DeprecatedStateListener.swift in Sources */,
+				D707A700E695E1943DB75FD4 /* DeprecatedAPI.swift in Sources */,
 				866DC15E07B22C2BFE8F3EE8 /* DeviceStateObserver.swift in Sources */,
+				6DF6C1462D8DE0D23050BC75 /* DeviceStateObserverFactory.swift in Sources */,
 				98C5A68EE8133BD14877F57B /* Dictionary+CompactMapKeys.swift in Sources */,
 				8D229B5DC22108C54B21D53B /* EmailValidator.swift in Sources */,
 				3B92DE47BF4898E25F51F918 /* Environment.swift in Sources */,
@@ -2256,6 +2093,7 @@
 				C5D958D0A9D4CB0C2301E4F8 /* Handler.swift in Sources */,
 				54A3E476C0AB5D834FB6DACF /* HandlersPool.swift in Sources */,
 				84294ACA411D4E3EFE6F9D3E /* InMemoryBuffer.swift in Sources */,
+				0E5985B708EBAF5FAF663CFA /* Installation.swift in Sources */,
 				AC722DB369A32C507F882EFD /* InstallationIdGenerator.swift in Sources */,
 				FCC20433D011E60F2C404BA8 /* LogLevel.swift in Sources */,
 				1ECCB650EA8E2C46B9C74A6B /* LoggerInitializator.swift in Sources */,
@@ -2298,7 +2136,6 @@
 				53D358963C13DB5351D51636 /* OptimoveNotificationHandling.swift in Sources */,
 				04C09128D4907F344E13B0AE /* OptimoveQueue.swift in Sources */,
 				CE5A1784FBC57FB94422A91E /* OptimoveTenantInfo.swift in Sources */,
-				E5730A3E146FE74A9931499D /* OptimoveTopicsUserDefaults.swift in Sources */,
 				91EFA9B02C815F93C7725986 /* PageVisitEvent.swift in Sources */,
 				26356647E2A062B56ECAA77C /* ParametersDecorator.swift in Sources */,
 				6575469B5BB45B20BF00A648 /* ParametersNormalizer.swift in Sources */,
@@ -2322,7 +2159,6 @@
 				E04C734BCB92039C3B747495 /* ScreenVisitValidator.swift in Sources */,
 				B44B56B11935E11D4A3DFDAC /* ServiceLocator.swift in Sources */,
 				A7949C48A6E6758214235394 /* SetAdvertisingIdEvent.swift in Sources */,
-				EBF1D8977E67092C8ACCD29D /* Installation.swift in Sources */,
 				C2A001E9BC1DD27508D7B8C6 /* SetUserAgent.swift in Sources */,
 				6EBAAB8917D02E887688A33D /* SetUserEmailEvent.swift in Sources */,
 				F4463BD44A499220DDE80852 /* SetUserIdEvent.swift in Sources */,
@@ -2340,132 +2176,6 @@
 				6F2F6C1080B6763E7EE538D2 /* UserAgentGenerator.swift in Sources */,
 				F693A5BC0F53267848657C3B /* UserIDValidator.swift in Sources */,
 				57E9F6522320094ABB6E2779 /* VisitorIDPreprocessor.swift in Sources */,
-=======
-				341CF1F50378C11944637772 /* APNsTokenValidator.swift in Sources */,
-				EF60D711929119DD2ECD7CFD /* AddUserAlias.swift in Sources */,
-				A1905929D263EE2F00EF6222 /* ApiNetworking.swift in Sources */,
-				D36840904211E8A9F609D793 /* ApiOperation.swift in Sources */,
-				2F9AC2CA18EA516392463F94 /* ApiPayloadBuilder.swift in Sources */,
-				8EF7961BE27941A711753F80 /* ApiRequestFactory.swift in Sources */,
-				DCD44AC661B1E3B072878F2C /* AppOpenEvent.swift in Sources */,
-				7EA52DE0B5E4F571AC49CC96 /* AppOpenObserver.swift in Sources */,
-				5D1078FF4AE024E04356210D /* AppOpenOnStartGenerator.swift in Sources */,
-				551629EB0545217914764A7A /* Assembly.swift in Sources */,
-				4A31D6EDE70EA034534D5016 /* Bundle+Identifiers.swift in Sources */,
-				FD55C26C7570E142859D7693 /* ClientAPIRequestBuilder.swift in Sources */,
-				F60FADD518179820AA5BA325 /* CommonOptimoveEvent.swift in Sources */,
-				03A69DFE7F1DD71C20E728A4 /* Component.swift in Sources */,
-				B86D06FE5A15D4EE1557A02C /* ComponentFactory.swift in Sources */,
-				A07FC571626B67276683DEED /* ComponentHandlers.swift in Sources */,
-				5C7F556BE2B1ABF1AB85A0D2 /* ComponentOperation.swift in Sources */,
-				1EED990118B83387D01ED397 /* ConfigurationFetcher.swift in Sources */,
-				A5B6C3B593F403984A0895FE /* Container.swift in Sources */,
-				F6B190F646F11100B211E288 /* CoreEventFactory.swift in Sources */,
-				209F124E823FA7267B24BFF5 /* DateTimeProvider.swift in Sources */,
-				498CFF8767E01101FA0176E5 /* DeeplinkService.swift in Sources */,
-				9DB03D23DE1C47CACA895C45 /* DeprecatedAPI.swift in Sources */,
-				E59EDE497425FA5E29B9F001 /* DeviceStateObserver.swift in Sources */,
-				70495CB362602982DC479899 /* DeviceStateObserverFactory.swift in Sources */,
-				084300991314506F27733F1B /* Dictionary+CompactMapKeys.swift in Sources */,
-				DE457BEB9AAE8BE5BE295D88 /* EmailValidator.swift in Sources */,
-				34585E3170F52022E50A6F5F /* Environment.swift in Sources */,
-				601A5E4975CF19EFFE2EC0DE /* EventValidator.swift in Sources */,
-				F386208A45B5229489B933B9 /* FirebaseInteractor.swift in Sources */,
-				EE914E181C5AC64FF68E7633 /* FirebaseInteractorNetworking.swift in Sources */,
-				103B03FB584BD8BF289CF2C4 /* FirebaseInteractorRequestBuilder.swift in Sources */,
-				FE0DA834EF241DAC1342A017 /* FirebaseOptionsBuilder.swift in Sources */,
-				587679B4C18736B3BA7CD3FD /* FirstTimeVisitGenerator.swift in Sources */,
-				F363C4B08DCCE8434418F3D0 /* GlobalConfigurationDownloader.swift in Sources */,
-				4C6B006717D8BC284A11FC0A /* Handler.swift in Sources */,
-				CE75E994B7E60B139CA20006 /* HandlersPool.swift in Sources */,
-				871DDF330A4046A32156BEB0 /* InMemoryBuffer.swift in Sources */,
-				60ED25FDAB4C377028564FB1 /* InstallationIdGenerator.swift in Sources */,
-				23B324813792D84EBED042A4 /* LogLevel.swift in Sources */,
-				5F4A3768E93554DAAD9A1273 /* LoggerInitializator.swift in Sources */,
-				7F7226D1D16FF05E5244B678 /* MatomoTrackerAdapter.swift in Sources */,
-				167012A8802EFCF5C64C38A0 /* MergeRemoteConfigurationOperation.swift in Sources */,
-				247F4FB5458DDB20363E09D1 /* MetaDataEvent.swift in Sources */,
-				015CC2D9FE5E99EA508463D5 /* MobileProvision.swift in Sources */,
-				1B360C3484CC21164B013667 /* NetworkClient.swift in Sources */,
-				8D3FE23568B548CAC4AAF66F /* NetworkError.swift in Sources */,
-				E15BF9809FA0B1981E2CDA12 /* NetworkRequest.swift in Sources */,
-				20B35FDBD48B062349642212 /* NetworkRequestFactory.swift in Sources */,
-				30C6DBF0FB38281DF31D31C2 /* NetworkResponse.swift in Sources */,
-				6DF50CFE31B614A25AF9E6EF /* NetworkResult.swift in Sources */,
-				41EA7187A0CC2284A48C5D02 /* NetworkingFactory.swift in Sources */,
-				56852B9EBACFA5725D4E38D5 /* NewEmailHandler.swift in Sources */,
-				5A6D658E9F94F4514B270C42 /* NewTenantInfoHandler.swift in Sources */,
-				0D33123F966A1CFB545338C5 /* NewUserIDHandler.swift in Sources */,
-				A0684CE101F6E63D55CE9A78 /* NewVisitorIdGenerator.swift in Sources */,
-				5B3D460C4AA5D53B6DBDA05C /* Notification.swift in Sources */,
-				9BCE1816CC777FF4813F6601 /* NotificationPermissionFetcher.swift in Sources */,
-				BB5053D4526C5835D4B5C796 /* OnStartEventGenerator.swift in Sources */,
-				F3126544A621C567D22261B9 /* OperationFactory.swift in Sources */,
-				4C3CB5745956D3CD31CD5FF3 /* OptEvent.swift in Sources */,
-				71001882DDCC6C39BD4C548B /* OptInOutObserver.swift in Sources */,
-				D4249279F067A4AF9B1CB252 /* OptInService.swift in Sources */,
-				85078BC00A096751ABE56D73 /* OptiLoggerOutputStream.swift in Sources */,
-				A794B2AFAFA742B37ECFA7E7 /* OptiLoggerStreamsContainer.swift in Sources */,
-				4F924FFD11B17CD232AA3FEB /* OptiPush.swift in Sources */,
-				BB647766BA2B08F1B76B9A63 /* OptiPushServiceLocator.swift in Sources */,
-				71A1956CB429CD8608022B82 /* OptiTrack.swift in Sources */,
-				5E7B4840A4047FFF714D2F4B /* Optimove.swift in Sources */,
-				E90168330390B94A0AE06577 /* OptimoveCoreEvent.swift in Sources */,
-				ACE8D3FC3F96139FDC117CC0 /* OptimoveDeepLinkResponder.swift in Sources */,
-				5A223304998861C2C373CAEB /* OptimoveDeepLinkResponding.swift in Sources */,
-				6C9B1F28B89367B081E70ACE /* OptimoveEvent+MatchConfiguration.swift in Sources */,
-				AE4E4051589ADC1A74D62B50 /* OptimoveEvent+Normalize.swift in Sources */,
-				AA672314EDB9986052E859F3 /* OptimoveEventDecorator.swift in Sources */,
-				6049F22CB6BBC8885C44E23B /* OptimoveKeys.swift in Sources */,
-				195EFAB08721682184C1E3A8 /* OptimoveNotificationHandler.swift in Sources */,
-				15D239FFA658982E67FC04FE /* OptimoveNotificationHandling.swift in Sources */,
-				24110C710419D163D8371252 /* OptimoveQueue.swift in Sources */,
-				F242C038B9843F95E9E34715 /* OptimoveTenantInfo.swift in Sources */,
-				7AA1898B251514A50736BD15 /* OptimoveTopicsUserDefaults.swift in Sources */,
-				25CA2AAB3740CFA19F8F060B /* PageVisitEvent.swift in Sources */,
-				E82DB2BB1E66E5C6790E4C3D /* ParametersDecorator.swift in Sources */,
-				D95B85901F832DDDCF4FE3B6 /* ParametersNormalizer.swift in Sources */,
-				CFDCBD47B6F317025BFA460A /* ProcessInfo.swift in Sources */,
-				74B5A5CB02654A8A7A0E7734 /* PushServiceProvider.swift in Sources */,
-				24C0B8C84B148221E0986672 /* RealTime.swift in Sources */,
-				E9D36ED695D16B5E34923028 /* RealTimeEventBuilder.swift in Sources */,
-				0C2FD1ADD0C571CE4925672B /* RealTimeEventContext.swift in Sources */,
-				CD6BAED3C57920B0E3295D0D /* RealTimeHanlder.swift in Sources */,
-				DBD30A2BB7E616B60C01E5A7 /* RealTimeNetworking.swift in Sources */,
-				CBC8C6652053FA1941B13A39 /* RealTimeRequestBuilder.swift in Sources */,
-				9BD8961386A1CCFF99D050E5 /* RealtimeEvent.swift in Sources */,
-				07E7A2243C789F7F105507BB /* Registrar.swift in Sources */,
-				135DA4D6FA15247590446DE9 /* RemoteConfigurationNetworking.swift in Sources */,
-				0697957F7C6A9A94C723E8B3 /* RemoteConfigurationRequestBuilder.swift in Sources */,
-				55CC9F95CF5E33BF6145391A /* ResignActiveObserver.swift in Sources */,
-				F57FB9CD58CF90DA4996EC92 /* RingBuffer.swift in Sources */,
-				3637673EDCEAD1668E8C0B94 /* RunningFlagsContainer.swift in Sources */,
-				34BD7F77B1F657B850FF2AFE /* SDKInitializer.swift in Sources */,
-				1F76571FA387B9C6781097A9 /* SDKVersion.swift in Sources */,
-				C023B611D8B0840981345FF1 /* ScheduledNotificationOpened.swift in Sources */,
-				03A0EF2C5FC5685AD5CA7954 /* ScreenVisitPreprocessor.swift in Sources */,
-				21DCC12984EC777983BF9810 /* ScreenVisitValidator.swift in Sources */,
-				09EEECBD19FC2CE320766E51 /* ServiceLocator.swift in Sources */,
-				F0896993C660626712C2BAC8 /* SetAdvertisingIdEvent.swift in Sources */,
-				C88F3C71E66FF74C09C467F2 /* SetUser.swift in Sources */,
-				79E7501ECFBEED252EC19F7D /* SetUserAgent.swift in Sources */,
-				E1A24DD42B057B5FABC44F33 /* SetUserEmailEvent.swift in Sources */,
-				315C0C36481750E18411BE5B /* SetUserIdEvent.swift in Sources */,
-				141EDFFE84E271DC9D009B7B /* StatisticService.swift in Sources */,
-				FC89BF0B0CA708A54DB82538 /* String+SHA1.swift in Sources */,
-				AD0AAF9F9844790A9428F018 /* String+Split.swift in Sources */,
-				1A4B70345EF058F2C9602A27 /* String+alphanumeric.swift in Sources */,
-				58EF33A3A6CFDC6620D801A8 /* String+isBlank.swift in Sources */,
-				27C98B7C681BE14241AE24A0 /* String+random.swift in Sources */,
-				6A922083B2836DE3FE681B7D /* String.swift in Sources */,
-				702684B55BE4A485BC15BCCE /* Syncronizer.swift in Sources */,
-				CBB63F003160A7E1397BCAE6 /* TenantConfigurationDownloader.swift in Sources */,
-				CA134C1B5065AC32B56B1CAD /* Tracker.swift in Sources */,
-				921AEF350F6E77694AE1F9C5 /* TriggeredNotificationOpened.swift in Sources */,
-				2CA6402957C56BF0C4157D4C /* UserAgentGenerator.swift in Sources */,
-				23F72ABF978381D5D3B9612B /* UserIDValidator.swift in Sources */,
-				57A1F143D10FDDFB06C797EC /* VisitorIDPreprocessor.swift in Sources */,
->>>>>>> 0898ef05
 			);
 			runOnlyForDeploymentPostprocessing = 0;
 		};
