// !$*UTF8*$!
{
	archiveVersion = 1;
	classes = {
	};
	objectVersion = 51;
	objects = {

/* Begin PBXBuildFile section */
		00F83D263F7049A8120B7A8A /* Querying.swift in Sources */ = {isa = PBXBuildFile; fileRef = A435A55F6D788D0ACF8085E2 /* Querying.swift */; };
		020D65B413AAEF7EA2623716 /* APNsTokenValidator.swift in Sources */ = {isa = PBXBuildFile; fileRef = FD20BEE6499119BCA5E64894 /* APNsTokenValidator.swift */; };
		02DBEFA60A144B6092D92082 /* NetworkRequest.swift in Sources */ = {isa = PBXBuildFile; fileRef = E5F014AB9AE645C920DD038B /* NetworkRequest.swift */; };
		03A06957E14DE9C264FD3BF4 /* EnterForegroundObserverTests.swift in Sources */ = {isa = PBXBuildFile; fileRef = 81BC45AB12DCB12A09904FB2 /* EnterForegroundObserverTests.swift */; };
		04B351D1EFFA33FBD8A9D3CB /* GlobalConfigTests.swift in Sources */ = {isa = PBXBuildFile; fileRef = BBF221484A7B1A433DB7FAD1 /* GlobalConfigTests.swift */; };
		05A2444050AEF0639DC080AC /* RemoteLoggerStream.swift in Sources */ = {isa = PBXBuildFile; fileRef = 4592839140B76A8D32F05DC8 /* RemoteLoggerStream.swift */; };
		05FCC9633BD5578A77355ABF /* GlobalConfigurationDownloader.swift in Sources */ = {isa = PBXBuildFile; fileRef = 0B664ECF492F1657FC2D7036 /* GlobalConfigurationDownloader.swift */; };
		080AE4F487F030AAC3EC2A30 /* NetworkClientTests.swift in Sources */ = {isa = PBXBuildFile; fileRef = F6303DE7E28C8787FD8F3FA0 /* NetworkClientTests.swift */; };
		082B98A47B67C4193F82F955 /* RegistrarTests.swift in Sources */ = {isa = PBXBuildFile; fileRef = 79B669C607AA365DFE2B23F5 /* RegistrarTests.swift */; };
		0849C08D2D2D8A6740E060C0 /* Global.swift in Sources */ = {isa = PBXBuildFile; fileRef = 184B291D8B8C5CA9A63C3082 /* Global.swift */; };
		0A8E1C292F26A3E2CD65106C /* ProcessInfo.swift in Sources */ = {isa = PBXBuildFile; fileRef = A5BA51C5F38A24977889480C /* ProcessInfo.swift */; };
		0AD6BEFCC27FB59D99ACBD6D /* notificationWithDeepLinkPersonalizationValues.json in Resources */ = {isa = PBXBuildFile; fileRef = 895B87C7AB14141916C00840 /* notificationWithDeepLinkPersonalizationValues.json */; };
		0B72803435C92BA78FD76BD0 /* MultiplexLoggerStream.swift in Sources */ = {isa = PBXBuildFile; fileRef = B4713C0DA9400A929216B24D /* MultiplexLoggerStream.swift */; };
		0C81F538D5D809D568CBB16F /* ProcessInfo+OsVersion.swift in Sources */ = {isa = PBXBuildFile; fileRef = 6CB578140EEA0C61258F4C95 /* ProcessInfo+OsVersion.swift */; };
		0E86E3145ADEEE0A91734327 /* NetworkingFactory.swift in Sources */ = {isa = PBXBuildFile; fileRef = 5B2476035D945779F9130EAD /* NetworkingFactory.swift */; };
		0F92260CFD871186FDEBEFDB /* OptimoveNotificationServiceExtension.swift in Sources */ = {isa = PBXBuildFile; fileRef = 71A9D3341C3268497BDCBED0 /* OptimoveNotificationServiceExtension.swift */; };
		106BA1705BF376B6A7D81815 /* EventValidatorTests.swift in Sources */ = {isa = PBXBuildFile; fileRef = 9E0C85115B44FC36030D67CE /* EventValidatorTests.swift */; };
		10D8FDCAB2DEDFDC34E715E9 /* MobileProvision.swift in Sources */ = {isa = PBXBuildFile; fileRef = 2D52112BF287F638A45398EB /* MobileProvision.swift */; };
		119C46043A9CD7F3871C57A6 /* apns_payload_triggered_campaign.json in Resources */ = {isa = PBXBuildFile; fileRef = 6EC3FB80E72AC19A2DD93153 /* apns_payload_triggered_campaign.json */; };
		13F6F8314E79B48F72CED8BD /* apns_payload_scheduled_campaign.json in Resources */ = {isa = PBXBuildFile; fileRef = C70428886EDA9B88E37296AF /* apns_payload_scheduled_campaign.json */; };
		14F57E7FCA077C242AAE0A3C /* OptimoveSDK.framework in Frameworks */ = {isa = PBXBuildFile; fileRef = F195D6A74F16DC039009B692 /* OptimoveSDK.framework */; };
		167EF8E42EABC80FEB2D2A1A /* AppOpenEvent.swift in Sources */ = {isa = PBXBuildFile; fileRef = 506941ABF70087E99952FFD6 /* AppOpenEvent.swift */; };
		16875DAAA0249966FAF85615 /* GlobalConfig.swift in Sources */ = {isa = PBXBuildFile; fileRef = E6C2AA83233AE32D981F3555 /* GlobalConfig.swift */; };
		16A2E2E9FFB751FC02A26BA3 /* TenantConfigFixture.swift in Sources */ = {isa = PBXBuildFile; fileRef = 197CDA59D9D767513A115BDF /* TenantConfigFixture.swift */; };
		179A1C280AE814844CA8B19E /* ApiNetworking.swift in Sources */ = {isa = PBXBuildFile; fileRef = 8DAFF173166A96219F652DE6 /* ApiNetworking.swift */; };
		19FAAD1B5B8F3A83CCE1681A /* MockConfigurationRepository.swift in Sources */ = {isa = PBXBuildFile; fileRef = 3E1C1A66CA07D50B6692CA7B /* MockConfigurationRepository.swift */; };
		1A4FD956C218500F124C94B1 /* ConfigurationFetcher.swift in Sources */ = {isa = PBXBuildFile; fileRef = D5D46EC93293B7579E9D7389 /* ConfigurationFetcher.swift */; };
		1B4C918AC447976BF1DEA991 /* Endpoint.swift in Sources */ = {isa = PBXBuildFile; fileRef = 810A2719EF2B688A621CC8E4 /* Endpoint.swift */; };
		1B53825BF840C81BE1B3922F /* ISO+format.swift in Sources */ = {isa = PBXBuildFile; fileRef = E301AF207069DC3417330D23 /* ISO+format.swift */; };
		1BB7FB1E6F938682646B2084 /* String.swift in Sources */ = {isa = PBXBuildFile; fileRef = 25B6B3DE463ED6B71E84F945 /* String.swift */; };
		1CF1B6182320C994F7F4FC45 /* ProcessInfo.swift in Sources */ = {isa = PBXBuildFile; fileRef = 1444FD543ED01363BB8CB274 /* ProcessInfo.swift */; };
		1D3E9806CE83FC237BAD4EB4 /* CoreEventFactory.swift in Sources */ = {isa = PBXBuildFile; fileRef = DE0B5F1859EF1DA75FD01507 /* CoreEventFactory.swift */; };
		1EC0331B7F3631CAFF5B4BE7 /* MockDateTimeProvider.swift in Sources */ = {isa = PBXBuildFile; fileRef = 12C1E626E9F4FECB13D350B0 /* MockDateTimeProvider.swift */; };
		1ECCB650EA8E2C46B9C74A6B /* LoggerInitializator.swift in Sources */ = {isa = PBXBuildFile; fileRef = D5217E6590AD8BD80A6985CC /* LoggerInitializator.swift */; };
		1F0A3376596C3A8290383CD0 /* RemoteConfigurationRequestBuilderTests.swift in Sources */ = {isa = PBXBuildFile; fileRef = 85C981D5B3D94C295BE60C2A /* RemoteConfigurationRequestBuilderTests.swift */; };
		1FB88D00B177B21B5D2C3BC2 /* NSManagedObjectContext+Utilities.swift in Sources */ = {isa = PBXBuildFile; fileRef = F6A19CA28B9B8E5119C61AE0 /* NSManagedObjectContext+Utilities.swift */; };
		219417667A6FFDD03148C7ED /* Foundation.framework in Frameworks */ = {isa = PBXBuildFile; fileRef = FC92AA41EF0FDB2098B2E829 /* Foundation.framework */; };
		24AB2C2FB4F38FB0FFA4F61F /* ConfigurationFixture.swift in Sources */ = {isa = PBXBuildFile; fileRef = DF4268499EEA7348C481371C /* ConfigurationFixture.swift */; };
		25F544315A08320ED72755A2 /* ConsoleLoggerStream.swift in Sources */ = {isa = PBXBuildFile; fileRef = 8228C916C97D8339F724B907 /* ConsoleLoggerStream.swift */; };
		2831D1D6A605C2B8A6B57080 /* NewVisitorIdGenerator.swift in Sources */ = {isa = PBXBuildFile; fileRef = A483534D00B52DA236BB0B05 /* NewVisitorIdGenerator.swift */; };
		28892C11EFABDB720CA7F4DE /* OptistreamNetworkingMock.swift in Sources */ = {isa = PBXBuildFile; fileRef = D1F2CF1316A8FD7BEFB64F3C /* OptistreamNetworkingMock.swift */; };
		2977E8E0057FF4A3E65A5E5A /* ConfigurationRepository.swift in Sources */ = {isa = PBXBuildFile; fileRef = 111ED6383A53D5F33F54CEFF /* ConfigurationRepository.swift */; };
		2BBFB2D03A135BE343DCB352 /* OptimoveTestCase.swift in Sources */ = {isa = PBXBuildFile; fileRef = 67A3329FC290A675F44BEBFE /* OptimoveTestCase.swift */; };
		2C574877A3CB27755321D077 /* CoreData.framework in Frameworks */ = {isa = PBXBuildFile; fileRef = C91AEC3B6BA8441109CBF58E /* CoreData.framework */; };
		2D5CC37EBB1EFCC1DAB9C396 /* AppOpenEventTests.swift in Sources */ = {isa = PBXBuildFile; fileRef = 99FBF8FEACC0C375A4C64F59 /* AppOpenEventTests.swift */; };
		2EA9D0284826D6D32BFA3219 /* OptiLoggerStreamsContainer.swift in Sources */ = {isa = PBXBuildFile; fileRef = 6C3181EDC81DAA89624DFD4B /* OptiLoggerStreamsContainer.swift */; };
		2FE3D649B0C8E0C8DD98F124 /* MockRegistrarNetworking.swift in Sources */ = {isa = PBXBuildFile; fileRef = 2142B0ABEFD0A0EDFEE3E12C /* MockRegistrarNetworking.swift */; };
		31C743A2FC606AA0CC009ECA /* notificationWithCampaignDetails.json in Resources */ = {isa = PBXBuildFile; fileRef = 589AF55AF0FF6949387B66AD /* notificationWithCampaignDetails.json */; };
		321BFE49BBD5B3C8C0F24618 /* CoreDataMigrationVersion.swift in Sources */ = {isa = PBXBuildFile; fileRef = F317F849DA6211A6DBB52A93 /* CoreDataMigrationVersion.swift */; };
		32D946F7508437FFF4870EA8 /* core_events.json in Resources */ = {isa = PBXBuildFile; fileRef = 0FA5B03E91EC1B9C8B7A921A /* core_events.json */; };
		3339BF36A2C10CF41B7A3FB9 /* apns_payload_scheduled_campaign.json in Resources */ = {isa = PBXBuildFile; fileRef = C70428886EDA9B88E37296AF /* apns_payload_scheduled_campaign.json */; };
		34F891B25C0607047E535D8D /* PageVisitEventTests.swift in Sources */ = {isa = PBXBuildFile; fileRef = C8411A92C5ADEF8363F217CD /* PageVisitEventTests.swift */; };
		36D0BE577A817ED7B5076112 /* GlobalConfigFixture.swift in Sources */ = {isa = PBXBuildFile; fileRef = 558B0FF7FB691AD7EF1BC356 /* GlobalConfigFixture.swift */; };
		370BDBC6F608BEE16E9B7439 /* StubVariables.swift in Sources */ = {isa = PBXBuildFile; fileRef = EE2A46DD2F42545E3AD9B152 /* StubVariables.swift */; };
		3999235100145AE553898385 /* OptimoveAirshipIntegration.swift in Sources */ = {isa = PBXBuildFile; fileRef = 645827DC38A5B11688962537 /* OptimoveAirshipIntegration.swift */; };
		39EC499624AEE7CFC0B677B5 /* CoreDataMigratorTests.swift in Sources */ = {isa = PBXBuildFile; fileRef = 9CBAAF543B9FFEE56AFCA272 /* CoreDataMigratorTests.swift */; };
		39F0A8EF590E06C63B8AA931 /* Operations.swift in Sources */ = {isa = PBXBuildFile; fileRef = E2913A221183842BA07EF8F5 /* Operations.swift */; };
		3A758813E0D3A1DFD74286FB /* OptimoveFileManagerTests.swift in Sources */ = {isa = PBXBuildFile; fileRef = 44F0DCFD3F00AA505DC781F4 /* OptimoveFileManagerTests.swift */; };
		3B92DE47BF4898E25F51F918 /* Environment.swift in Sources */ = {isa = PBXBuildFile; fileRef = A506CE7C768F77DF1C031E7D /* Environment.swift */; };
		3CA51DAAF7A58E28A27F04AE /* EventCDv2.swift in Sources */ = {isa = PBXBuildFile; fileRef = AAF333FF2B62FF3501A4009A /* EventCDv2.swift */; };
		3F44720B367301EC17CC321B /* RuntimeCodingKey.swift in Sources */ = {isa = PBXBuildFile; fileRef = 26931EEB560FA3B43177A022 /* RuntimeCodingKey.swift */; };
		3FFA2A63523B96921D9045DA /* Registrar.swift in Sources */ = {isa = PBXBuildFile; fileRef = 14239EF59FF52C7A77EBE993 /* Registrar.swift */; };
		40745C5D6447231E96262ACB /* FileAccessible.swift in Sources */ = {isa = PBXBuildFile; fileRef = A1FFBD8E3E3EC13859EAA9E9 /* FileAccessible.swift */; };
		419EFD0DCB8F3A6D4017D32B /* SetUserAgentEventTests.swift in Sources */ = {isa = PBXBuildFile; fileRef = 799B1ECA74F09CE9EFDCC893 /* SetUserAgentEventTests.swift */; };
		41E93887039BA10C580D3F60 /* ComponentFactory.swift in Sources */ = {isa = PBXBuildFile; fileRef = 673FD2495FF2C13EFC81D1AA /* ComponentFactory.swift */; };
		42E7D72B7C7AA46303506250 /* utsname+DeviceModel.swift in Sources */ = {isa = PBXBuildFile; fileRef = 7AA021ACCF4173B1F67D03BD /* utsname+DeviceModel.swift */; };
		431DE4439C07216FF2020D9E /* StubVariables.swift in Sources */ = {isa = PBXBuildFile; fileRef = EE2A46DD2F42545E3AD9B152 /* StubVariables.swift */; };
		432EE244D778884AEA4A9208 /* OptiLoggerOutputStream.swift in Sources */ = {isa = PBXBuildFile; fileRef = 5D85DCA28C5381DEE1370C6D /* OptiLoggerOutputStream.swift */; };
		44462C39B5A869E6521A9F5B /* UserDefaults+Optimove.swift in Sources */ = {isa = PBXBuildFile; fileRef = B9FE5A14C58728AE872409BB /* UserDefaults+Optimove.swift */; };
		454AB713344799303679A602 /* Assembly.swift in Sources */ = {isa = PBXBuildFile; fileRef = 566B20B2B1E2E316902899F3 /* Assembly.swift */; };
		45AA5FDB34AD5ED3F78A8040 /* NetworkClient.swift in Sources */ = {isa = PBXBuildFile; fileRef = 2D0CFD51DD85596306B721E0 /* NetworkClient.swift */; };
		45AEE0276D250CF2208C644E /* OnStartEventGeneratorTests.swift in Sources */ = {isa = PBXBuildFile; fileRef = B9F1D9A9EC40981BD427CB4C /* OnStartEventGeneratorTests.swift */; };
		45E8890FB696618F19DE0E1C /* OptimoveSDK.framework in Embed Frameworks */ = {isa = PBXBuildFile; fileRef = F195D6A74F16DC039009B692 /* OptimoveSDK.framework */; settings = {ATTRIBUTES = (CodeSignOnCopy, RemoveHeadersOnCopy, ); }; };
		4706D362A1B3BD2B148D9DDE /* NetworkResponse.swift in Sources */ = {isa = PBXBuildFile; fileRef = BB19792511783857E3051963 /* NetworkResponse.swift */; };
		499D5BF06BBCC8EBB94263E4 /* Optimove.swift in Sources */ = {isa = PBXBuildFile; fileRef = DA418E3FDBEB318519B1F183 /* Optimove.swift */; };
		49CF203CF09FBC2F4578AF84 /* OptimoveNotificationServiceExtensionTests.swift in Sources */ = {isa = PBXBuildFile; fileRef = 40AF7CBE1A75BE741CAF7483 /* OptimoveNotificationServiceExtensionTests.swift */; };
		4A11B57152FB7677DD379DE1 /* Mocker.framework in Frameworks */ = {isa = PBXBuildFile; fileRef = D4DD62415D8168FE58AAE959 /* Mocker.framework */; };
		4A65C0ABA1ED79C7C36D83A4 /* NotificationDeliveredEvent.swift in Sources */ = {isa = PBXBuildFile; fileRef = D5346604A8A9C9946B29B6F5 /* NotificationDeliveredEvent.swift */; };
		4B583BA9BF1C2FA8274AACD3 /* String+Split.swift in Sources */ = {isa = PBXBuildFile; fileRef = 4DB8B22F680152DE4E7C00A7 /* String+Split.swift */; };
		4C7AA28A09CA23B070FFB281 /* NetworkError.swift in Sources */ = {isa = PBXBuildFile; fileRef = 87EC09BC1C5CB77E5AD50317 /* NetworkError.swift */; };
		4D00A84B5E6DD748540A1DCF /* Mocker.framework in Frameworks */ = {isa = PBXBuildFile; fileRef = D4DD62415D8168FE58AAE959 /* Mocker.framework */; };
		4E1437373721EFA52C894174 /* OptistreamQueueImpl.swift in Sources */ = {isa = PBXBuildFile; fileRef = 1BC4935D2FE2C45DF3CE8086 /* OptistreamQueueImpl.swift */; };
		4F2C212ED09A0819A1B2CDED /* OptEvent.swift in Sources */ = {isa = PBXBuildFile; fileRef = EF827CC59D9B56C6588A4C57 /* OptEvent.swift */; };
		50B6E591AC81B656E87934F7 /* NetworkRequestFactory.swift in Sources */ = {isa = PBXBuildFile; fileRef = 66A8F39D35D2D3237AD0F678 /* NetworkRequestFactory.swift */; };
		5231F567663FDB98A45B2BB7 /* CoreDataFetchIndexDescription.swift in Sources */ = {isa = PBXBuildFile; fileRef = 48695180D12E3F6E69B27A64 /* CoreDataFetchIndexDescription.swift */; };
		529587C2B105ADD76A48F003 /* String+alphanumeric.swift in Sources */ = {isa = PBXBuildFile; fileRef = 877F4A8A9B50FDB1E7C91CF4 /* String+alphanumeric.swift */; };
		5324FCF377FE827FDE0A97F3 /* AppOpenObserver.swift in Sources */ = {isa = PBXBuildFile; fileRef = D073FA862A2FB4E726ACB520 /* AppOpenObserver.swift */; };
		54B57794ADCCA618D003408C /* SetUserEmailEventTests.swift in Sources */ = {isa = PBXBuildFile; fileRef = B90E69482E5CEF73C23265A7 /* SetUserEmailEventTests.swift */; };
		54F23EA51AD50E499F2D44AF /* configs.json in Resources */ = {isa = PBXBuildFile; fileRef = 38D5D03A189D6E46D85E120B /* configs.json */; };
		5518455C199FC2B155304797 /* OptistreamEventBuilder.swift in Sources */ = {isa = PBXBuildFile; fileRef = 7DAFF319BE8F13B7DAAE338D /* OptistreamEventBuilder.swift */; };
		5522EFE4208122220E20C59C /* DeeplinkService.swift in Sources */ = {isa = PBXBuildFile; fileRef = 1C4655766A0763F1BCFCEF34 /* DeeplinkService.swift */; };
		55754C0209B72C6239CCE64E /* OperationFactory.swift in Sources */ = {isa = PBXBuildFile; fileRef = ECFE1A26CB2C36CBBE414871 /* OperationFactory.swift */; };
		56386DC434F6239B3C5BF385 /* NotificationPayloadTests.swift in Sources */ = {isa = PBXBuildFile; fileRef = 810A61C9CB21A839A4084A97 /* NotificationPayloadTests.swift */; };
		567FF1C790FA8B2A7FAC4F7F /* InstallationIdTests.swift in Sources */ = {isa = PBXBuildFile; fileRef = 809CCE6596151864378607B5 /* InstallationIdTests.swift */; };
		574C8292CC812A34F86B8892 /* NotificationOpenedEventTests.swift in Sources */ = {isa = PBXBuildFile; fileRef = 6E5BB6E717D62FCA403815BF /* NotificationOpenedEventTests.swift */; };
		57DFD79E50682E5EBECA7F4C /* OptInOutObserverTests.swift in Sources */ = {isa = PBXBuildFile; fileRef = 90C9509F668ABF2A4746946D /* OptInOutObserverTests.swift */; };
		58C3F746E854C6C27FF1CF12 /* NewUserHandler.swift in Sources */ = {isa = PBXBuildFile; fileRef = 41F1FDC6F647A5DD31FCB29D /* NewUserHandler.swift */; };
		599FA52041C9CB1EDAD6D399 /* Notification.swift in Sources */ = {isa = PBXBuildFile; fileRef = 89E7B8102C3B8854279817C1 /* Notification.swift */; };
		59F575A313535FD671B1F0CA /* OptimoveDeepLinkResponding.swift in Sources */ = {isa = PBXBuildFile; fileRef = 636A666D825D8FD99DFDE195 /* OptimoveDeepLinkResponding.swift */; };
		5A08B9EDBA80168AC667425D /* RingBuffer.swift in Sources */ = {isa = PBXBuildFile; fileRef = CC23809D9F4BD02A13F8C661 /* RingBuffer.swift */; };
		5AF8B551D48AF8A7B37B2054 /* SDKInitializer.swift in Sources */ = {isa = PBXBuildFile; fileRef = 147C9BEF1567B21AF4FB6CB4 /* SDKInitializer.swift */; };
		5C1ED211A45E17583F4499F1 /* SdkPlatform.swift in Sources */ = {isa = PBXBuildFile; fileRef = E36EE80C309330F735D037E2 /* SdkPlatform.swift */; };
		5CAA99328294F84AB95EF9D2 /* ParametersDecorator.swift in Sources */ = {isa = PBXBuildFile; fileRef = 8D97B467542E88DEE0300315 /* ParametersDecorator.swift */; };
		5D5E6AEF8411592FBBDBE0B9 /* RegistrarNetworkingRequestBuilderTests.swift in Sources */ = {isa = PBXBuildFile; fileRef = D25EB6C661F60FE6CF3A0D20 /* RegistrarNetworkingRequestBuilderTests.swift */; };
		5E053F49077A89C08CF54B5F /* OptimoveCore.framework in Frameworks */ = {isa = PBXBuildFile; fileRef = 2764B249D4CC9907122D2773 /* OptimoveCore.framework */; };
		5EFB943F708BFECD8C7122C4 /* Container.swift in Sources */ = {isa = PBXBuildFile; fileRef = C04629380902B7E31CF43D52 /* Container.swift */; };
		5F119B4AEB28CE16E8700C14 /* NotificationPayload.swift in Sources */ = {isa = PBXBuildFile; fileRef = 8D20E38059A2569DC11EADD4 /* NotificationPayload.swift */; };
		61942EEA31C1310BA660F131 /* Pipe.swift in Sources */ = {isa = PBXBuildFile; fileRef = 004C06ABAB7629E27139CBB0 /* Pipe.swift */; };
		626B1AF99FD89EB1053D308D /* FileAccessible.swift in Sources */ = {isa = PBXBuildFile; fileRef = A1FFBD8E3E3EC13859EAA9E9 /* FileAccessible.swift */; };
		64C373178EC3796339003DA1 /* String+SHA1.swift in Sources */ = {isa = PBXBuildFile; fileRef = 0743DA20AB28DD7E78A80384 /* String+SHA1.swift */; };
		6711114F7DF0BC2D2A74441A /* apns_payload_triggered_campaign.json in Resources */ = {isa = PBXBuildFile; fileRef = 6EC3FB80E72AC19A2DD93153 /* apns_payload_triggered_campaign.json */; };
		68FA63CCDADAD13FA979A68B /* String+random.swift in Sources */ = {isa = PBXBuildFile; fileRef = 2F6D1C3E09195F4AA62DE80C /* String+random.swift */; };
		695F98AE4990411750376C41 /* UserValidator.swift in Sources */ = {isa = PBXBuildFile; fileRef = C032549A1F8BD134783F0F90 /* UserValidator.swift */; };
		69B4B6E228E5E2309F8FA445 /* KeyValueStorageTests.swift in Sources */ = {isa = PBXBuildFile; fileRef = B1B51D44551B095F9BA4EDBD /* KeyValueStorageTests.swift */; };
		6AE6747FCF19E211146D3E1C /* StubEvent.swift in Sources */ = {isa = PBXBuildFile; fileRef = 432D5D39398212165A5C8188 /* StubEvent.swift */; };
		6B24F6C2EC13F075699916A3 /* GlobalFunctions.swift in Sources */ = {isa = PBXBuildFile; fileRef = B1AEF7257DAA1A2E7FB12680 /* GlobalFunctions.swift */; };
		6D08783D81F2B6D01BC5EA96 /* NewTenantInfoHandlerTests.swift in Sources */ = {isa = PBXBuildFile; fileRef = 0E1E54304B64D97CC42E8D49 /* NewTenantInfoHandlerTests.swift */; };
		6DF6C1462D8DE0D23050BC75 /* DeviceStateObserverFactory.swift in Sources */ = {isa = PBXBuildFile; fileRef = 93BD2C49D756A97FA8D57EEC /* DeviceStateObserverFactory.swift */; };
		6E1DFC4BFF0BCC9634ECEE1B /* OptimoveNotificationHandling.swift in Sources */ = {isa = PBXBuildFile; fileRef = 386CFDC67E4A51F2F2442815 /* OptimoveNotificationHandling.swift */; };
		6E486EE6C7212E4017EE5F1A /* CoreDataRelationshipDescription.swift in Sources */ = {isa = PBXBuildFile; fileRef = 5F400A7074360186390E1B18 /* CoreDataRelationshipDescription.swift */; };
		6EBAAB8917D02E887688A33D /* SetUserEmailEvent.swift in Sources */ = {isa = PBXBuildFile; fileRef = F08A0D27C5C445E0BB3E46F9 /* SetUserEmailEvent.swift */; };
		6F2F6C1080B6763E7EE538D2 /* UserAgentGenerator.swift in Sources */ = {isa = PBXBuildFile; fileRef = C2D5405AF08AADF9DA4ED566 /* UserAgentGenerator.swift */; };
		6F5136D0339F5E1B03404C27 /* apns_payload_scheduled_campaign.json in Resources */ = {isa = PBXBuildFile; fileRef = C70428886EDA9B88E37296AF /* apns_payload_scheduled_campaign.json */; };
		722BC1AC4D6531387A33F03C /* Bundle+Identifiers.swift in Sources */ = {isa = PBXBuildFile; fileRef = 054E84169CA88075A3A99AC4 /* Bundle+Identifiers.swift */; };
		7323B3246BBFECE6F63A3C12 /* Parameter.swift in Sources */ = {isa = PBXBuildFile; fileRef = F107FD1650EBED990862F73F /* Parameter.swift */; };
		74748751E3D0F685C3817AF3 /* JSON.swift in Sources */ = {isa = PBXBuildFile; fileRef = 1BB88B00B9C963F44DC8B5BD /* JSON.swift */; };
		74EB8910931416EBF66AEF33 /* Result+Successful.swift in Sources */ = {isa = PBXBuildFile; fileRef = F37DA0C731A733771D08D4AE /* Result+Successful.swift */; };
		751E3FAF2723291C46042204 /* RealTime.swift in Sources */ = {isa = PBXBuildFile; fileRef = 6424915844F66E0315561874 /* RealTime.swift */; };
		75DB09C4A3AD43DB5FDF2384 /* LoggerStream.swift in Sources */ = {isa = PBXBuildFile; fileRef = ADF1A285E540507DACCA9630 /* LoggerStream.swift */; };
		766617C2383406E64E0AEC8B /* NotificationPermissionFetcher.swift in Sources */ = {isa = PBXBuildFile; fileRef = 37FF76A69D6A6A50ACED5DAC /* NotificationPermissionFetcher.swift */; };
		7699EE3297E8F95D98A71453 /* Configuration.swift in Sources */ = {isa = PBXBuildFile; fileRef = 1F9045DB7CC19B7319FF581C /* Configuration.swift */; };
		7718B45F3E6F2D43C6A5ED3F /* StringSplitByLenghtExtensionsTests.swift in Sources */ = {isa = PBXBuildFile; fileRef = 70EC39175948194604CEA34B /* StringSplitByLenghtExtensionsTests.swift */; };
		7896AC2FA8B7D13761660979 /* CoreDataModelDescription.swift in Sources */ = {isa = PBXBuildFile; fileRef = 7296983D1D2B5111D175002E /* CoreDataModelDescription.swift */; };
		78B7E961DD94BC6F19DF9A86 /* PersistentContainer.swift in Sources */ = {isa = PBXBuildFile; fileRef = DF4712B5B2BEABC3056055F6 /* PersistentContainer.swift */; };
		7946547A4A94770AE03156AE /* LocationService.swift in Sources */ = {isa = PBXBuildFile; fileRef = 035801D597864BD02A3F3C22 /* LocationService.swift */; };
		794AABCA624F604F26CF9F78 /* MockNotificationPermissionFetcher.swift in Sources */ = {isa = PBXBuildFile; fileRef = 3CAE2FCEA5FEDA23AA726A0E /* MockNotificationPermissionFetcher.swift */; };
		79B848B05EF3742A8A5F5BED /* DateTimeProvider.swift in Sources */ = {isa = PBXBuildFile; fileRef = FD7BE307B3A9F9AABA03961C /* DateTimeProvider.swift */; };
		79CD25EC4E940F6CEC7C0F03 /* String.swift in Sources */ = {isa = PBXBuildFile; fileRef = F521F3899C0EF7438BF1B510 /* String.swift */; };
		7A0EA2106501AF83CA31D429 /* Bundle+HostApp.swift in Sources */ = {isa = PBXBuildFile; fileRef = 902802B4E5C089844C2664BB /* Bundle+HostApp.swift */; };
		7AE7A3860389CA7E12F38A22 /* Bundle+AppVersion.swift in Sources */ = {isa = PBXBuildFile; fileRef = D3C7E4CB736102AA3142CF32 /* Bundle+AppVersion.swift */; };
		7BE7BAF7F0270B023402E320 /* MergeRemoteConfigurationOperation.swift in Sources */ = {isa = PBXBuildFile; fileRef = 90E162F7544DA049B672F903 /* MergeRemoteConfigurationOperation.swift */; };
		7C3ABD85CE679B016ACD1C54 /* OptimoveKeys.swift in Sources */ = {isa = PBXBuildFile; fileRef = 36CB93F7FDDCB7374DA1CF9A /* OptimoveKeys.swift */; };
		7CAF4566492123A582434AD8 /* core_events.json in Resources */ = {isa = PBXBuildFile; fileRef = 0FA5B03E91EC1B9C8B7A921A /* core_events.json */; };
		7EE04A5EE212B2BC27F2C27F /* AsyncOperation.swift in Sources */ = {isa = PBXBuildFile; fileRef = 4F0710E98EE949C1E5B12D69 /* AsyncOperation.swift */; };
		8286C87E53134DC1A18286A1 /* OptipushOptOutEventTests.swift in Sources */ = {isa = PBXBuildFile; fileRef = A08B74F65841BBD4AA9DEFF3 /* OptipushOptOutEventTests.swift */; };
		82CC6AF0987CCEDF01CBF175 /* EventCDv1ToEventCDv2MigrationPolicy.swift in Sources */ = {isa = PBXBuildFile; fileRef = 8EE2E999B017357AC26A334F /* EventCDv1ToEventCDv2MigrationPolicy.swift */; };
		83F8B837C82ED3DCCCF9F7FF /* UserIDValidatorTests.swift in Sources */ = {isa = PBXBuildFile; fileRef = E0F41B5FDAD6DB908750FDF0 /* UserIDValidatorTests.swift */; };
		866DC15E07B22C2BFE8F3EE8 /* DeviceStateObserver.swift in Sources */ = {isa = PBXBuildFile; fileRef = F19A915CFE10EE5B80BD3AC2 /* DeviceStateObserver.swift */; };
		86D018D4B3FDD1E5654A80B3 /* OptiTrackMockQueueTests.swift in Sources */ = {isa = PBXBuildFile; fileRef = CC14F9097C510CCDFC24ED44 /* OptiTrackMockQueueTests.swift */; };
		87034323076ABC016360E1A9 /* OptimoveCore.framework in Frameworks */ = {isa = PBXBuildFile; fileRef = 2764B249D4CC9907122D2773 /* OptimoveCore.framework */; };
		8745A35FD66BE3126AC53223 /* FileStorage.swift in Sources */ = {isa = PBXBuildFile; fileRef = DD0A274FE5BD042E03429284 /* FileStorage.swift */; };
		885DA88EB22848769955C0B7 /* OptimoveTestCase.swift in Sources */ = {isa = PBXBuildFile; fileRef = 67A3329FC290A675F44BEBFE /* OptimoveTestCase.swift */; };
		8A615E8D19A27C22DC4DF552 /* NewTenantInfoHandler.swift in Sources */ = {isa = PBXBuildFile; fileRef = 5D74FD73F62F2896D05BAFD1 /* NewTenantInfoHandler.swift */; };
		8BD11324583CA0D4625E3036 /* Foundation.framework in Frameworks */ = {isa = PBXBuildFile; fileRef = FC92AA41EF0FDB2098B2E829 /* Foundation.framework */; };
		8C71F306E9E7351F124BE516 /* RemoteConfigurationRequestBuilder.swift in Sources */ = {isa = PBXBuildFile; fileRef = 2B4DBAC7E85E0B9DB5C0E1DD /* RemoteConfigurationRequestBuilder.swift */; };
		8D229B5DC22108C54B21D53B /* EmailValidator.swift in Sources */ = {isa = PBXBuildFile; fileRef = 4E527862BE390ACDCE2EE444 /* EmailValidator.swift */; };
		8D24DBF32623CCCAB9652019 /* OptiTrack.swift in Sources */ = {isa = PBXBuildFile; fileRef = 84B5B5EC7877594E3E96DBCC /* OptiTrack.swift */; };
		8D28D0CF3F9FFB3CFCDD6B6F /* OnStartEventGenerator.swift in Sources */ = {isa = PBXBuildFile; fileRef = FD108B5E64EF357FD2D9FEE1 /* OnStartEventGenerator.swift */; };
		9025A728FB6F87551D520BE6 /* KeyPath+Extension.swift in Sources */ = {isa = PBXBuildFile; fileRef = 59CFEFE7F3B5B02C084AB068 /* KeyPath+Extension.swift */; };
		91EFA9B02C815F93C7725986 /* PageVisitEvent.swift in Sources */ = {isa = PBXBuildFile; fileRef = 669DFBB1484B628AAF9DB0DB /* PageVisitEvent.swift */; };
		92292E5A182ECEBFFDF259AE /* Pipeline.swift in Sources */ = {isa = PBXBuildFile; fileRef = D5DCCD1C9CFAC7AA464E02A4 /* Pipeline.swift */; };
		94CE3D9CC6C61823F42F022E /* OptitrackTests.swift in Sources */ = {isa = PBXBuildFile; fileRef = 35C421DD075F5131CFD24CA6 /* OptitrackTests.swift */; };
		94F0C89849632523B9598FA4 /* MockOptistreamQueue.swift in Sources */ = {isa = PBXBuildFile; fileRef = FD86A64C2F3772F4CCCBB335 /* MockOptistreamQueue.swift */; };
		95D574CDBD1AD0C0416C0CA2 /* ParametersNormalizer.swift in Sources */ = {isa = PBXBuildFile; fileRef = 0CFA35DE83F5306D2EB306C1 /* ParametersNormalizer.swift */; };
		96C32363670FDF6E770C8FF6 /* ApiPayloadBuilder.swift in Sources */ = {isa = PBXBuildFile; fileRef = 2F10C0249188552751C93979 /* ApiPayloadBuilder.swift */; };
		9839623196598C955928FEA0 /* KVOExpectation.swift in Sources */ = {isa = PBXBuildFile; fileRef = 2027ED43354F4EB835FA0AA0 /* KVOExpectation.swift */; };
		98C5A68EE8133BD14877F57B /* Dictionary+CompactMapKeys.swift in Sources */ = {isa = PBXBuildFile; fileRef = 65CA140085BC23AFEE47F451 /* Dictionary+CompactMapKeys.swift */; };
		98F9B9E29920E18313F20771 /* MockLocationService.swift in Sources */ = {isa = PBXBuildFile; fileRef = 1CED5C535C1EC8A385B8976A /* MockLocationService.swift */; };
		9947047DC4A73C5151B2328A /* MediaAttachmentDownloader.swift in Sources */ = {isa = PBXBuildFile; fileRef = B87ABDB877CFFCEA8E8DA480 /* MediaAttachmentDownloader.swift */; };
		9AFEC62F7778B86862C6573D /* NotificationDeliveryReporter.swift in Sources */ = {isa = PBXBuildFile; fileRef = 4AFAFD6EE31AD9F7438FB016 /* NotificationDeliveryReporter.swift */; };
		9CB2C5384B4414B52C02DBBD /* OptistreamQueue.swift in Sources */ = {isa = PBXBuildFile; fileRef = D0E365016FD32E91448DAD12 /* OptistreamQueue.swift */; };
		9CF7237135A4CC033D355E3F /* TenantConfigFixture.swift in Sources */ = {isa = PBXBuildFile; fileRef = 197CDA59D9D767513A115BDF /* TenantConfigFixture.swift */; };
		9D794BA3BA46E08DC6E67F65 /* ApiRequestFactory.swift in Sources */ = {isa = PBXBuildFile; fileRef = 743439E918A7943D2FFA435C /* ApiRequestFactory.swift */; };
		9DCB165E5B552641766D3C2F /* NotificationCampaignTests.swift in Sources */ = {isa = PBXBuildFile; fileRef = 87A0914A97E216F288914163 /* NotificationCampaignTests.swift */; };
		9EB9FC58A3176E7F60D226D9 /* NotificationDeliveredEventTests.swift in Sources */ = {isa = PBXBuildFile; fileRef = CD3436699569EEA03153B1F9 /* NotificationDeliveredEventTests.swift */; };
		9EFAA10F84365241FB47DBF5 /* Event.swift in Sources */ = {isa = PBXBuildFile; fileRef = 4E4E1BBE35E94BDE9796DE21 /* Event.swift */; };
		9FD12FE96EA86F95AFBF7824 /* NewUserIDHandlerTests.swift in Sources */ = {isa = PBXBuildFile; fileRef = 5D76E087E475DC20866F2BF4 /* NewUserIDHandlerTests.swift */; };
		A136F00619AFA98D1D61695F /* EventValidator.swift in Sources */ = {isa = PBXBuildFile; fileRef = 9571161A3D28F4EBCEC79233 /* EventValidator.swift */; };
		A3DAFD3DEABDBCEEA6899527 /* TenantConfigurationDownloader.swift in Sources */ = {isa = PBXBuildFile; fileRef = B14E1CAE6DCFA63AB3C31D76 /* TenantConfigurationDownloader.swift */; };
		A3DAFD9AFA1F596CF1307575 /* TimeInterval+Seconds.swift in Sources */ = {isa = PBXBuildFile; fileRef = EDEDE4BE8CAAD487F2893395 /* TimeInterval+Seconds.swift */; };
		A52447C34C7025C5FA5766A4 /* OptistreamNetworkingMock.swift in Sources */ = {isa = PBXBuildFile; fileRef = D1F2CF1316A8FD7BEFB64F3C /* OptistreamNetworkingMock.swift */; };
		A5B65BA10A3B356CAACADB8D /* TenantConfigurationDownloaderTests.swift in Sources */ = {isa = PBXBuildFile; fileRef = CED0FDAA1CED867DD491988C /* TenantConfigurationDownloaderTests.swift */; };
		A6A60814F2CD611D41BF2F13 /* Locale.swift in Sources */ = {isa = PBXBuildFile; fileRef = C5DF6AE81EB4608EDFDF9649 /* Locale.swift */; };
		A6CC7197F19B7D0922575FC4 /* CoreDataAttributeDescription.swift in Sources */ = {isa = PBXBuildFile; fileRef = A9007CBB1C44B51A5BA3DF62 /* CoreDataAttributeDescription.swift */; };
		A6D704D18C74065D0101020A /* MockOptimoveStorage.swift in Sources */ = {isa = PBXBuildFile; fileRef = DE0D16D34EAA14578617D5D6 /* MockOptimoveStorage.swift */; };
		A6F87FEA3C9AF4C52FC4E4DB /* User.swift in Sources */ = {isa = PBXBuildFile; fileRef = 402BB9498BB39F670471DC50 /* User.swift */; };
		A7120A539838969384DDA733 /* Foundation.framework in Frameworks */ = {isa = PBXBuildFile; fileRef = FC92AA41EF0FDB2098B2E829 /* Foundation.framework */; };
		A7B58760AD7154C5D5616A52 /* GlobalConfigFixture.swift in Sources */ = {isa = PBXBuildFile; fileRef = 558B0FF7FB691AD7EF1BC356 /* GlobalConfigFixture.swift */; };
		A7EE33E084DB5B80D844E56C /* StubVariables.swift in Sources */ = {isa = PBXBuildFile; fileRef = EE2A46DD2F42545E3AD9B152 /* StubVariables.swift */; };
		A8F415A6B21DA9A79ACC8546 /* NewEmailHandler.swift in Sources */ = {isa = PBXBuildFile; fileRef = 6A8B6A229AC03981F9F889C5 /* NewEmailHandler.swift */; };
		A975E13C75A90B4150DCFF04 /* TenantConfigTests.swift in Sources */ = {isa = PBXBuildFile; fileRef = 485BDCB56EA98CD3DD5AE9DE /* TenantConfigTests.swift */; };
		AA46C3C7B9C9F51FCD8F0141 /* MbaasModelFactoryTests.swift in Sources */ = {isa = PBXBuildFile; fileRef = E8736B19708365D02C31CF82 /* MbaasModelFactoryTests.swift */; };
		AAB7C3B91AA0AD65E7A6AC9B /* Version.swift in Sources */ = {isa = PBXBuildFile; fileRef = 0CF4089BCE4866C7F3FF645A /* Version.swift */; };
		ABCBC196572B66EA38C77669 /* InMemoryBuffer.swift in Sources */ = {isa = PBXBuildFile; fileRef = 383CD5703B6EE2B92C5406EC /* InMemoryBuffer.swift */; };
		AC09D26D395648106E7CA59C /* UIKit.framework in Frameworks */ = {isa = PBXBuildFile; fileRef = 5FC57145A54E5033A5CECAF0 /* UIKit.framework */; };
		AC722DB369A32C507F882EFD /* InstallationIdGenerator.swift in Sources */ = {isa = PBXBuildFile; fileRef = 21E3D6232CC0A82FDD03F70F /* InstallationIdGenerator.swift */; };
		AD6686AAC3B244EE9A85108E /* CoreDataFetchedPropertyDescription.swift in Sources */ = {isa = PBXBuildFile; fileRef = D071F1B59DBD7E6F9C8165F1 /* CoreDataFetchedPropertyDescription.swift */; };
		AD77E69BF785739A779D939E /* OptimoveNotificationHandler.swift in Sources */ = {isa = PBXBuildFile; fileRef = EA09F5A8D3090FDA6C56CB89 /* OptimoveNotificationHandler.swift */; };
		AE499734E90E3FD73EC55DF9 /* TryDecode.swift in Sources */ = {isa = PBXBuildFile; fileRef = 9BDAD8E5FFE6EDAE61DBA924 /* TryDecode.swift */; };
		AFC2BAC060B346BD49B8A68F /* EventCDv1.swift in Sources */ = {isa = PBXBuildFile; fileRef = 9FD3E821350C903F200ABE66 /* EventCDv1.swift */; };
		B0B632040ED242B1CFAB93E2 /* CoreEventFactoryTests.swift in Sources */ = {isa = PBXBuildFile; fileRef = FB929F27ECD0720A4201056D /* CoreEventFactoryTests.swift */; };
		B12432B9CACFCBD8052F2987 /* TenantConfigFixture.swift in Sources */ = {isa = PBXBuildFile; fileRef = 197CDA59D9D767513A115BDF /* TenantConfigFixture.swift */; };
		B177625EF698C25631CC290E /* CoreDataMigrator.swift in Sources */ = {isa = PBXBuildFile; fileRef = CC0EB99EF51D86C5B64583FB /* CoreDataMigrator.swift */; };
		B3E5EED7F6260DCCE332FAFD /* OptistreamNetworking.swift in Sources */ = {isa = PBXBuildFile; fileRef = F723E006AF5D7BDA0DBF4DC0 /* OptistreamNetworking.swift */; };
		B44B56B11935E11D4A3DFDAC /* ServiceLocator.swift in Sources */ = {isa = PBXBuildFile; fileRef = 92ADAFC4543BF9DE8E088E61 /* ServiceLocator.swift */; };
		B6A376B7681D9D6532B84D50 /* OptimoveCore.framework in Frameworks */ = {isa = PBXBuildFile; fileRef = 2764B249D4CC9907122D2773 /* OptimoveCore.framework */; };
		B7CAF22D462BF215234052A2 /* SDKVersion.swift in Sources */ = {isa = PBXBuildFile; fileRef = B41BBBBB921C848D02E2BE6B /* SDKVersion.swift */; };
		B94DA5A8ADAB6D528DC185D8 /* OptipushMetaData.swift in Sources */ = {isa = PBXBuildFile; fileRef = B6C15CE508057F304C79B5EB /* OptipushMetaData.swift */; };
		B9D3F1723BB20889FD2817A6 /* AppOpenOnStartGenerator.swift in Sources */ = {isa = PBXBuildFile; fileRef = EB486286AFEC603E2B5A5B71 /* AppOpenOnStartGenerator.swift */; };
		BBC3825F222CB6EDD09E8B11 /* RealtimeComponentTests.swift in Sources */ = {isa = PBXBuildFile; fileRef = 03D1D1DEC05E2AED5EB69424 /* RealtimeComponentTests.swift */; };
		BBE68E031DE089BC52731ED4 /* OptistreamEvent.swift in Sources */ = {isa = PBXBuildFile; fileRef = 1CD663863AF1C42A2374A638 /* OptistreamEvent.swift */; };
		BC1825E2A93DCDAF68D16389 /* Managed.swift in Sources */ = {isa = PBXBuildFile; fileRef = 426EC561F9EB6986A2F5AF76 /* Managed.swift */; };
		BD8D6791308CCD92F63521A7 /* apns_payload_triggered_campaign.json in Resources */ = {isa = PBXBuildFile; fileRef = 6EC3FB80E72AC19A2DD93153 /* apns_payload_triggered_campaign.json */; };
		BDB72CFA372352BF226C045D /* StatisticService.swift in Sources */ = {isa = PBXBuildFile; fileRef = 8ED38876830A5D18E84DF284 /* StatisticService.swift */; };
		C071798869C6349DEC23D89B /* SetUserIdEventTests.swift in Sources */ = {isa = PBXBuildFile; fileRef = 7709EE79BECC8179B83190A3 /* SetUserIdEventTests.swift */; };
		C2A001E9BC1DD27508D7B8C6 /* SetUserAgent.swift in Sources */ = {isa = PBXBuildFile; fileRef = E1449C522124FFE0217C05F5 /* SetUserAgent.swift */; };
		C2FD2CDE73EBFF5EE2610920 /* ConfigurationBuilderTests.swift in Sources */ = {isa = PBXBuildFile; fileRef = 0C5351C31727563488889DE5 /* ConfigurationBuilderTests.swift */; };
		C3054B47A6ED4A4BF2277F02 /* ResignActiveObserver.swift in Sources */ = {isa = PBXBuildFile; fileRef = EAE898BE82A77234095B3BE0 /* ResignActiveObserver.swift */; };
		C323AD127E24F3444D868D46 /* ComponentHandlers.swift in Sources */ = {isa = PBXBuildFile; fileRef = 9BDF25EC5B91861187E65D19 /* ComponentHandlers.swift */; };
		C3E05FDC7B4A8CB9F467A283 /* OptInService.swift in Sources */ = {isa = PBXBuildFile; fileRef = A71DCE5364C57C6B818A76F9 /* OptInService.swift */; };
		C583A32CD2FF19094977AE40 /* OptipushOptInEventTests.swift in Sources */ = {isa = PBXBuildFile; fileRef = 784310CA6E46E1BAD767ACA4 /* OptipushOptInEventTests.swift */; };
		C607C639CF24CABA62C6162C /* ApiRequestBuilder.swift in Sources */ = {isa = PBXBuildFile; fileRef = 16D7562CE6AC334E438C5830 /* ApiRequestBuilder.swift */; };
		C6439A52CCEF9F1BCE79519E /* FirstRunTimestampGenerator.swift in Sources */ = {isa = PBXBuildFile; fileRef = 9FCE651A819A7B8E43FB3E38 /* FirstRunTimestampGenerator.swift */; };
		C68FBC333C5593438AE404CC /* StorageFacade.swift in Sources */ = {isa = PBXBuildFile; fileRef = AAAF6DB20C4C312785D90075 /* StorageFacade.swift */; };
		C7233F212065D5DE47B2E16E /* ApiOperation.swift in Sources */ = {isa = PBXBuildFile; fileRef = 769C151F4313E1C1E223FE8E /* ApiOperation.swift */; };
		C85F44214432563BCCDAFED5 /* LogBody.swift in Sources */ = {isa = PBXBuildFile; fileRef = FD7C8A11E380D28029ED47E5 /* LogBody.swift */; };
		C8E1C85C8DB193181D87D0C1 /* RealtimeMetaData.swift in Sources */ = {isa = PBXBuildFile; fileRef = 24AF4563527F35B0569B44CE /* RealtimeMetaData.swift */; };
		C9B146D3726AFD48A46265DA /* LogLevelCore.swift in Sources */ = {isa = PBXBuildFile; fileRef = F43F7C2632F53C9F5CD85B4E /* LogLevelCore.swift */; };
		CB4AC43D9576A580D0C217DA /* OptimoveTestCase.swift in Sources */ = {isa = PBXBuildFile; fileRef = 67A3329FC290A675F44BEBFE /* OptimoveTestCase.swift */; };
		CBA3D6BD2269778218266AD5 /* MockStatisticService.swift in Sources */ = {isa = PBXBuildFile; fileRef = E1C9108020CAF36768579AA7 /* MockStatisticService.swift */; };
		CC511CF1758F3B668CE207FC /* MigrationWork.swift in Sources */ = {isa = PBXBuildFile; fileRef = 8E0C43BC7A683ABFD56EE6F3 /* MigrationWork.swift */; };
		CDD3242FB03DDCFDBA27E186 /* Logger.swift in Sources */ = {isa = PBXBuildFile; fileRef = 38596994C26D889219B1828C /* Logger.swift */; };
		CE5A1784FBC57FB94422A91E /* OptimoveTenantInfo.swift in Sources */ = {isa = PBXBuildFile; fileRef = 5DBF2019AF35B48C9F8F9C7F /* OptimoveTenantInfo.swift */; };
		CF0221B39C0839E2FEE69AE5 /* MockSynchronizer.swift in Sources */ = {isa = PBXBuildFile; fileRef = 135B5AB561246273DAD07CE1 /* MockSynchronizer.swift */; };
		CF43BED28FE6426BB06E30E8 /* OptimoveNotificationServiceExtension.framework in Embed Frameworks */ = {isa = PBXBuildFile; fileRef = 9FA39149BAE18208F17B07DB /* OptimoveNotificationServiceExtension.framework */; settings = {ATTRIBUTES = (CodeSignOnCopy, RemoveHeadersOnCopy, ); }; };
		CFD4ED20D8EFB06D77802FE3 /* NotificationOpenedEvent.swift in Sources */ = {isa = PBXBuildFile; fileRef = 9B53E548FD281B0BE1EF999B /* NotificationOpenedEvent.swift */; };
		D002E78C7BFBD4BEE5F9FECC /* FileAccessible.swift in Sources */ = {isa = PBXBuildFile; fileRef = A1FFBD8E3E3EC13859EAA9E9 /* FileAccessible.swift */; };
		D0DF391C816A5EE42AC96ADF /* OptitrackMetaData.swift in Sources */ = {isa = PBXBuildFile; fileRef = DF010CD78C12263BE8ED0CDD /* OptitrackMetaData.swift */; };
		D17587E6A1F4700D55C6C9A1 /* UserNotifications.framework in Frameworks */ = {isa = PBXBuildFile; fileRef = 63C7EC2263685823B37EC99A /* UserNotifications.framework */; };
		D2C87A350F92584BAF68542C /* notificationWithMediaAttachment.json in Resources */ = {isa = PBXBuildFile; fileRef = F99F5BD0A5354C5A06F6B351 /* notificationWithMediaAttachment.json */; };
		D3126FACD3A8EED32268202F /* core_events.json in Resources */ = {isa = PBXBuildFile; fileRef = 0FA5B03E91EC1B9C8B7A921A /* core_events.json */; };
		D3442290F4766F3C2835815D /* String+isBlank.swift in Sources */ = {isa = PBXBuildFile; fileRef = 5FE216E57E65CEC3F6D9F4CE /* String+isBlank.swift */; };
		D3C3D981332E7956C784F156 /* RunningFlagsContainer.swift in Sources */ = {isa = PBXBuildFile; fileRef = AC0D8804B2EC84EE6FC4B506 /* RunningFlagsContainer.swift */; };
		D40627451576BB6978A11EB0 /* StubEvent.swift in Sources */ = {isa = PBXBuildFile; fileRef = 432D5D39398212165A5C8188 /* StubEvent.swift */; };
		D450B85E3B94ED96ED2F3849 /* CoreDataMigrationStep.swift in Sources */ = {isa = PBXBuildFile; fileRef = 4CC2D600BED2FFBD180627A1 /* CoreDataMigrationStep.swift */; };
		D73383EB2FB7DEA9BF737FD1 /* RegistrarNetworkingTests.swift in Sources */ = {isa = PBXBuildFile; fileRef = 7B37466FDED9BB6674CCDD83 /* RegistrarNetworkingTests.swift */; };
		D7F26C4990CB175F51361BF7 /* Mocker.framework in Embed Frameworks */ = {isa = PBXBuildFile; fileRef = D4DD62415D8168FE58AAE959 /* Mocker.framework */; settings = {ATTRIBUTES = (CodeSignOnCopy, RemoveHeadersOnCopy, ); }; };
		D84FA7E0419D5AA96CE24553 /* Components.swift in Sources */ = {isa = PBXBuildFile; fileRef = B250C7CF8C880EF6A147DE7E /* Components.swift */; };
		D88E575BBA436CE7BD3ED0D3 /* GlobalConfigFixture.swift in Sources */ = {isa = PBXBuildFile; fileRef = 558B0FF7FB691AD7EF1BC356 /* GlobalConfigFixture.swift */; };
		D9E82D512D6810F3203A98D4 /* MergeRemoteConfigurationOperationTests.swift in Sources */ = {isa = PBXBuildFile; fileRef = BCD3B739367D0848F4CB234E /* MergeRemoteConfigurationOperationTests.swift */; };
		DA7ADBC1984F1D3213CEE5E9 /* OptimoveCore.framework in Embed Frameworks */ = {isa = PBXBuildFile; fileRef = 2764B249D4CC9907122D2773 /* OptimoveCore.framework */; settings = {ATTRIBUTES = (CodeSignOnCopy, RemoveHeadersOnCopy, ); }; };
		DAD792DD77AF77B7D95DD74D /* Merging.swift in Sources */ = {isa = PBXBuildFile; fileRef = 75F5659456F795700A0533BA /* Merging.swift */; };
		DBD21C31B247D71522605231 /* OptistreamNetworkingMock.swift in Sources */ = {isa = PBXBuildFile; fileRef = D1F2CF1316A8FD7BEFB64F3C /* OptistreamNetworkingMock.swift */; };
		DC69391AA182CA1A728D65FF /* NotificationKey.swift in Sources */ = {isa = PBXBuildFile; fileRef = 253C68E8F1DE460F5E45705E /* NotificationKey.swift */; };
		DDD6774A89DE3F27E8F12D0B /* TenantEvent.swift in Sources */ = {isa = PBXBuildFile; fileRef = A6952311F3B4BB669CE43372 /* TenantEvent.swift */; };
		DF509157A7DAAF09F3FF000B /* FileManager+Optimove.swift in Sources */ = {isa = PBXBuildFile; fileRef = 81CC3FB85E375007177F218A /* FileManager+Optimove.swift */; };
		DFBFE8B289F51A514282B44A /* ConfigurationFixture.swift in Sources */ = {isa = PBXBuildFile; fileRef = DF4268499EEA7348C481371C /* ConfigurationFixture.swift */; };
		E04C734BCB92039C3B747495 /* ScreenVisitValidator.swift in Sources */ = {isa = PBXBuildFile; fileRef = 2F414A61CC748EA1580342F3 /* ScreenVisitValidator.swift */; };
		E169E43A16008BBB9E14C4D6 /* OptInOutObserver.swift in Sources */ = {isa = PBXBuildFile; fileRef = A875DE64F64CAB1C385EF4D1 /* OptInOutObserver.swift */; };
		E1B7BB8C96DEC557EDFA7F6D /* EventCDv1ToEventCDv2MappingModel.swift in Sources */ = {isa = PBXBuildFile; fileRef = 6766A447E9CDA51F2CE3D91B /* EventCDv1ToEventCDv2MappingModel.swift */; };
		E1E7F62209130B79A66B39EC /* MigrationObserver.swift in Sources */ = {isa = PBXBuildFile; fileRef = 2CAFA8674D956078D45613FD /* MigrationObserver.swift */; };
		E26ADF45F23CE93001206923 /* OptiPush.swift in Sources */ = {isa = PBXBuildFile; fileRef = 33000E03B027C7F4EB7B2148 /* OptiPush.swift */; };
		E362BF6DD8888742811D98A0 /* StubEvent.swift in Sources */ = {isa = PBXBuildFile; fileRef = 432D5D39398212165A5C8188 /* StubEvent.swift */; };
		E454A59BDF3B9A9F68DB6139 /* MainFactory.swift in Sources */ = {isa = PBXBuildFile; fileRef = 6A5795C174DB5BE5833F0373 /* MainFactory.swift */; };
		E55BD25E76886EA7EFA887F2 /* EventConfig.swift in Sources */ = {isa = PBXBuildFile; fileRef = C95FC1B779C18A7446E2845C /* EventConfig.swift */; };
		E56294EED7434283D6BB6337 /* OptimoveStorageFacadeTests.swift in Sources */ = {isa = PBXBuildFile; fileRef = B8467A40C1D544CA8220AAE2 /* OptimoveStorageFacadeTests.swift */; };
		E5DACD150BEB24DE0B91A4BA /* test_notification.json in Resources */ = {isa = PBXBuildFile; fileRef = 261D38281C7EFF91CCFA2867 /* test_notification.json */; };
		E7A7D278F7020C15DA946900 /* Initialization.swift in Sources */ = {isa = PBXBuildFile; fileRef = B9F196F7C13C8C1950D369FA /* Initialization.swift */; };
		E7B65A20C54C58E9FE0572A1 /* NewEmailHandlerTests.swift in Sources */ = {isa = PBXBuildFile; fileRef = A4D0445351BA8E72B53C89A3 /* NewEmailHandlerTests.swift */; };
		E92EC16E27036BFFD16F5DF2 /* CoreDataEntityDescription.swift in Sources */ = {isa = PBXBuildFile; fileRef = 5120297307C3C5A364386C92 /* CoreDataEntityDescription.swift */; };
		E98189436A82989CCA2EE581 /* OptimoveNotificationServiceExtension.framework in Frameworks */ = {isa = PBXBuildFile; fileRef = 9FA39149BAE18208F17B07DB /* OptimoveNotificationServiceExtension.framework */; };
		EAEE293A4A4E489DB7C9E6AC /* MockOptimoveStorage.swift in Sources */ = {isa = PBXBuildFile; fileRef = DE0D16D34EAA14578617D5D6 /* MockOptimoveStorage.swift */; };
		EC6FCE53F6000850B92B2511 /* GlobalConfigurationDownloaderTests.swift in Sources */ = {isa = PBXBuildFile; fileRef = BBF56D64273E803F0F9A6ACA /* GlobalConfigurationDownloaderTests.swift */; };
		EC8157C51B383BD1B3BD9095 /* dev.tid.107.optipush.json in Resources */ = {isa = PBXBuildFile; fileRef = 0B00D121B7D35C23D9DE8B8E /* dev.tid.107.optipush.json */; };
		ED3B6FA3936A2C173102E487 /* Events-2590.sqlite in Resources */ = {isa = PBXBuildFile; fileRef = A50E294635F099DB396E68C2 /* Events-2590.sqlite */; };
		EEA726E93CBE99DE605ECBC4 /* UserNotifications.framework in Frameworks */ = {isa = PBXBuildFile; fileRef = 63C7EC2263685823B37EC99A /* UserNotifications.framework */; };
		EFE8C2D3BC85DE2223893ACB /* SdkEnvironment.swift in Sources */ = {isa = PBXBuildFile; fileRef = CE4FD77A1B209FBAA7B1ABAF /* SdkEnvironment.swift */; };
		EFF46260ABABD75A9ED21D09 /* TenantConfig.swift in Sources */ = {isa = PBXBuildFile; fileRef = 9ABF630842AEE0342583B677 /* TenantConfig.swift */; };
		F0E05B03D1AB4DFC4E03344C /* Installation.swift in Sources */ = {isa = PBXBuildFile; fileRef = 83E090682105E9094ECE8B4A /* Installation.swift */; };
		F20E19FEEEF9B200E5321625 /* MetaDataEvent.swift in Sources */ = {isa = PBXBuildFile; fileRef = B8CF0105BA68C767A4105F8B /* MetaDataEvent.swift */; };
		F366378361753D8AC34D9449 /* ConfigurationFixture.swift in Sources */ = {isa = PBXBuildFile; fileRef = DF4268499EEA7348C481371C /* ConfigurationFixture.swift */; };
		F405FDB6B13754640A92A374 /* OptimoveDeepLinkResponder.swift in Sources */ = {isa = PBXBuildFile; fileRef = BD9829D6742987C728AA1EEB /* OptimoveDeepLinkResponder.swift */; };
		F4463BD44A499220DDE80852 /* SetUserIdEvent.swift in Sources */ = {isa = PBXBuildFile; fileRef = 79935407BEFEEDD1A3D2B0A9 /* SetUserIdEvent.swift */; };
		F7D485257EA33486539D87E8 /* ConfigurationBuilder.swift in Sources */ = {isa = PBXBuildFile; fileRef = A7F57DE7E2FE4814F1B86846 /* ConfigurationBuilder.swift */; };
		F9A93090DC0B4B5ABC51C35F /* RemoteConfigurationNetworking.swift in Sources */ = {isa = PBXBuildFile; fileRef = 4FD4BAAECE0E2C8D6DAD6232 /* RemoteConfigurationNetworking.swift */; };
		F9DA1D65325C33449E6B3E53 /* Mocker.framework in Embed Frameworks */ = {isa = PBXBuildFile; fileRef = D4DD62415D8168FE58AAE959 /* Mocker.framework */; settings = {ATTRIBUTES = (CodeSignOnCopy, RemoveHeadersOnCopy, ); }; };
		FCC20433D011E60F2C404BA8 /* LogLevel.swift in Sources */ = {isa = PBXBuildFile; fileRef = A2F5EA13B0969C648189790E /* LogLevel.swift */; };
		FCD558DB8A246765390ED64E /* DateFormatter.swift in Sources */ = {isa = PBXBuildFile; fileRef = 556267956174392FFDE951C6 /* DateFormatter.swift */; };
		FD6B210141F97A6B47D3B50B /* MockOptimoveStorage.swift in Sources */ = {isa = PBXBuildFile; fileRef = DE0D16D34EAA14578617D5D6 /* MockOptimoveStorage.swift */; };
		FE6961AE12E4BCB6A294FB85 /* OptimoveEvent.swift in Sources */ = {isa = PBXBuildFile; fileRef = EECA51F0B0A4A890AD8AC1B7 /* OptimoveEvent.swift */; };
		FF21D2585D696E2119159E34 /* NetworkResult.swift in Sources */ = {isa = PBXBuildFile; fileRef = 436C5AA2215F8E91D2D754E3 /* NetworkResult.swift */; };
/* End PBXBuildFile section */

/* Begin PBXContainerItemProxy section */
		1CE861D9B1D38BA99AC3EAC3 /* PBXContainerItemProxy */ = {
			isa = PBXContainerItemProxy;
			containerPortal = F048C3E62DBD311754F63BD1 /* Project object */;
			proxyType = 1;
			remoteGlobalIDString = 7013308FB86B06E91BDD05C2;
			remoteInfo = OptimoveCore;
		};
		29FCBF7A2B772CC3F0B6F87B /* PBXContainerItemProxy */ = {
			isa = PBXContainerItemProxy;
			containerPortal = F048C3E62DBD311754F63BD1 /* Project object */;
			proxyType = 1;
			remoteGlobalIDString = 7013308FB86B06E91BDD05C2;
			remoteInfo = OptimoveCore;
		};
		7029B7FEB9FDB98D7F38992E /* PBXContainerItemProxy */ = {
			isa = PBXContainerItemProxy;
			containerPortal = F048C3E62DBD311754F63BD1 /* Project object */;
			proxyType = 1;
			remoteGlobalIDString = 7013308FB86B06E91BDD05C2;
			remoteInfo = OptimoveCore;
		};
		CE5BCDEE95AB106334191D9F /* PBXContainerItemProxy */ = {
			isa = PBXContainerItemProxy;
			containerPortal = F048C3E62DBD311754F63BD1 /* Project object */;
			proxyType = 1;
			remoteGlobalIDString = 4E6035250BAA805CC4049A9E;
			remoteInfo = OptimoveSDK;
		};
		DD314B46AF786059D0227C9B /* PBXContainerItemProxy */ = {
			isa = PBXContainerItemProxy;
			containerPortal = F048C3E62DBD311754F63BD1 /* Project object */;
			proxyType = 1;
			remoteGlobalIDString = 43B4740CB2055B0FBF0587A0;
			remoteInfo = OptimoveNotificationServiceExtension;
		};
/* End PBXContainerItemProxy section */

/* Begin PBXCopyFilesBuildPhase section */
		03E0AABEBB3BEAB185CCF4FA /* Embed Frameworks */ = {
			isa = PBXCopyFilesBuildPhase;
			buildActionMask = 2147483647;
			dstPath = "";
			dstSubfolderSpec = 10;
			files = (
				CF43BED28FE6426BB06E30E8 /* OptimoveNotificationServiceExtension.framework in Embed Frameworks */,
			);
			name = "Embed Frameworks";
			runOnlyForDeploymentPostprocessing = 0;
		};
		5C93863AB31B0482AE701456 /* Embed Frameworks */ = {
			isa = PBXCopyFilesBuildPhase;
			buildActionMask = 2147483647;
			dstPath = "";
			dstSubfolderSpec = 10;
			files = (
				DA7ADBC1984F1D3213CEE5E9 /* OptimoveCore.framework in Embed Frameworks */,
				F9DA1D65325C33449E6B3E53 /* Mocker.framework in Embed Frameworks */,
			);
			name = "Embed Frameworks";
			runOnlyForDeploymentPostprocessing = 0;
		};
		CF62FD5A99330841B5DDA101 /* Embed Frameworks */ = {
			isa = PBXCopyFilesBuildPhase;
			buildActionMask = 2147483647;
			dstPath = "";
			dstSubfolderSpec = 10;
			files = (
				45E8890FB696618F19DE0E1C /* OptimoveSDK.framework in Embed Frameworks */,
				D7F26C4990CB175F51361BF7 /* Mocker.framework in Embed Frameworks */,
			);
			name = "Embed Frameworks";
			runOnlyForDeploymentPostprocessing = 0;
		};
/* End PBXCopyFilesBuildPhase section */

/* Begin PBXFileReference section */
		004C06ABAB7629E27139CBB0 /* Pipe.swift */ = {isa = PBXFileReference; lastKnownFileType = sourcecode.swift; path = Pipe.swift; sourceTree = "<group>"; };
		035801D597864BD02A3F3C22 /* LocationService.swift */ = {isa = PBXFileReference; lastKnownFileType = sourcecode.swift; path = LocationService.swift; sourceTree = "<group>"; };
		03D1D1DEC05E2AED5EB69424 /* RealtimeComponentTests.swift */ = {isa = PBXFileReference; lastKnownFileType = sourcecode.swift; path = RealtimeComponentTests.swift; sourceTree = "<group>"; };
		054E84169CA88075A3A99AC4 /* Bundle+Identifiers.swift */ = {isa = PBXFileReference; lastKnownFileType = sourcecode.swift; path = "Bundle+Identifiers.swift"; sourceTree = "<group>"; };
		0743DA20AB28DD7E78A80384 /* String+SHA1.swift */ = {isa = PBXFileReference; lastKnownFileType = sourcecode.swift; path = "String+SHA1.swift"; sourceTree = "<group>"; };
		0B00D121B7D35C23D9DE8B8E /* dev.tid.107.optipush.json */ = {isa = PBXFileReference; lastKnownFileType = text.json; path = dev.tid.107.optipush.json; sourceTree = "<group>"; };
		0B664ECF492F1657FC2D7036 /* GlobalConfigurationDownloader.swift */ = {isa = PBXFileReference; lastKnownFileType = sourcecode.swift; path = GlobalConfigurationDownloader.swift; sourceTree = "<group>"; };
		0C5351C31727563488889DE5 /* ConfigurationBuilderTests.swift */ = {isa = PBXFileReference; lastKnownFileType = sourcecode.swift; path = ConfigurationBuilderTests.swift; sourceTree = "<group>"; };
		0CF4089BCE4866C7F3FF645A /* Version.swift */ = {isa = PBXFileReference; lastKnownFileType = sourcecode.swift; path = Version.swift; sourceTree = "<group>"; };
		0CFA35DE83F5306D2EB306C1 /* ParametersNormalizer.swift */ = {isa = PBXFileReference; lastKnownFileType = sourcecode.swift; path = ParametersNormalizer.swift; sourceTree = "<group>"; };
		0E1E54304B64D97CC42E8D49 /* NewTenantInfoHandlerTests.swift */ = {isa = PBXFileReference; lastKnownFileType = sourcecode.swift; path = NewTenantInfoHandlerTests.swift; sourceTree = "<group>"; };
		0FA5B03E91EC1B9C8B7A921A /* core_events.json */ = {isa = PBXFileReference; lastKnownFileType = text.json; path = core_events.json; sourceTree = "<group>"; };
		111ED6383A53D5F33F54CEFF /* ConfigurationRepository.swift */ = {isa = PBXFileReference; lastKnownFileType = sourcecode.swift; path = ConfigurationRepository.swift; sourceTree = "<group>"; };
		12C1E626E9F4FECB13D350B0 /* MockDateTimeProvider.swift */ = {isa = PBXFileReference; lastKnownFileType = sourcecode.swift; path = MockDateTimeProvider.swift; sourceTree = "<group>"; };
		135B5AB561246273DAD07CE1 /* MockSynchronizer.swift */ = {isa = PBXFileReference; lastKnownFileType = sourcecode.swift; path = MockSynchronizer.swift; sourceTree = "<group>"; };
		14239EF59FF52C7A77EBE993 /* Registrar.swift */ = {isa = PBXFileReference; lastKnownFileType = sourcecode.swift; path = Registrar.swift; sourceTree = "<group>"; };
		1444FD543ED01363BB8CB274 /* ProcessInfo.swift */ = {isa = PBXFileReference; lastKnownFileType = sourcecode.swift; path = ProcessInfo.swift; sourceTree = "<group>"; };
		147C9BEF1567B21AF4FB6CB4 /* SDKInitializer.swift */ = {isa = PBXFileReference; lastKnownFileType = sourcecode.swift; path = SDKInitializer.swift; sourceTree = "<group>"; };
		16D7562CE6AC334E438C5830 /* ApiRequestBuilder.swift */ = {isa = PBXFileReference; lastKnownFileType = sourcecode.swift; path = ApiRequestBuilder.swift; sourceTree = "<group>"; };
		184B291D8B8C5CA9A63C3082 /* Global.swift */ = {isa = PBXFileReference; lastKnownFileType = sourcecode.swift; path = Global.swift; sourceTree = "<group>"; };
		197CDA59D9D767513A115BDF /* TenantConfigFixture.swift */ = {isa = PBXFileReference; lastKnownFileType = sourcecode.swift; path = TenantConfigFixture.swift; sourceTree = "<group>"; };
		1BB88B00B9C963F44DC8B5BD /* JSON.swift */ = {isa = PBXFileReference; lastKnownFileType = sourcecode.swift; path = JSON.swift; sourceTree = "<group>"; };
		1BC4935D2FE2C45DF3CE8086 /* OptistreamQueueImpl.swift */ = {isa = PBXFileReference; lastKnownFileType = sourcecode.swift; path = OptistreamQueueImpl.swift; sourceTree = "<group>"; };
		1C4655766A0763F1BCFCEF34 /* DeeplinkService.swift */ = {isa = PBXFileReference; lastKnownFileType = sourcecode.swift; path = DeeplinkService.swift; sourceTree = "<group>"; };
		1CD663863AF1C42A2374A638 /* OptistreamEvent.swift */ = {isa = PBXFileReference; lastKnownFileType = sourcecode.swift; path = OptistreamEvent.swift; sourceTree = "<group>"; };
		1CED5C535C1EC8A385B8976A /* MockLocationService.swift */ = {isa = PBXFileReference; lastKnownFileType = sourcecode.swift; path = MockLocationService.swift; sourceTree = "<group>"; };
		1F9045DB7CC19B7319FF581C /* Configuration.swift */ = {isa = PBXFileReference; lastKnownFileType = sourcecode.swift; path = Configuration.swift; sourceTree = "<group>"; };
		2027ED43354F4EB835FA0AA0 /* KVOExpectation.swift */ = {isa = PBXFileReference; lastKnownFileType = sourcecode.swift; path = KVOExpectation.swift; sourceTree = "<group>"; };
		2142B0ABEFD0A0EDFEE3E12C /* MockRegistrarNetworking.swift */ = {isa = PBXFileReference; lastKnownFileType = sourcecode.swift; path = MockRegistrarNetworking.swift; sourceTree = "<group>"; };
		21E3D6232CC0A82FDD03F70F /* InstallationIdGenerator.swift */ = {isa = PBXFileReference; lastKnownFileType = sourcecode.swift; path = InstallationIdGenerator.swift; sourceTree = "<group>"; };
		24AF4563527F35B0569B44CE /* RealtimeMetaData.swift */ = {isa = PBXFileReference; lastKnownFileType = sourcecode.swift; path = RealtimeMetaData.swift; sourceTree = "<group>"; };
		253C68E8F1DE460F5E45705E /* NotificationKey.swift */ = {isa = PBXFileReference; lastKnownFileType = sourcecode.swift; path = NotificationKey.swift; sourceTree = "<group>"; };
		25B6B3DE463ED6B71E84F945 /* String.swift */ = {isa = PBXFileReference; lastKnownFileType = sourcecode.swift; path = String.swift; sourceTree = "<group>"; };
		261D38281C7EFF91CCFA2867 /* test_notification.json */ = {isa = PBXFileReference; lastKnownFileType = text.json; path = test_notification.json; sourceTree = "<group>"; };
		26931EEB560FA3B43177A022 /* RuntimeCodingKey.swift */ = {isa = PBXFileReference; lastKnownFileType = sourcecode.swift; path = RuntimeCodingKey.swift; sourceTree = "<group>"; };
		2764B249D4CC9907122D2773 /* OptimoveCore.framework */ = {isa = PBXFileReference; explicitFileType = wrapper.framework; includeInIndex = 0; path = OptimoveCore.framework; sourceTree = BUILT_PRODUCTS_DIR; };
		2B4DBAC7E85E0B9DB5C0E1DD /* RemoteConfigurationRequestBuilder.swift */ = {isa = PBXFileReference; lastKnownFileType = sourcecode.swift; path = RemoteConfigurationRequestBuilder.swift; sourceTree = "<group>"; };
		2CAFA8674D956078D45613FD /* MigrationObserver.swift */ = {isa = PBXFileReference; lastKnownFileType = sourcecode.swift; path = MigrationObserver.swift; sourceTree = "<group>"; };
		2D0CFD51DD85596306B721E0 /* NetworkClient.swift */ = {isa = PBXFileReference; lastKnownFileType = sourcecode.swift; path = NetworkClient.swift; sourceTree = "<group>"; };
		2D52112BF287F638A45398EB /* MobileProvision.swift */ = {isa = PBXFileReference; lastKnownFileType = sourcecode.swift; path = MobileProvision.swift; sourceTree = "<group>"; };
		2F10C0249188552751C93979 /* ApiPayloadBuilder.swift */ = {isa = PBXFileReference; lastKnownFileType = sourcecode.swift; path = ApiPayloadBuilder.swift; sourceTree = "<group>"; };
		2F414A61CC748EA1580342F3 /* ScreenVisitValidator.swift */ = {isa = PBXFileReference; lastKnownFileType = sourcecode.swift; path = ScreenVisitValidator.swift; sourceTree = "<group>"; };
		2F6D1C3E09195F4AA62DE80C /* String+random.swift */ = {isa = PBXFileReference; lastKnownFileType = sourcecode.swift; path = "String+random.swift"; sourceTree = "<group>"; };
		313AF75BEDDE3C3411F01615 /* OptimoveSDK-Unit.xctest */ = {isa = PBXFileReference; includeInIndex = 0; lastKnownFileType = wrapper.cfbundle; path = "OptimoveSDK-Unit.xctest"; sourceTree = BUILT_PRODUCTS_DIR; };
		325B5F8B3BDBB034C3516AAB /* .gitkeep */ = {isa = PBXFileReference; path = .gitkeep; sourceTree = "<group>"; };
		329CE901655C81D4751CB22B /* .gitkeep */ = {isa = PBXFileReference; path = .gitkeep; sourceTree = "<group>"; };
		33000E03B027C7F4EB7B2148 /* OptiPush.swift */ = {isa = PBXFileReference; lastKnownFileType = sourcecode.swift; path = OptiPush.swift; sourceTree = "<group>"; };
		35C421DD075F5131CFD24CA6 /* OptitrackTests.swift */ = {isa = PBXFileReference; lastKnownFileType = sourcecode.swift; path = OptitrackTests.swift; sourceTree = "<group>"; };
		36CB93F7FDDCB7374DA1CF9A /* OptimoveKeys.swift */ = {isa = PBXFileReference; lastKnownFileType = sourcecode.swift; path = OptimoveKeys.swift; sourceTree = "<group>"; };
		37FF76A69D6A6A50ACED5DAC /* NotificationPermissionFetcher.swift */ = {isa = PBXFileReference; lastKnownFileType = sourcecode.swift; path = NotificationPermissionFetcher.swift; sourceTree = "<group>"; };
		383CD5703B6EE2B92C5406EC /* InMemoryBuffer.swift */ = {isa = PBXFileReference; lastKnownFileType = sourcecode.swift; path = InMemoryBuffer.swift; sourceTree = "<group>"; };
		38596994C26D889219B1828C /* Logger.swift */ = {isa = PBXFileReference; lastKnownFileType = sourcecode.swift; path = Logger.swift; sourceTree = "<group>"; };
		386CFDC67E4A51F2F2442815 /* OptimoveNotificationHandling.swift */ = {isa = PBXFileReference; lastKnownFileType = sourcecode.swift; path = OptimoveNotificationHandling.swift; sourceTree = "<group>"; };
		38D5D03A189D6E46D85E120B /* configs.json */ = {isa = PBXFileReference; lastKnownFileType = text.json; path = configs.json; sourceTree = "<group>"; };
		3A9927C4B1D1B10899A43D19 /* OptimoveNotificationServiceExtension-Unit.xctest */ = {isa = PBXFileReference; includeInIndex = 0; lastKnownFileType = wrapper.cfbundle; path = "OptimoveNotificationServiceExtension-Unit.xctest"; sourceTree = BUILT_PRODUCTS_DIR; };
		3CAE2FCEA5FEDA23AA726A0E /* MockNotificationPermissionFetcher.swift */ = {isa = PBXFileReference; lastKnownFileType = sourcecode.swift; path = MockNotificationPermissionFetcher.swift; sourceTree = "<group>"; };
		3E1C1A66CA07D50B6692CA7B /* MockConfigurationRepository.swift */ = {isa = PBXFileReference; lastKnownFileType = sourcecode.swift; path = MockConfigurationRepository.swift; sourceTree = "<group>"; };
		402BB9498BB39F670471DC50 /* User.swift */ = {isa = PBXFileReference; lastKnownFileType = sourcecode.swift; path = User.swift; sourceTree = "<group>"; };
		40AF7CBE1A75BE741CAF7483 /* OptimoveNotificationServiceExtensionTests.swift */ = {isa = PBXFileReference; lastKnownFileType = sourcecode.swift; path = OptimoveNotificationServiceExtensionTests.swift; sourceTree = "<group>"; };
		41F1FDC6F647A5DD31FCB29D /* NewUserHandler.swift */ = {isa = PBXFileReference; lastKnownFileType = sourcecode.swift; path = NewUserHandler.swift; sourceTree = "<group>"; };
		426EC561F9EB6986A2F5AF76 /* Managed.swift */ = {isa = PBXFileReference; lastKnownFileType = sourcecode.swift; path = Managed.swift; sourceTree = "<group>"; };
		432D5D39398212165A5C8188 /* StubEvent.swift */ = {isa = PBXFileReference; lastKnownFileType = sourcecode.swift; path = StubEvent.swift; sourceTree = "<group>"; };
		436C5AA2215F8E91D2D754E3 /* NetworkResult.swift */ = {isa = PBXFileReference; lastKnownFileType = sourcecode.swift; path = NetworkResult.swift; sourceTree = "<group>"; };
		44F0DCFD3F00AA505DC781F4 /* OptimoveFileManagerTests.swift */ = {isa = PBXFileReference; lastKnownFileType = sourcecode.swift; path = OptimoveFileManagerTests.swift; sourceTree = "<group>"; };
		4592839140B76A8D32F05DC8 /* RemoteLoggerStream.swift */ = {isa = PBXFileReference; lastKnownFileType = sourcecode.swift; path = RemoteLoggerStream.swift; sourceTree = "<group>"; };
		472CC4141ED9FBD9DD0B65F1 /* .gitkeep */ = {isa = PBXFileReference; path = .gitkeep; sourceTree = "<group>"; };
		485BDCB56EA98CD3DD5AE9DE /* TenantConfigTests.swift */ = {isa = PBXFileReference; lastKnownFileType = sourcecode.swift; path = TenantConfigTests.swift; sourceTree = "<group>"; };
		48695180D12E3F6E69B27A64 /* CoreDataFetchIndexDescription.swift */ = {isa = PBXFileReference; lastKnownFileType = sourcecode.swift; path = CoreDataFetchIndexDescription.swift; sourceTree = "<group>"; };
		4AFAFD6EE31AD9F7438FB016 /* NotificationDeliveryReporter.swift */ = {isa = PBXFileReference; lastKnownFileType = sourcecode.swift; path = NotificationDeliveryReporter.swift; sourceTree = "<group>"; };
		4CC2D600BED2FFBD180627A1 /* CoreDataMigrationStep.swift */ = {isa = PBXFileReference; lastKnownFileType = sourcecode.swift; path = CoreDataMigrationStep.swift; sourceTree = "<group>"; };
		4DB8B22F680152DE4E7C00A7 /* String+Split.swift */ = {isa = PBXFileReference; lastKnownFileType = sourcecode.swift; path = "String+Split.swift"; sourceTree = "<group>"; };
		4E4E1BBE35E94BDE9796DE21 /* Event.swift */ = {isa = PBXFileReference; lastKnownFileType = sourcecode.swift; path = Event.swift; sourceTree = "<group>"; };
		4E527862BE390ACDCE2EE444 /* EmailValidator.swift */ = {isa = PBXFileReference; lastKnownFileType = sourcecode.swift; path = EmailValidator.swift; sourceTree = "<group>"; };
		4F0710E98EE949C1E5B12D69 /* AsyncOperation.swift */ = {isa = PBXFileReference; lastKnownFileType = sourcecode.swift; path = AsyncOperation.swift; sourceTree = "<group>"; };
		4FD4BAAECE0E2C8D6DAD6232 /* RemoteConfigurationNetworking.swift */ = {isa = PBXFileReference; lastKnownFileType = sourcecode.swift; path = RemoteConfigurationNetworking.swift; sourceTree = "<group>"; };
		506941ABF70087E99952FFD6 /* AppOpenEvent.swift */ = {isa = PBXFileReference; lastKnownFileType = sourcecode.swift; path = AppOpenEvent.swift; sourceTree = "<group>"; };
		5120297307C3C5A364386C92 /* CoreDataEntityDescription.swift */ = {isa = PBXFileReference; lastKnownFileType = sourcecode.swift; path = CoreDataEntityDescription.swift; sourceTree = "<group>"; };
		556267956174392FFDE951C6 /* DateFormatter.swift */ = {isa = PBXFileReference; lastKnownFileType = sourcecode.swift; path = DateFormatter.swift; sourceTree = "<group>"; };
		558B0FF7FB691AD7EF1BC356 /* GlobalConfigFixture.swift */ = {isa = PBXFileReference; lastKnownFileType = sourcecode.swift; path = GlobalConfigFixture.swift; sourceTree = "<group>"; };
		566B20B2B1E2E316902899F3 /* Assembly.swift */ = {isa = PBXFileReference; lastKnownFileType = sourcecode.swift; path = Assembly.swift; sourceTree = "<group>"; };
		589AF55AF0FF6949387B66AD /* notificationWithCampaignDetails.json */ = {isa = PBXFileReference; lastKnownFileType = text.json; path = notificationWithCampaignDetails.json; sourceTree = "<group>"; };
		59CFEFE7F3B5B02C084AB068 /* KeyPath+Extension.swift */ = {isa = PBXFileReference; lastKnownFileType = sourcecode.swift; path = "KeyPath+Extension.swift"; sourceTree = "<group>"; };
		5B2476035D945779F9130EAD /* NetworkingFactory.swift */ = {isa = PBXFileReference; lastKnownFileType = sourcecode.swift; path = NetworkingFactory.swift; sourceTree = "<group>"; };
		5D74FD73F62F2896D05BAFD1 /* NewTenantInfoHandler.swift */ = {isa = PBXFileReference; lastKnownFileType = sourcecode.swift; path = NewTenantInfoHandler.swift; sourceTree = "<group>"; };
		5D76E087E475DC20866F2BF4 /* NewUserIDHandlerTests.swift */ = {isa = PBXFileReference; lastKnownFileType = sourcecode.swift; path = NewUserIDHandlerTests.swift; sourceTree = "<group>"; };
		5D85DCA28C5381DEE1370C6D /* OptiLoggerOutputStream.swift */ = {isa = PBXFileReference; lastKnownFileType = sourcecode.swift; path = OptiLoggerOutputStream.swift; sourceTree = "<group>"; };
		5DBF2019AF35B48C9F8F9C7F /* OptimoveTenantInfo.swift */ = {isa = PBXFileReference; lastKnownFileType = sourcecode.swift; path = OptimoveTenantInfo.swift; sourceTree = "<group>"; };
		5F400A7074360186390E1B18 /* CoreDataRelationshipDescription.swift */ = {isa = PBXFileReference; lastKnownFileType = sourcecode.swift; path = CoreDataRelationshipDescription.swift; sourceTree = "<group>"; };
		5FC57145A54E5033A5CECAF0 /* UIKit.framework */ = {isa = PBXFileReference; lastKnownFileType = wrapper.framework; name = UIKit.framework; path = System/Library/Frameworks/UIKit.framework; sourceTree = SDKROOT; };
		5FE216E57E65CEC3F6D9F4CE /* String+isBlank.swift */ = {isa = PBXFileReference; lastKnownFileType = sourcecode.swift; path = "String+isBlank.swift"; sourceTree = "<group>"; };
		615F8FAE93C5D0A6AC301070 /* .gitkeep */ = {isa = PBXFileReference; path = .gitkeep; sourceTree = "<group>"; };
		636A666D825D8FD99DFDE195 /* OptimoveDeepLinkResponding.swift */ = {isa = PBXFileReference; lastKnownFileType = sourcecode.swift; path = OptimoveDeepLinkResponding.swift; sourceTree = "<group>"; };
		63C7EC2263685823B37EC99A /* UserNotifications.framework */ = {isa = PBXFileReference; lastKnownFileType = wrapper.framework; name = UserNotifications.framework; path = System/Library/Frameworks/UserNotifications.framework; sourceTree = SDKROOT; };
		6424915844F66E0315561874 /* RealTime.swift */ = {isa = PBXFileReference; lastKnownFileType = sourcecode.swift; path = RealTime.swift; sourceTree = "<group>"; };
		645827DC38A5B11688962537 /* OptimoveAirshipIntegration.swift */ = {isa = PBXFileReference; lastKnownFileType = sourcecode.swift; path = OptimoveAirshipIntegration.swift; sourceTree = "<group>"; };
		64AAD2B0BFFF64DCB3907ECE /* OptimoveCore-Unit.xctest */ = {isa = PBXFileReference; includeInIndex = 0; lastKnownFileType = wrapper.cfbundle; path = "OptimoveCore-Unit.xctest"; sourceTree = BUILT_PRODUCTS_DIR; };
		65CA140085BC23AFEE47F451 /* Dictionary+CompactMapKeys.swift */ = {isa = PBXFileReference; lastKnownFileType = sourcecode.swift; path = "Dictionary+CompactMapKeys.swift"; sourceTree = "<group>"; };
		669DFBB1484B628AAF9DB0DB /* PageVisitEvent.swift */ = {isa = PBXFileReference; lastKnownFileType = sourcecode.swift; path = PageVisitEvent.swift; sourceTree = "<group>"; };
		66A8F39D35D2D3237AD0F678 /* NetworkRequestFactory.swift */ = {isa = PBXFileReference; lastKnownFileType = sourcecode.swift; path = NetworkRequestFactory.swift; sourceTree = "<group>"; };
		673FD2495FF2C13EFC81D1AA /* ComponentFactory.swift */ = {isa = PBXFileReference; lastKnownFileType = sourcecode.swift; path = ComponentFactory.swift; sourceTree = "<group>"; };
		6766A447E9CDA51F2CE3D91B /* EventCDv1ToEventCDv2MappingModel.swift */ = {isa = PBXFileReference; lastKnownFileType = sourcecode.swift; path = EventCDv1ToEventCDv2MappingModel.swift; sourceTree = "<group>"; };
		67A3329FC290A675F44BEBFE /* OptimoveTestCase.swift */ = {isa = PBXFileReference; lastKnownFileType = sourcecode.swift; path = OptimoveTestCase.swift; sourceTree = "<group>"; };
		6A5795C174DB5BE5833F0373 /* MainFactory.swift */ = {isa = PBXFileReference; lastKnownFileType = sourcecode.swift; path = MainFactory.swift; sourceTree = "<group>"; };
		6A8B6A229AC03981F9F889C5 /* NewEmailHandler.swift */ = {isa = PBXFileReference; lastKnownFileType = sourcecode.swift; path = NewEmailHandler.swift; sourceTree = "<group>"; };
		6C3181EDC81DAA89624DFD4B /* OptiLoggerStreamsContainer.swift */ = {isa = PBXFileReference; lastKnownFileType = sourcecode.swift; path = OptiLoggerStreamsContainer.swift; sourceTree = "<group>"; };
		6CB578140EEA0C61258F4C95 /* ProcessInfo+OsVersion.swift */ = {isa = PBXFileReference; lastKnownFileType = sourcecode.swift; path = "ProcessInfo+OsVersion.swift"; sourceTree = "<group>"; };
		6E5BB6E717D62FCA403815BF /* NotificationOpenedEventTests.swift */ = {isa = PBXFileReference; lastKnownFileType = sourcecode.swift; path = NotificationOpenedEventTests.swift; sourceTree = "<group>"; };
		6EC3FB80E72AC19A2DD93153 /* apns_payload_triggered_campaign.json */ = {isa = PBXFileReference; lastKnownFileType = text.json; path = apns_payload_triggered_campaign.json; sourceTree = "<group>"; };
		70EC39175948194604CEA34B /* StringSplitByLenghtExtensionsTests.swift */ = {isa = PBXFileReference; lastKnownFileType = sourcecode.swift; path = StringSplitByLenghtExtensionsTests.swift; sourceTree = "<group>"; };
		71A9D3341C3268497BDCBED0 /* OptimoveNotificationServiceExtension.swift */ = {isa = PBXFileReference; lastKnownFileType = sourcecode.swift; path = OptimoveNotificationServiceExtension.swift; sourceTree = "<group>"; };
		7296983D1D2B5111D175002E /* CoreDataModelDescription.swift */ = {isa = PBXFileReference; lastKnownFileType = sourcecode.swift; path = CoreDataModelDescription.swift; sourceTree = "<group>"; };
		72CF66E4BD3D9F58D52640AE /* .gitkeep */ = {isa = PBXFileReference; path = .gitkeep; sourceTree = "<group>"; };
		738B25C939FAE2104D09DB7B /* Info.plist */ = {isa = PBXFileReference; lastKnownFileType = text.plist; path = Info.plist; sourceTree = "<group>"; };
		743439E918A7943D2FFA435C /* ApiRequestFactory.swift */ = {isa = PBXFileReference; lastKnownFileType = sourcecode.swift; path = ApiRequestFactory.swift; sourceTree = "<group>"; };
		75F5659456F795700A0533BA /* Merging.swift */ = {isa = PBXFileReference; lastKnownFileType = sourcecode.swift; path = Merging.swift; sourceTree = "<group>"; };
		769C151F4313E1C1E223FE8E /* ApiOperation.swift */ = {isa = PBXFileReference; lastKnownFileType = sourcecode.swift; path = ApiOperation.swift; sourceTree = "<group>"; };
		7709EE79BECC8179B83190A3 /* SetUserIdEventTests.swift */ = {isa = PBXFileReference; lastKnownFileType = sourcecode.swift; path = SetUserIdEventTests.swift; sourceTree = "<group>"; };
		784310CA6E46E1BAD767ACA4 /* OptipushOptInEventTests.swift */ = {isa = PBXFileReference; lastKnownFileType = sourcecode.swift; path = OptipushOptInEventTests.swift; sourceTree = "<group>"; };
		79935407BEFEEDD1A3D2B0A9 /* SetUserIdEvent.swift */ = {isa = PBXFileReference; lastKnownFileType = sourcecode.swift; path = SetUserIdEvent.swift; sourceTree = "<group>"; };
		799B1ECA74F09CE9EFDCC893 /* SetUserAgentEventTests.swift */ = {isa = PBXFileReference; lastKnownFileType = sourcecode.swift; path = SetUserAgentEventTests.swift; sourceTree = "<group>"; };
		79B669C607AA365DFE2B23F5 /* RegistrarTests.swift */ = {isa = PBXFileReference; lastKnownFileType = sourcecode.swift; path = RegistrarTests.swift; sourceTree = "<group>"; };
		7AA021ACCF4173B1F67D03BD /* utsname+DeviceModel.swift */ = {isa = PBXFileReference; lastKnownFileType = sourcecode.swift; path = "utsname+DeviceModel.swift"; sourceTree = "<group>"; };
		7B37466FDED9BB6674CCDD83 /* RegistrarNetworkingTests.swift */ = {isa = PBXFileReference; lastKnownFileType = sourcecode.swift; path = RegistrarNetworkingTests.swift; sourceTree = "<group>"; };
		7DAFF319BE8F13B7DAAE338D /* OptistreamEventBuilder.swift */ = {isa = PBXFileReference; lastKnownFileType = sourcecode.swift; path = OptistreamEventBuilder.swift; sourceTree = "<group>"; };
		809CCE6596151864378607B5 /* InstallationIdTests.swift */ = {isa = PBXFileReference; lastKnownFileType = sourcecode.swift; path = InstallationIdTests.swift; sourceTree = "<group>"; };
		810A2719EF2B688A621CC8E4 /* Endpoint.swift */ = {isa = PBXFileReference; lastKnownFileType = sourcecode.swift; path = Endpoint.swift; sourceTree = "<group>"; };
		810A61C9CB21A839A4084A97 /* NotificationPayloadTests.swift */ = {isa = PBXFileReference; lastKnownFileType = sourcecode.swift; path = NotificationPayloadTests.swift; sourceTree = "<group>"; };
		81BC45AB12DCB12A09904FB2 /* EnterForegroundObserverTests.swift */ = {isa = PBXFileReference; lastKnownFileType = sourcecode.swift; path = EnterForegroundObserverTests.swift; sourceTree = "<group>"; };
		81CC3FB85E375007177F218A /* FileManager+Optimove.swift */ = {isa = PBXFileReference; lastKnownFileType = sourcecode.swift; path = "FileManager+Optimove.swift"; sourceTree = "<group>"; };
		8228C916C97D8339F724B907 /* ConsoleLoggerStream.swift */ = {isa = PBXFileReference; lastKnownFileType = sourcecode.swift; path = ConsoleLoggerStream.swift; sourceTree = "<group>"; };
		83E090682105E9094ECE8B4A /* Installation.swift */ = {isa = PBXFileReference; lastKnownFileType = sourcecode.swift; path = Installation.swift; sourceTree = "<group>"; };
		84B5B5EC7877594E3E96DBCC /* OptiTrack.swift */ = {isa = PBXFileReference; lastKnownFileType = sourcecode.swift; path = OptiTrack.swift; sourceTree = "<group>"; };
		85C981D5B3D94C295BE60C2A /* RemoteConfigurationRequestBuilderTests.swift */ = {isa = PBXFileReference; lastKnownFileType = sourcecode.swift; path = RemoteConfigurationRequestBuilderTests.swift; sourceTree = "<group>"; };
		877F4A8A9B50FDB1E7C91CF4 /* String+alphanumeric.swift */ = {isa = PBXFileReference; lastKnownFileType = sourcecode.swift; path = "String+alphanumeric.swift"; sourceTree = "<group>"; };
		87A0914A97E216F288914163 /* NotificationCampaignTests.swift */ = {isa = PBXFileReference; lastKnownFileType = sourcecode.swift; path = NotificationCampaignTests.swift; sourceTree = "<group>"; };
		87EC09BC1C5CB77E5AD50317 /* NetworkError.swift */ = {isa = PBXFileReference; lastKnownFileType = sourcecode.swift; path = NetworkError.swift; sourceTree = "<group>"; };
		895B87C7AB14141916C00840 /* notificationWithDeepLinkPersonalizationValues.json */ = {isa = PBXFileReference; lastKnownFileType = text.json; path = notificationWithDeepLinkPersonalizationValues.json; sourceTree = "<group>"; };
		89E7B8102C3B8854279817C1 /* Notification.swift */ = {isa = PBXFileReference; lastKnownFileType = sourcecode.swift; path = Notification.swift; sourceTree = "<group>"; };
		8D20E38059A2569DC11EADD4 /* NotificationPayload.swift */ = {isa = PBXFileReference; lastKnownFileType = sourcecode.swift; path = NotificationPayload.swift; sourceTree = "<group>"; };
		8D97B467542E88DEE0300315 /* ParametersDecorator.swift */ = {isa = PBXFileReference; lastKnownFileType = sourcecode.swift; path = ParametersDecorator.swift; sourceTree = "<group>"; };
		8DAFF173166A96219F652DE6 /* ApiNetworking.swift */ = {isa = PBXFileReference; lastKnownFileType = sourcecode.swift; path = ApiNetworking.swift; sourceTree = "<group>"; };
		8E0C43BC7A683ABFD56EE6F3 /* MigrationWork.swift */ = {isa = PBXFileReference; lastKnownFileType = sourcecode.swift; path = MigrationWork.swift; sourceTree = "<group>"; };
		8ED38876830A5D18E84DF284 /* StatisticService.swift */ = {isa = PBXFileReference; lastKnownFileType = sourcecode.swift; path = StatisticService.swift; sourceTree = "<group>"; };
		8EE2E999B017357AC26A334F /* EventCDv1ToEventCDv2MigrationPolicy.swift */ = {isa = PBXFileReference; lastKnownFileType = sourcecode.swift; path = EventCDv1ToEventCDv2MigrationPolicy.swift; sourceTree = "<group>"; };
		902802B4E5C089844C2664BB /* Bundle+HostApp.swift */ = {isa = PBXFileReference; lastKnownFileType = sourcecode.swift; path = "Bundle+HostApp.swift"; sourceTree = "<group>"; };
		90C9509F668ABF2A4746946D /* OptInOutObserverTests.swift */ = {isa = PBXFileReference; lastKnownFileType = sourcecode.swift; path = OptInOutObserverTests.swift; sourceTree = "<group>"; };
		90E162F7544DA049B672F903 /* MergeRemoteConfigurationOperation.swift */ = {isa = PBXFileReference; lastKnownFileType = sourcecode.swift; path = MergeRemoteConfigurationOperation.swift; sourceTree = "<group>"; };
		926CB4784BDFA967F9B33111 /* Info.plist */ = {isa = PBXFileReference; lastKnownFileType = text.plist; path = Info.plist; sourceTree = "<group>"; };
		92ADAFC4543BF9DE8E088E61 /* ServiceLocator.swift */ = {isa = PBXFileReference; lastKnownFileType = sourcecode.swift; path = ServiceLocator.swift; sourceTree = "<group>"; };
		93BD2C49D756A97FA8D57EEC /* DeviceStateObserverFactory.swift */ = {isa = PBXFileReference; lastKnownFileType = sourcecode.swift; path = DeviceStateObserverFactory.swift; sourceTree = "<group>"; };
		9571161A3D28F4EBCEC79233 /* EventValidator.swift */ = {isa = PBXFileReference; lastKnownFileType = sourcecode.swift; path = EventValidator.swift; sourceTree = "<group>"; };
		99FBF8FEACC0C375A4C64F59 /* AppOpenEventTests.swift */ = {isa = PBXFileReference; lastKnownFileType = sourcecode.swift; path = AppOpenEventTests.swift; sourceTree = "<group>"; };
		9ABF630842AEE0342583B677 /* TenantConfig.swift */ = {isa = PBXFileReference; lastKnownFileType = sourcecode.swift; path = TenantConfig.swift; sourceTree = "<group>"; };
		9B53E548FD281B0BE1EF999B /* NotificationOpenedEvent.swift */ = {isa = PBXFileReference; lastKnownFileType = sourcecode.swift; path = NotificationOpenedEvent.swift; sourceTree = "<group>"; };
		9BDAD8E5FFE6EDAE61DBA924 /* TryDecode.swift */ = {isa = PBXFileReference; lastKnownFileType = sourcecode.swift; path = TryDecode.swift; sourceTree = "<group>"; };
		9BDF25EC5B91861187E65D19 /* ComponentHandlers.swift */ = {isa = PBXFileReference; lastKnownFileType = sourcecode.swift; path = ComponentHandlers.swift; sourceTree = "<group>"; };
		9CBAAF543B9FFEE56AFCA272 /* CoreDataMigratorTests.swift */ = {isa = PBXFileReference; lastKnownFileType = sourcecode.swift; path = CoreDataMigratorTests.swift; sourceTree = "<group>"; };
		9E0C85115B44FC36030D67CE /* EventValidatorTests.swift */ = {isa = PBXFileReference; lastKnownFileType = sourcecode.swift; path = EventValidatorTests.swift; sourceTree = "<group>"; };
		9FA39149BAE18208F17B07DB /* OptimoveNotificationServiceExtension.framework */ = {isa = PBXFileReference; explicitFileType = wrapper.framework; includeInIndex = 0; path = OptimoveNotificationServiceExtension.framework; sourceTree = BUILT_PRODUCTS_DIR; };
		9FCE651A819A7B8E43FB3E38 /* FirstRunTimestampGenerator.swift */ = {isa = PBXFileReference; lastKnownFileType = sourcecode.swift; path = FirstRunTimestampGenerator.swift; sourceTree = "<group>"; };
		9FD3E821350C903F200ABE66 /* EventCDv1.swift */ = {isa = PBXFileReference; lastKnownFileType = sourcecode.swift; path = EventCDv1.swift; sourceTree = "<group>"; };
		A08B74F65841BBD4AA9DEFF3 /* OptipushOptOutEventTests.swift */ = {isa = PBXFileReference; lastKnownFileType = sourcecode.swift; path = OptipushOptOutEventTests.swift; sourceTree = "<group>"; };
		A1FFBD8E3E3EC13859EAA9E9 /* FileAccessible.swift */ = {isa = PBXFileReference; lastKnownFileType = sourcecode.swift; path = FileAccessible.swift; sourceTree = "<group>"; };
		A2F5EA13B0969C648189790E /* LogLevel.swift */ = {isa = PBXFileReference; lastKnownFileType = sourcecode.swift; path = LogLevel.swift; sourceTree = "<group>"; };
		A435A55F6D788D0ACF8085E2 /* Querying.swift */ = {isa = PBXFileReference; lastKnownFileType = sourcecode.swift; path = Querying.swift; sourceTree = "<group>"; };
		A483534D00B52DA236BB0B05 /* NewVisitorIdGenerator.swift */ = {isa = PBXFileReference; lastKnownFileType = sourcecode.swift; path = NewVisitorIdGenerator.swift; sourceTree = "<group>"; };
		A4D0445351BA8E72B53C89A3 /* NewEmailHandlerTests.swift */ = {isa = PBXFileReference; lastKnownFileType = sourcecode.swift; path = NewEmailHandlerTests.swift; sourceTree = "<group>"; };
		A506CE7C768F77DF1C031E7D /* Environment.swift */ = {isa = PBXFileReference; lastKnownFileType = sourcecode.swift; path = Environment.swift; sourceTree = "<group>"; };
		A50E294635F099DB396E68C2 /* Events-2590.sqlite */ = {isa = PBXFileReference; path = "Events-2590.sqlite"; sourceTree = "<group>"; };
		A5BA51C5F38A24977889480C /* ProcessInfo.swift */ = {isa = PBXFileReference; lastKnownFileType = sourcecode.swift; path = ProcessInfo.swift; sourceTree = "<group>"; };
		A6952311F3B4BB669CE43372 /* TenantEvent.swift */ = {isa = PBXFileReference; lastKnownFileType = sourcecode.swift; path = TenantEvent.swift; sourceTree = "<group>"; };
		A71DCE5364C57C6B818A76F9 /* OptInService.swift */ = {isa = PBXFileReference; lastKnownFileType = sourcecode.swift; path = OptInService.swift; sourceTree = "<group>"; };
		A7F57DE7E2FE4814F1B86846 /* ConfigurationBuilder.swift */ = {isa = PBXFileReference; lastKnownFileType = sourcecode.swift; path = ConfigurationBuilder.swift; sourceTree = "<group>"; };
		A875DE64F64CAB1C385EF4D1 /* OptInOutObserver.swift */ = {isa = PBXFileReference; lastKnownFileType = sourcecode.swift; path = OptInOutObserver.swift; sourceTree = "<group>"; };
		A9007CBB1C44B51A5BA3DF62 /* CoreDataAttributeDescription.swift */ = {isa = PBXFileReference; lastKnownFileType = sourcecode.swift; path = CoreDataAttributeDescription.swift; sourceTree = "<group>"; };
		AAAF6DB20C4C312785D90075 /* StorageFacade.swift */ = {isa = PBXFileReference; lastKnownFileType = sourcecode.swift; path = StorageFacade.swift; sourceTree = "<group>"; };
		AAF333FF2B62FF3501A4009A /* EventCDv2.swift */ = {isa = PBXFileReference; lastKnownFileType = sourcecode.swift; path = EventCDv2.swift; sourceTree = "<group>"; };
		AC0D8804B2EC84EE6FC4B506 /* RunningFlagsContainer.swift */ = {isa = PBXFileReference; lastKnownFileType = sourcecode.swift; path = RunningFlagsContainer.swift; sourceTree = "<group>"; };
		ADF1A285E540507DACCA9630 /* LoggerStream.swift */ = {isa = PBXFileReference; lastKnownFileType = sourcecode.swift; path = LoggerStream.swift; sourceTree = "<group>"; };
		AE5ED65D35DAEDBE1D34995A /* .gitkeep */ = {isa = PBXFileReference; path = .gitkeep; sourceTree = "<group>"; };
		B14E1CAE6DCFA63AB3C31D76 /* TenantConfigurationDownloader.swift */ = {isa = PBXFileReference; lastKnownFileType = sourcecode.swift; path = TenantConfigurationDownloader.swift; sourceTree = "<group>"; };
		B1AEF7257DAA1A2E7FB12680 /* GlobalFunctions.swift */ = {isa = PBXFileReference; lastKnownFileType = sourcecode.swift; path = GlobalFunctions.swift; sourceTree = "<group>"; };
		B1B51D44551B095F9BA4EDBD /* KeyValueStorageTests.swift */ = {isa = PBXFileReference; lastKnownFileType = sourcecode.swift; path = KeyValueStorageTests.swift; sourceTree = "<group>"; };
		B250C7CF8C880EF6A147DE7E /* Components.swift */ = {isa = PBXFileReference; lastKnownFileType = sourcecode.swift; path = Components.swift; sourceTree = "<group>"; };
		B41BBBBB921C848D02E2BE6B /* SDKVersion.swift */ = {isa = PBXFileReference; lastKnownFileType = sourcecode.swift; path = SDKVersion.swift; sourceTree = "<group>"; };
		B4713C0DA9400A929216B24D /* MultiplexLoggerStream.swift */ = {isa = PBXFileReference; lastKnownFileType = sourcecode.swift; path = MultiplexLoggerStream.swift; sourceTree = "<group>"; };
		B6C15CE508057F304C79B5EB /* OptipushMetaData.swift */ = {isa = PBXFileReference; lastKnownFileType = sourcecode.swift; path = OptipushMetaData.swift; sourceTree = "<group>"; };
		B8467A40C1D544CA8220AAE2 /* OptimoveStorageFacadeTests.swift */ = {isa = PBXFileReference; lastKnownFileType = sourcecode.swift; path = OptimoveStorageFacadeTests.swift; sourceTree = "<group>"; };
		B87ABDB877CFFCEA8E8DA480 /* MediaAttachmentDownloader.swift */ = {isa = PBXFileReference; lastKnownFileType = sourcecode.swift; path = MediaAttachmentDownloader.swift; sourceTree = "<group>"; };
		B8CF0105BA68C767A4105F8B /* MetaDataEvent.swift */ = {isa = PBXFileReference; lastKnownFileType = sourcecode.swift; path = MetaDataEvent.swift; sourceTree = "<group>"; };
		B90E69482E5CEF73C23265A7 /* SetUserEmailEventTests.swift */ = {isa = PBXFileReference; lastKnownFileType = sourcecode.swift; path = SetUserEmailEventTests.swift; sourceTree = "<group>"; };
		B9F196F7C13C8C1950D369FA /* Initialization.swift */ = {isa = PBXFileReference; lastKnownFileType = sourcecode.swift; path = Initialization.swift; sourceTree = "<group>"; };
		B9F1D9A9EC40981BD427CB4C /* OnStartEventGeneratorTests.swift */ = {isa = PBXFileReference; lastKnownFileType = sourcecode.swift; path = OnStartEventGeneratorTests.swift; sourceTree = "<group>"; };
		B9FE5A14C58728AE872409BB /* UserDefaults+Optimove.swift */ = {isa = PBXFileReference; lastKnownFileType = sourcecode.swift; path = "UserDefaults+Optimove.swift"; sourceTree = "<group>"; };
		BB19792511783857E3051963 /* NetworkResponse.swift */ = {isa = PBXFileReference; lastKnownFileType = sourcecode.swift; path = NetworkResponse.swift; sourceTree = "<group>"; };
		BBF221484A7B1A433DB7FAD1 /* GlobalConfigTests.swift */ = {isa = PBXFileReference; lastKnownFileType = sourcecode.swift; path = GlobalConfigTests.swift; sourceTree = "<group>"; };
		BBF56D64273E803F0F9A6ACA /* GlobalConfigurationDownloaderTests.swift */ = {isa = PBXFileReference; lastKnownFileType = sourcecode.swift; path = GlobalConfigurationDownloaderTests.swift; sourceTree = "<group>"; };
		BCD3B739367D0848F4CB234E /* MergeRemoteConfigurationOperationTests.swift */ = {isa = PBXFileReference; lastKnownFileType = sourcecode.swift; path = MergeRemoteConfigurationOperationTests.swift; sourceTree = "<group>"; };
		BD9829D6742987C728AA1EEB /* OptimoveDeepLinkResponder.swift */ = {isa = PBXFileReference; lastKnownFileType = sourcecode.swift; path = OptimoveDeepLinkResponder.swift; sourceTree = "<group>"; };
		C032549A1F8BD134783F0F90 /* UserValidator.swift */ = {isa = PBXFileReference; lastKnownFileType = sourcecode.swift; path = UserValidator.swift; sourceTree = "<group>"; };
		C04629380902B7E31CF43D52 /* Container.swift */ = {isa = PBXFileReference; lastKnownFileType = sourcecode.swift; path = Container.swift; sourceTree = "<group>"; };
		C2D5405AF08AADF9DA4ED566 /* UserAgentGenerator.swift */ = {isa = PBXFileReference; lastKnownFileType = sourcecode.swift; path = UserAgentGenerator.swift; sourceTree = "<group>"; };
		C5DF6AE81EB4608EDFDF9649 /* Locale.swift */ = {isa = PBXFileReference; lastKnownFileType = sourcecode.swift; path = Locale.swift; sourceTree = "<group>"; };
		C70428886EDA9B88E37296AF /* apns_payload_scheduled_campaign.json */ = {isa = PBXFileReference; lastKnownFileType = text.json; path = apns_payload_scheduled_campaign.json; sourceTree = "<group>"; };
		C8411A92C5ADEF8363F217CD /* PageVisitEventTests.swift */ = {isa = PBXFileReference; lastKnownFileType = sourcecode.swift; path = PageVisitEventTests.swift; sourceTree = "<group>"; };
		C91AEC3B6BA8441109CBF58E /* CoreData.framework */ = {isa = PBXFileReference; lastKnownFileType = wrapper.framework; name = CoreData.framework; path = System/Library/Frameworks/CoreData.framework; sourceTree = SDKROOT; };
		C95FC1B779C18A7446E2845C /* EventConfig.swift */ = {isa = PBXFileReference; lastKnownFileType = sourcecode.swift; path = EventConfig.swift; sourceTree = "<group>"; };
		CC0EB99EF51D86C5B64583FB /* CoreDataMigrator.swift */ = {isa = PBXFileReference; lastKnownFileType = sourcecode.swift; path = CoreDataMigrator.swift; sourceTree = "<group>"; };
		CC14F9097C510CCDFC24ED44 /* OptiTrackMockQueueTests.swift */ = {isa = PBXFileReference; lastKnownFileType = sourcecode.swift; path = OptiTrackMockQueueTests.swift; sourceTree = "<group>"; };
		CC23809D9F4BD02A13F8C661 /* RingBuffer.swift */ = {isa = PBXFileReference; lastKnownFileType = sourcecode.swift; path = RingBuffer.swift; sourceTree = "<group>"; };
		CD3436699569EEA03153B1F9 /* NotificationDeliveredEventTests.swift */ = {isa = PBXFileReference; lastKnownFileType = sourcecode.swift; path = NotificationDeliveredEventTests.swift; sourceTree = "<group>"; };
		CE4FD77A1B209FBAA7B1ABAF /* SdkEnvironment.swift */ = {isa = PBXFileReference; lastKnownFileType = sourcecode.swift; path = SdkEnvironment.swift; sourceTree = "<group>"; };
		CED0FDAA1CED867DD491988C /* TenantConfigurationDownloaderTests.swift */ = {isa = PBXFileReference; lastKnownFileType = sourcecode.swift; path = TenantConfigurationDownloaderTests.swift; sourceTree = "<group>"; };
		D071F1B59DBD7E6F9C8165F1 /* CoreDataFetchedPropertyDescription.swift */ = {isa = PBXFileReference; lastKnownFileType = sourcecode.swift; path = CoreDataFetchedPropertyDescription.swift; sourceTree = "<group>"; };
		D073FA862A2FB4E726ACB520 /* AppOpenObserver.swift */ = {isa = PBXFileReference; lastKnownFileType = sourcecode.swift; path = AppOpenObserver.swift; sourceTree = "<group>"; };
		D0E365016FD32E91448DAD12 /* OptistreamQueue.swift */ = {isa = PBXFileReference; lastKnownFileType = sourcecode.swift; path = OptistreamQueue.swift; sourceTree = "<group>"; };
		D1F2CF1316A8FD7BEFB64F3C /* OptistreamNetworkingMock.swift */ = {isa = PBXFileReference; lastKnownFileType = sourcecode.swift; path = OptistreamNetworkingMock.swift; sourceTree = "<group>"; };
		D25EB6C661F60FE6CF3A0D20 /* RegistrarNetworkingRequestBuilderTests.swift */ = {isa = PBXFileReference; lastKnownFileType = sourcecode.swift; path = RegistrarNetworkingRequestBuilderTests.swift; sourceTree = "<group>"; };
		D3C7E4CB736102AA3142CF32 /* Bundle+AppVersion.swift */ = {isa = PBXFileReference; lastKnownFileType = sourcecode.swift; path = "Bundle+AppVersion.swift"; sourceTree = "<group>"; };
		D4DD62415D8168FE58AAE959 /* Mocker.framework */ = {isa = PBXFileReference; lastKnownFileType = wrapper.framework; path = Mocker.framework; sourceTree = "<group>"; };
		D5217E6590AD8BD80A6985CC /* LoggerInitializator.swift */ = {isa = PBXFileReference; lastKnownFileType = sourcecode.swift; path = LoggerInitializator.swift; sourceTree = "<group>"; };
		D5346604A8A9C9946B29B6F5 /* NotificationDeliveredEvent.swift */ = {isa = PBXFileReference; lastKnownFileType = sourcecode.swift; path = NotificationDeliveredEvent.swift; sourceTree = "<group>"; };
		D5D46EC93293B7579E9D7389 /* ConfigurationFetcher.swift */ = {isa = PBXFileReference; lastKnownFileType = sourcecode.swift; path = ConfigurationFetcher.swift; sourceTree = "<group>"; };
		D5DCCD1C9CFAC7AA464E02A4 /* Pipeline.swift */ = {isa = PBXFileReference; lastKnownFileType = sourcecode.swift; path = Pipeline.swift; sourceTree = "<group>"; };
		DA418E3FDBEB318519B1F183 /* Optimove.swift */ = {isa = PBXFileReference; lastKnownFileType = sourcecode.swift; path = Optimove.swift; sourceTree = "<group>"; };
		DCD4DEFD23225D3D5FDDAF5B /* Info.plist */ = {isa = PBXFileReference; lastKnownFileType = text.plist; path = Info.plist; sourceTree = "<group>"; };
		DD0A274FE5BD042E03429284 /* FileStorage.swift */ = {isa = PBXFileReference; lastKnownFileType = sourcecode.swift; path = FileStorage.swift; sourceTree = "<group>"; };
		DE0B5F1859EF1DA75FD01507 /* CoreEventFactory.swift */ = {isa = PBXFileReference; lastKnownFileType = sourcecode.swift; path = CoreEventFactory.swift; sourceTree = "<group>"; };
		DE0D16D34EAA14578617D5D6 /* MockOptimoveStorage.swift */ = {isa = PBXFileReference; lastKnownFileType = sourcecode.swift; path = MockOptimoveStorage.swift; sourceTree = "<group>"; };
		DF010CD78C12263BE8ED0CDD /* OptitrackMetaData.swift */ = {isa = PBXFileReference; lastKnownFileType = sourcecode.swift; path = OptitrackMetaData.swift; sourceTree = "<group>"; };
		DF4268499EEA7348C481371C /* ConfigurationFixture.swift */ = {isa = PBXFileReference; lastKnownFileType = sourcecode.swift; path = ConfigurationFixture.swift; sourceTree = "<group>"; };
		DF4712B5B2BEABC3056055F6 /* PersistentContainer.swift */ = {isa = PBXFileReference; lastKnownFileType = sourcecode.swift; path = PersistentContainer.swift; sourceTree = "<group>"; };
		E0F41B5FDAD6DB908750FDF0 /* UserIDValidatorTests.swift */ = {isa = PBXFileReference; lastKnownFileType = sourcecode.swift; path = UserIDValidatorTests.swift; sourceTree = "<group>"; };
		E1449C522124FFE0217C05F5 /* SetUserAgent.swift */ = {isa = PBXFileReference; lastKnownFileType = sourcecode.swift; path = SetUserAgent.swift; sourceTree = "<group>"; };
		E1C9108020CAF36768579AA7 /* MockStatisticService.swift */ = {isa = PBXFileReference; lastKnownFileType = sourcecode.swift; path = MockStatisticService.swift; sourceTree = "<group>"; };
		E2913A221183842BA07EF8F5 /* Operations.swift */ = {isa = PBXFileReference; lastKnownFileType = sourcecode.swift; path = Operations.swift; sourceTree = "<group>"; };
		E301AF207069DC3417330D23 /* ISO+format.swift */ = {isa = PBXFileReference; lastKnownFileType = sourcecode.swift; path = "ISO+format.swift"; sourceTree = "<group>"; };
		E36EE80C309330F735D037E2 /* SdkPlatform.swift */ = {isa = PBXFileReference; lastKnownFileType = sourcecode.swift; path = SdkPlatform.swift; sourceTree = "<group>"; };
		E5F014AB9AE645C920DD038B /* NetworkRequest.swift */ = {isa = PBXFileReference; lastKnownFileType = sourcecode.swift; path = NetworkRequest.swift; sourceTree = "<group>"; };
		E6C2AA83233AE32D981F3555 /* GlobalConfig.swift */ = {isa = PBXFileReference; lastKnownFileType = sourcecode.swift; path = GlobalConfig.swift; sourceTree = "<group>"; };
		E8736B19708365D02C31CF82 /* MbaasModelFactoryTests.swift */ = {isa = PBXFileReference; lastKnownFileType = sourcecode.swift; path = MbaasModelFactoryTests.swift; sourceTree = "<group>"; };
		EA09F5A8D3090FDA6C56CB89 /* OptimoveNotificationHandler.swift */ = {isa = PBXFileReference; lastKnownFileType = sourcecode.swift; path = OptimoveNotificationHandler.swift; sourceTree = "<group>"; };
		EAE898BE82A77234095B3BE0 /* ResignActiveObserver.swift */ = {isa = PBXFileReference; lastKnownFileType = sourcecode.swift; path = ResignActiveObserver.swift; sourceTree = "<group>"; };
		EB486286AFEC603E2B5A5B71 /* AppOpenOnStartGenerator.swift */ = {isa = PBXFileReference; lastKnownFileType = sourcecode.swift; path = AppOpenOnStartGenerator.swift; sourceTree = "<group>"; };
		ECFE1A26CB2C36CBBE414871 /* OperationFactory.swift */ = {isa = PBXFileReference; lastKnownFileType = sourcecode.swift; path = OperationFactory.swift; sourceTree = "<group>"; };
		EDEDE4BE8CAAD487F2893395 /* TimeInterval+Seconds.swift */ = {isa = PBXFileReference; lastKnownFileType = sourcecode.swift; path = "TimeInterval+Seconds.swift"; sourceTree = "<group>"; };
		EE2A46DD2F42545E3AD9B152 /* StubVariables.swift */ = {isa = PBXFileReference; lastKnownFileType = sourcecode.swift; path = StubVariables.swift; sourceTree = "<group>"; };
		EECA51F0B0A4A890AD8AC1B7 /* OptimoveEvent.swift */ = {isa = PBXFileReference; lastKnownFileType = sourcecode.swift; path = OptimoveEvent.swift; sourceTree = "<group>"; };
		EF827CC59D9B56C6588A4C57 /* OptEvent.swift */ = {isa = PBXFileReference; lastKnownFileType = sourcecode.swift; path = OptEvent.swift; sourceTree = "<group>"; };
		F08A0D27C5C445E0BB3E46F9 /* SetUserEmailEvent.swift */ = {isa = PBXFileReference; lastKnownFileType = sourcecode.swift; path = SetUserEmailEvent.swift; sourceTree = "<group>"; };
		F107FD1650EBED990862F73F /* Parameter.swift */ = {isa = PBXFileReference; lastKnownFileType = sourcecode.swift; path = Parameter.swift; sourceTree = "<group>"; };
		F195D6A74F16DC039009B692 /* OptimoveSDK.framework */ = {isa = PBXFileReference; explicitFileType = wrapper.framework; includeInIndex = 0; path = OptimoveSDK.framework; sourceTree = BUILT_PRODUCTS_DIR; };
		F19A915CFE10EE5B80BD3AC2 /* DeviceStateObserver.swift */ = {isa = PBXFileReference; lastKnownFileType = sourcecode.swift; path = DeviceStateObserver.swift; sourceTree = "<group>"; };
		F317F849DA6211A6DBB52A93 /* CoreDataMigrationVersion.swift */ = {isa = PBXFileReference; lastKnownFileType = sourcecode.swift; path = CoreDataMigrationVersion.swift; sourceTree = "<group>"; };
		F37DA0C731A733771D08D4AE /* Result+Successful.swift */ = {isa = PBXFileReference; lastKnownFileType = sourcecode.swift; path = "Result+Successful.swift"; sourceTree = "<group>"; };
		F43F7C2632F53C9F5CD85B4E /* LogLevelCore.swift */ = {isa = PBXFileReference; lastKnownFileType = sourcecode.swift; path = LogLevelCore.swift; sourceTree = "<group>"; };
		F521F3899C0EF7438BF1B510 /* String.swift */ = {isa = PBXFileReference; lastKnownFileType = sourcecode.swift; path = String.swift; sourceTree = "<group>"; };
		F6303DE7E28C8787FD8F3FA0 /* NetworkClientTests.swift */ = {isa = PBXFileReference; lastKnownFileType = sourcecode.swift; path = NetworkClientTests.swift; sourceTree = "<group>"; };
		F6A19CA28B9B8E5119C61AE0 /* NSManagedObjectContext+Utilities.swift */ = {isa = PBXFileReference; lastKnownFileType = sourcecode.swift; path = "NSManagedObjectContext+Utilities.swift"; sourceTree = "<group>"; };
		F723E006AF5D7BDA0DBF4DC0 /* OptistreamNetworking.swift */ = {isa = PBXFileReference; lastKnownFileType = sourcecode.swift; path = OptistreamNetworking.swift; sourceTree = "<group>"; };
		F99F5BD0A5354C5A06F6B351 /* notificationWithMediaAttachment.json */ = {isa = PBXFileReference; lastKnownFileType = text.json; path = notificationWithMediaAttachment.json; sourceTree = "<group>"; };
		FB929F27ECD0720A4201056D /* CoreEventFactoryTests.swift */ = {isa = PBXFileReference; lastKnownFileType = sourcecode.swift; path = CoreEventFactoryTests.swift; sourceTree = "<group>"; };
		FC92AA41EF0FDB2098B2E829 /* Foundation.framework */ = {isa = PBXFileReference; lastKnownFileType = wrapper.framework; name = Foundation.framework; path = System/Library/Frameworks/Foundation.framework; sourceTree = SDKROOT; };
		FD108B5E64EF357FD2D9FEE1 /* OnStartEventGenerator.swift */ = {isa = PBXFileReference; lastKnownFileType = sourcecode.swift; path = OnStartEventGenerator.swift; sourceTree = "<group>"; };
		FD20BEE6499119BCA5E64894 /* APNsTokenValidator.swift */ = {isa = PBXFileReference; lastKnownFileType = sourcecode.swift; path = APNsTokenValidator.swift; sourceTree = "<group>"; };
		FD7BE307B3A9F9AABA03961C /* DateTimeProvider.swift */ = {isa = PBXFileReference; lastKnownFileType = sourcecode.swift; path = DateTimeProvider.swift; sourceTree = "<group>"; };
		FD7C8A11E380D28029ED47E5 /* LogBody.swift */ = {isa = PBXFileReference; lastKnownFileType = sourcecode.swift; path = LogBody.swift; sourceTree = "<group>"; };
		FD86A64C2F3772F4CCCBB335 /* MockOptistreamQueue.swift */ = {isa = PBXFileReference; lastKnownFileType = sourcecode.swift; path = MockOptistreamQueue.swift; sourceTree = "<group>"; };
/* End PBXFileReference section */

/* Begin PBXFrameworksBuildPhase section */
		4AB35C16151E46BADA43EF35 /* Frameworks */ = {
			isa = PBXFrameworksBuildPhase;
			buildActionMask = 2147483647;
			files = (
				8BD11324583CA0D4625E3036 /* Foundation.framework in Frameworks */,
			);
			runOnlyForDeploymentPostprocessing = 0;
		};
		7900655B7311D8F8B85E52D2 /* Frameworks */ = {
			isa = PBXFrameworksBuildPhase;
			buildActionMask = 2147483647;
			files = (
				B6A376B7681D9D6532B84D50 /* OptimoveCore.framework in Frameworks */,
				D17587E6A1F4700D55C6C9A1 /* UserNotifications.framework in Frameworks */,
				219417667A6FFDD03148C7ED /* Foundation.framework in Frameworks */,
			);
			runOnlyForDeploymentPostprocessing = 0;
		};
		92712806284586DF0DE7D060 /* Frameworks */ = {
			isa = PBXFrameworksBuildPhase;
			buildActionMask = 2147483647;
			files = (
				14F57E7FCA077C242AAE0A3C /* OptimoveSDK.framework in Frameworks */,
				4D00A84B5E6DD748540A1DCF /* Mocker.framework in Frameworks */,
			);
			runOnlyForDeploymentPostprocessing = 0;
		};
		94E056907D5D265402777355 /* Frameworks */ = {
			isa = PBXFrameworksBuildPhase;
			buildActionMask = 2147483647;
			files = (
				5E053F49077A89C08CF54B5F /* OptimoveCore.framework in Frameworks */,
				AC09D26D395648106E7CA59C /* UIKit.framework in Frameworks */,
				EEA726E93CBE99DE605ECBC4 /* UserNotifications.framework in Frameworks */,
				A7120A539838969384DDA733 /* Foundation.framework in Frameworks */,
				2C574877A3CB27755321D077 /* CoreData.framework in Frameworks */,
			);
			runOnlyForDeploymentPostprocessing = 0;
		};
		B21D98E7E8A46F29F131C751 /* Frameworks */ = {
			isa = PBXFrameworksBuildPhase;
			buildActionMask = 2147483647;
			files = (
				E98189436A82989CCA2EE581 /* OptimoveNotificationServiceExtension.framework in Frameworks */,
			);
			runOnlyForDeploymentPostprocessing = 0;
		};
		EA23C81747C1812DFA448CC9 /* Frameworks */ = {
			isa = PBXFrameworksBuildPhase;
			buildActionMask = 2147483647;
			files = (
				87034323076ABC016360E1A9 /* OptimoveCore.framework in Frameworks */,
				4A11B57152FB7677DD379DE1 /* Mocker.framework in Frameworks */,
			);
			runOnlyForDeploymentPostprocessing = 0;
		};
/* End PBXFrameworksBuildPhase section */

/* Begin PBXGroup section */
		00E1883C492D6A712EF3979F /* Logger */ = {
			isa = PBXGroup;
			children = (
				A2F5EA13B0969C648189790E /* LogLevel.swift */,
				5D85DCA28C5381DEE1370C6D /* OptiLoggerOutputStream.swift */,
				6C3181EDC81DAA89624DFD4B /* OptiLoggerStreamsContainer.swift */,
			);
			path = Logger;
			sourceTree = "<group>";
		};
		059971E08A10B8A4891F2794 /* Events */ = {
			isa = PBXGroup;
			children = (
				EECA51F0B0A4A890AD8AC1B7 /* OptimoveEvent.swift */,
				A6952311F3B4BB669CE43372 /* TenantEvent.swift */,
				B7E0C4FAAB0D1A333D7859D0 /* CoreEvents */,
			);
			path = Events;
			sourceTree = "<group>";
		};
		0686EB9B4B0C3E5D99E1AFCC /* OptiPush */ = {
			isa = PBXGroup;
			children = (
				33000E03B027C7F4EB7B2148 /* OptiPush.swift */,
				C698598186CB8A88DD9BABCF /* Registrar */,
			);
			path = OptiPush;
			sourceTree = "<group>";
		};
		0711EF9CE34DA997F088B639 /* Sources */ = {
			isa = PBXGroup;
			children = (
				CD3436699569EEA03153B1F9 /* NotificationDeliveredEventTests.swift */,
				40AF7CBE1A75BE741CAF7483 /* OptimoveNotificationServiceExtensionTests.swift */,
			);
			path = Sources;
			sourceTree = "<group>";
		};
		073DE8112B0BD3298C0B0748 /* Classes */ = {
			isa = PBXGroup;
			children = (
				329CE901655C81D4751CB22B /* .gitkeep */,
				A506CE7C768F77DF1C031E7D /* Environment.swift */,
				DA418E3FDBEB318519B1F183 /* Optimove.swift */,
				5DBF2019AF35B48C9F8F9C7F /* OptimoveTenantInfo.swift */,
				7A701B350A9A47124CB6F501 /* Components */,
				E8767E4F26EABC231D3BF727 /* Configuration */,
				F5B9321DDE62D40FE2B0B980 /* Constants */,
				684CB2D4E2079DDE384EE8BF /* CoreData */,
				2EE3A3201CC89F94569FE7E4 /* DataStructs */,
				D66E7AFBD80722A19741497E /* Deeplink */,
				42C5CB0ACF5C3D9D74FCB3F9 /* DI */,
				059971E08A10B8A4891F2794 /* Events */,
				DAA77376C81139461DA5DFE3 /* Extensions */,
				32023D2509AE094416A62A3C /* Factories */,
				A5252A6E2E5FAD79133267EA /* Initializer */,
				EA38BCA90CA160B46A3B5692 /* Legacy */,
				1A6565B66BC70AFB47005124 /* Migration */,
				145803FCEE1746C244BD8C38 /* Notifications */,
				0CEE3CCD7B14A0976E778A76 /* Observers */,
				6B5BFEAF9F7D336231486959 /* OnStartHelpers */,
				BEA1D6AD863A30A999D5E6B2 /* Pipeline */,
				F6D0C30CA75C18FEF95CD647 /* Providers */,
				15D585D36C5DBE64170F3791 /* Provisioning */,
				4A802689AFE69F115DC0B92F /* Services */,
				FFFC29B1AC74FAB765D1156E /* Validators */,
			);
			path = Classes;
			sourceTree = "<group>";
		};
		0CEE3CCD7B14A0976E778A76 /* Observers */ = {
			isa = PBXGroup;
			children = (
				D073FA862A2FB4E726ACB520 /* AppOpenObserver.swift */,
				F19A915CFE10EE5B80BD3AC2 /* DeviceStateObserver.swift */,
				2CAFA8674D956078D45613FD /* MigrationObserver.swift */,
				37FF76A69D6A6A50ACED5DAC /* NotificationPermissionFetcher.swift */,
				A875DE64F64CAB1C385EF4D1 /* OptInOutObserver.swift */,
				EAE898BE82A77234095B3BE0 /* ResignActiveObserver.swift */,
			);
			path = Observers;
			sourceTree = "<group>";
		};
		0EB46CB2A2B3AA95D3576048 /* CoreEvents */ = {
			isa = PBXGroup;
			children = (
				99FBF8FEACC0C375A4C64F59 /* AppOpenEventTests.swift */,
				6E5BB6E717D62FCA403815BF /* NotificationOpenedEventTests.swift */,
				784310CA6E46E1BAD767ACA4 /* OptipushOptInEventTests.swift */,
				A08B74F65841BBD4AA9DEFF3 /* OptipushOptOutEventTests.swift */,
				C8411A92C5ADEF8363F217CD /* PageVisitEventTests.swift */,
				799B1ECA74F09CE9EFDCC893 /* SetUserAgentEventTests.swift */,
				B90E69482E5CEF73C23265A7 /* SetUserEmailEventTests.swift */,
				7709EE79BECC8179B83190A3 /* SetUserIdEventTests.swift */,
			);
			path = CoreEvents;
			sourceTree = "<group>";
		};
		0FF4DF40AC6AAC3B8661208C = {
			isa = PBXGroup;
			children = (
				927AE68A807CDE5763F8AFC4 /* OptimoveCore */,
				6C9D60733B2558CD13EFD55E /* OptimoveCore-Unit */,
				CB3C39A7EDBD99408369C4D0 /* OptimoveNotificationServiceExtension */,
				327D94808FB1BD495716EB60 /* OptimoveNotificationServiceExtension-Unit */,
				68DACECC39D7663A9751DF27 /* OptimoveSDK */,
				73AB4DC2F7D8C311EF1E8D81 /* OptimoveSDK-Unit */,
				BF01C3C8DA3E3AB555E387A5 /* Shared-Unit */,
				8D2AF8410718437694C833BA /* Frameworks */,
				29EA001D961347964D199369 /* Products */,
			);
			sourceTree = "<group>";
		};
		142A73B100EA48488907672A /* Sources */ = {
			isa = PBXGroup;
			children = (
				703C5FCB2A5A908CD9CA1B90 /* Assets */,
				98D7458B42CE10B8BAFDE51B /* Classes */,
			);
			path = Sources;
			sourceTree = "<group>";
		};
		145803FCEE1746C244BD8C38 /* Notifications */ = {
			isa = PBXGroup;
			children = (
				EA09F5A8D3090FDA6C56CB89 /* OptimoveNotificationHandler.swift */,
				386CFDC67E4A51F2F2442815 /* OptimoveNotificationHandling.swift */,
			);
			path = Notifications;
			sourceTree = "<group>";
		};
		159AB3D63DD9F3326B4C3E6D /* RemoteConfiguration */ = {
			isa = PBXGroup;
			children = (
				4FD4BAAECE0E2C8D6DAD6232 /* RemoteConfigurationNetworking.swift */,
				2B4DBAC7E85E0B9DB5C0E1DD /* RemoteConfigurationRequestBuilder.swift */,
			);
			path = RemoteConfiguration;
			sourceTree = "<group>";
		};
		159FBFCF8D74D2B08E3BA573 /* Tests */ = {
			isa = PBXGroup;
			children = (
				62279A0F1575985188E9BAED /* Resources */,
				184DFB131ED8F7E24FC36199 /* Sources */,
			);
			path = Tests;
			sourceTree = "<group>";
		};
		15D585D36C5DBE64170F3791 /* Provisioning */ = {
			isa = PBXGroup;
			children = (
				2D52112BF287F638A45398EB /* MobileProvision.swift */,
			);
			path = Provisioning;
			sourceTree = "<group>";
		};
		184DFB131ED8F7E24FC36199 /* Sources */ = {
			isa = PBXGroup;
			children = (
				A1FFBD8E3E3EC13859EAA9E9 /* FileAccessible.swift */,
				67A3329FC290A675F44BEBFE /* OptimoveTestCase.swift */,
				432D5D39398212165A5C8188 /* StubEvent.swift */,
				EE2A46DD2F42545E3AD9B152 /* StubVariables.swift */,
				5367733B1DB715A9D82CE9F6 /* Fixture */,
				3C1453E511EA0EE267D20A04 /* Mocks */,
			);
			path = Sources;
			sourceTree = "<group>";
		};
		1A6565B66BC70AFB47005124 /* Migration */ = {
			isa = PBXGroup;
			children = (
				8E0C43BC7A683ABFD56EE6F3 /* MigrationWork.swift */,
				0CF4089BCE4866C7F3FF645A /* Version.swift */,
			);
			path = Migration;
			sourceTree = "<group>";
		};
		1ABA1417B2D66EECF3AD47FA /* Components */ = {
			isa = PBXGroup;
			children = (
				B0289F10CBC4809FDA00D0D2 /* OptiPush */,
				E8DD9ABEF7740FCB8768F6D8 /* OptiTrack */,
				63F6334316D17AF57E0ABF5E /* Realtime */,
			);
			path = Components;
			sourceTree = "<group>";
		};
		1E2E4021D93C2D82EF7D0D8B /* OptiTrack */ = {
			isa = PBXGroup;
			children = (
				84B5B5EC7877594E3E96DBCC /* OptiTrack.swift */,
			);
			path = OptiTrack;
			sourceTree = "<group>";
		};
		1ECED98ED8DB9067C2F2CBC5 /* Tenant */ = {
			isa = PBXGroup;
			children = (
				485BDCB56EA98CD3DD5AE9DE /* TenantConfigTests.swift */,
			);
			path = Tenant;
			sourceTree = "<group>";
		};
		234E48529AB40ED1D8D2EF5E /* Handlers */ = {
			isa = PBXGroup;
			children = (
				A4D0445351BA8E72B53C89A3 /* NewEmailHandlerTests.swift */,
				0E1E54304B64D97CC42E8D49 /* NewTenantInfoHandlerTests.swift */,
				5D76E087E475DC20866F2BF4 /* NewUserIDHandlerTests.swift */,
			);
			path = Handlers;
			sourceTree = "<group>";
		};
		26D806BC34E70703FD10DBEC /* Storage */ = {
			isa = PBXGroup;
			children = (
				B1B51D44551B095F9BA4EDBD /* KeyValueStorageTests.swift */,
				44F0DCFD3F00AA505DC781F4 /* OptimoveFileManagerTests.swift */,
				B8467A40C1D544CA8220AAE2 /* OptimoveStorageFacadeTests.swift */,
			);
			path = Storage;
			sourceTree = "<group>";
		};
		2899BE94E7142454E41D3515 /* Migration */ = {
			isa = PBXGroup;
			children = (
				4CC2D600BED2FFBD180627A1 /* CoreDataMigrationStep.swift */,
				F317F849DA6211A6DBB52A93 /* CoreDataMigrationVersion.swift */,
				CC0EB99EF51D86C5B64583FB /* CoreDataMigrator.swift */,
			);
			path = Migration;
			sourceTree = "<group>";
		};
		29B37896896681ECE543C846 /* Carthage */ = {
			isa = PBXGroup;
			children = (
				B74FD061E7669E6BD9911EEA /* iOS */,
			);
			name = Carthage;
			path = Carthage/Build;
			sourceTree = "<group>";
		};
		29EA001D961347964D199369 /* Products */ = {
			isa = PBXGroup;
			children = (
				64AAD2B0BFFF64DCB3907ECE /* OptimoveCore-Unit.xctest */,
				2764B249D4CC9907122D2773 /* OptimoveCore.framework */,
				3A9927C4B1D1B10899A43D19 /* OptimoveNotificationServiceExtension-Unit.xctest */,
				9FA39149BAE18208F17B07DB /* OptimoveNotificationServiceExtension.framework */,
				313AF75BEDDE3C3411F01615 /* OptimoveSDK-Unit.xctest */,
				F195D6A74F16DC039009B692 /* OptimoveSDK.framework */,
			);
			name = Products;
			sourceTree = "<group>";
		};
		2EE3A3201CC89F94569FE7E4 /* DataStructs */ = {
			isa = PBXGroup;
			children = (
				CC23809D9F4BD02A13F8C661 /* RingBuffer.swift */,
			);
			path = DataStructs;
			sourceTree = "<group>";
		};
		30256E9E3425834087ED9A3C /* Api */ = {
			isa = PBXGroup;
			children = (
				8DAFF173166A96219F652DE6 /* ApiNetworking.swift */,
				769C151F4313E1C1E223FE8E /* ApiOperation.swift */,
				2F10C0249188552751C93979 /* ApiPayloadBuilder.swift */,
				16D7562CE6AC334E438C5830 /* ApiRequestBuilder.swift */,
				743439E918A7943D2FFA435C /* ApiRequestFactory.swift */,
			);
			path = Api;
			sourceTree = "<group>";
		};
		32023D2509AE094416A62A3C /* Factories */ = {
			isa = PBXGroup;
			children = (
				673FD2495FF2C13EFC81D1AA /* ComponentFactory.swift */,
				DE0B5F1859EF1DA75FD01507 /* CoreEventFactory.swift */,
				93BD2C49D756A97FA8D57EEC /* DeviceStateObserverFactory.swift */,
				6A5795C174DB5BE5833F0373 /* MainFactory.swift */,
				5B2476035D945779F9130EAD /* NetworkingFactory.swift */,
				66A8F39D35D2D3237AD0F678 /* NetworkRequestFactory.swift */,
				ECFE1A26CB2C36CBBE414871 /* OperationFactory.swift */,
			);
			path = Factories;
			sourceTree = "<group>";
		};
		327D94808FB1BD495716EB60 /* OptimoveNotificationServiceExtension-Unit */ = {
			isa = PBXGroup;
			children = (
				0711EF9CE34DA997F088B639 /* Sources */,
			);
			name = "OptimoveNotificationServiceExtension-Unit";
			path = OptimoveNotificationServiceExtension/Tests;
			sourceTree = "<group>";
		};
		3415A067C92411318D5A27B5 /* Repository */ = {
			isa = PBXGroup;
			children = (
				111ED6383A53D5F33F54CEFF /* ConfigurationRepository.swift */,
			);
			path = Repository;
			sourceTree = "<group>";
		};
		360BFCE94FF668F66CFDB7E1 /* Resources */ = {
			isa = PBXGroup;
			children = (
				38D5D03A189D6E46D85E120B /* configs.json */,
				0B00D121B7D35C23D9DE8B8E /* dev.tid.107.optipush.json */,
				589AF55AF0FF6949387B66AD /* notificationWithCampaignDetails.json */,
				895B87C7AB14141916C00840 /* notificationWithDeepLinkPersonalizationValues.json */,
				F99F5BD0A5354C5A06F6B351 /* notificationWithMediaAttachment.json */,
				261D38281C7EFF91CCFA2867 /* test_notification.json */,
			);
			path = Resources;
			sourceTree = "<group>";
		};
		3724CC553172F3B5F8163AD0 /* RealTime */ = {
			isa = PBXGroup;
			children = (
				6424915844F66E0315561874 /* RealTime.swift */,
			);
			path = RealTime;
			sourceTree = "<group>";
		};
		379092B0B4B42F9D6DD3C975 /* Resources */ = {
			isa = PBXGroup;
			children = (
				A50E294635F099DB396E68C2 /* Events-2590.sqlite */,
			);
			path = Resources;
			sourceTree = "<group>";
		};
		37A6EA4549C29E7B916E3F1C /* Validator */ = {
			isa = PBXGroup;
			children = (
				9E0C85115B44FC36030D67CE /* EventValidatorTests.swift */,
				E0F41B5FDAD6DB908750FDF0 /* UserIDValidatorTests.swift */,
			);
			path = Validator;
			sourceTree = "<group>";
		};
		397BA35C85B5B3A82E6E7611 /* Extension */ = {
			isa = PBXGroup;
			children = (
				D3C7E4CB736102AA3142CF32 /* Bundle+AppVersion.swift */,
				902802B4E5C089844C2664BB /* Bundle+HostApp.swift */,
				E301AF207069DC3417330D23 /* ISO+format.swift */,
				6CB578140EEA0C61258F4C95 /* ProcessInfo+OsVersion.swift */,
				F37DA0C731A733771D08D4AE /* Result+Successful.swift */,
				EDEDE4BE8CAAD487F2893395 /* TimeInterval+Seconds.swift */,
				7AA021ACCF4173B1F67D03BD /* utsname+DeviceModel.swift */,
			);
			path = Extension;
			sourceTree = "<group>";
		};
		3AFBE266E8ED5428EC335C1B /* Observers */ = {
			isa = PBXGroup;
			children = (
				81BC45AB12DCB12A09904FB2 /* EnterForegroundObserverTests.swift */,
				90C9509F668ABF2A4746946D /* OptInOutObserverTests.swift */,
			);
			path = Observers;
			sourceTree = "<group>";
		};
		3C1453E511EA0EE267D20A04 /* Mocks */ = {
			isa = PBXGroup;
			children = (
				DE0D16D34EAA14578617D5D6 /* MockOptimoveStorage.swift */,
				D1F2CF1316A8FD7BEFB64F3C /* OptistreamNetworkingMock.swift */,
			);
			path = Mocks;
			sourceTree = "<group>";
		};
		42C5CB0ACF5C3D9D74FCB3F9 /* DI */ = {
			isa = PBXGroup;
			children = (
				566B20B2B1E2E316902899F3 /* Assembly.swift */,
				C04629380902B7E31CF43D52 /* Container.swift */,
			);
			path = DI;
			sourceTree = "<group>";
		};
		4A802689AFE69F115DC0B92F /* Services */ = {
			isa = PBXGroup;
			children = (
				035801D597864BD02A3F3C22 /* LocationService.swift */,
				A71DCE5364C57C6B818A76F9 /* OptInService.swift */,
				92ADAFC4543BF9DE8E088E61 /* ServiceLocator.swift */,
				8ED38876830A5D18E84DF284 /* StatisticService.swift */,
			);
			path = Services;
			sourceTree = "<group>";
		};
		4C46E5E7FF3426E1DE9E9405 /* Extensions */ = {
			isa = PBXGroup;
			children = (
				70EC39175948194604CEA34B /* StringSplitByLenghtExtensionsTests.swift */,
			);
			path = Extensions;
			sourceTree = "<group>";
		};
		517F8BBB89498042BB4C4B44 /* Coding */ = {
			isa = PBXGroup;
			children = (
				26931EEB560FA3B43177A022 /* RuntimeCodingKey.swift */,
			);
			path = Coding;
			sourceTree = "<group>";
		};
		52808805286DEDAA46BC9DEE /* Queue */ = {
			isa = PBXGroup;
			children = (
				9FD3E821350C903F200ABE66 /* EventCDv1.swift */,
				AAF333FF2B62FF3501A4009A /* EventCDv2.swift */,
				426EC561F9EB6986A2F5AF76 /* Managed.swift */,
				D0E365016FD32E91448DAD12 /* OptistreamQueue.swift */,
				1BC4935D2FE2C45DF3CE8086 /* OptistreamQueueImpl.swift */,
			);
			path = Queue;
			sourceTree = "<group>";
		};
		5367733B1DB715A9D82CE9F6 /* Fixture */ = {
			isa = PBXGroup;
			children = (
				DF4268499EEA7348C481371C /* ConfigurationFixture.swift */,
				558B0FF7FB691AD7EF1BC356 /* GlobalConfigFixture.swift */,
				197CDA59D9D767513A115BDF /* TenantConfigFixture.swift */,
			);
			path = Fixture;
			sourceTree = "<group>";
		};
		566034C512FEC1CBCF5B6176 /* Tenant */ = {
			isa = PBXGroup;
			children = (
				C95FC1B779C18A7446E2845C /* EventConfig.swift */,
				B6C15CE508057F304C79B5EB /* OptipushMetaData.swift */,
				DF010CD78C12263BE8ED0CDD /* OptitrackMetaData.swift */,
				F107FD1650EBED990862F73F /* Parameter.swift */,
				24AF4563527F35B0569B44CE /* RealtimeMetaData.swift */,
				9ABF630842AEE0342583B677 /* TenantConfig.swift */,
			);
			path = Tenant;
			sourceTree = "<group>";
		};
		58B14FCC5250E2BB06BF4C64 /* Constants */ = {
			isa = PBXGroup;
			children = (
				810A2719EF2B688A621CC8E4 /* Endpoint.swift */,
				253C68E8F1DE460F5E45705E /* NotificationKey.swift */,
				CE4FD77A1B209FBAA7B1ABAF /* SdkEnvironment.swift */,
				E36EE80C309330F735D037E2 /* SdkPlatform.swift */,
				B41BBBBB921C848D02E2BE6B /* SDKVersion.swift */,
			);
			path = Constants;
			sourceTree = "<group>";
		};
		5BEE89DE2E3119DB79322D75 /* Global */ = {
			isa = PBXGroup;
			children = (
				E6C2AA83233AE32D981F3555 /* GlobalConfig.swift */,
			);
			path = Global;
			sourceTree = "<group>";
		};
		5D6DF0914BBAC519FC285464 /* Assets */ = {
			isa = PBXGroup;
			children = (
				472CC4141ED9FBD9DD0B65F1 /* .gitkeep */,
			);
			path = Assets;
			sourceTree = "<group>";
		};
		5ED0EFDBF3B2E7ED27C80E3C /* Models */ = {
			isa = PBXGroup;
			children = (
				E8736B19708365D02C31CF82 /* MbaasModelFactoryTests.swift */,
			);
			path = Models;
			sourceTree = "<group>";
		};
		62279A0F1575985188E9BAED /* Resources */ = {
			isa = PBXGroup;
			children = (
				C70428886EDA9B88E37296AF /* apns_payload_scheduled_campaign.json */,
				6EC3FB80E72AC19A2DD93153 /* apns_payload_triggered_campaign.json */,
				0FA5B03E91EC1B9C8B7A921A /* core_events.json */,
			);
			path = Resources;
			sourceTree = "<group>";
		};
		625516C79EDE91C560CC8D69 /* Sources */ = {
			isa = PBXGroup;
			children = (
				F6303DE7E28C8787FD8F3FA0 /* NetworkClientTests.swift */,
				7B3BBE2A6593310E8259E4B7 /* Configurations */,
				8D93230B70BE934000E56051 /* Payload */,
				26D806BC34E70703FD10DBEC /* Storage */,
			);
			path = Sources;
			sourceTree = "<group>";
		};
		63F6334316D17AF57E0ABF5E /* Realtime */ = {
			isa = PBXGroup;
			children = (
				03D1D1DEC05E2AED5EB69424 /* RealtimeComponentTests.swift */,
			);
			path = Realtime;
			sourceTree = "<group>";
		};
		63FBAEFE4B1A81063673C13D /* Operations */ = {
			isa = PBXGroup;
			children = (
				4F0710E98EE949C1E5B12D69 /* AsyncOperation.swift */,
			);
			path = Operations;
			sourceTree = "<group>";
		};
		684CB2D4E2079DDE384EE8BF /* CoreData */ = {
			isa = PBXGroup;
			children = (
				59CFEFE7F3B5B02C084AB068 /* KeyPath+Extension.swift */,
				DF4712B5B2BEABC3056055F6 /* PersistentContainer.swift */,
				A9F1CCC456B2B3EAF12FBBA7 /* Descriptions */,
				A53B0AFE9003DA6218A08873 /* Mapping */,
				2899BE94E7142454E41D3515 /* Migration */,
				C2488612E1809A6C936B8D67 /* Versions */,
			);
			path = CoreData;
			sourceTree = "<group>";
		};
		68DACECC39D7663A9751DF27 /* OptimoveSDK */ = {
			isa = PBXGroup;
			children = (
				926CB4784BDFA967F9B33111 /* Info.plist */,
				D85980716F84947A9D9B2474 /* Sources */,
			);
			path = OptimoveSDK;
			sourceTree = "<group>";
		};
		6B5BFEAF9F7D336231486959 /* OnStartHelpers */ = {
			isa = PBXGroup;
			children = (
				EB486286AFEC603E2B5A5B71 /* AppOpenOnStartGenerator.swift */,
				9FCE651A819A7B8E43FB3E38 /* FirstRunTimestampGenerator.swift */,
				21E3D6232CC0A82FDD03F70F /* InstallationIdGenerator.swift */,
				D5217E6590AD8BD80A6985CC /* LoggerInitializator.swift */,
				6A8B6A229AC03981F9F889C5 /* NewEmailHandler.swift */,
				5D74FD73F62F2896D05BAFD1 /* NewTenantInfoHandler.swift */,
				41F1FDC6F647A5DD31FCB29D /* NewUserHandler.swift */,
				A483534D00B52DA236BB0B05 /* NewVisitorIdGenerator.swift */,
				FD108B5E64EF357FD2D9FEE1 /* OnStartEventGenerator.swift */,
				402BB9498BB39F670471DC50 /* User.swift */,
				C2D5405AF08AADF9DA4ED566 /* UserAgentGenerator.swift */,
			);
			path = OnStartHelpers;
			sourceTree = "<group>";
		};
		6C9D60733B2558CD13EFD55E /* OptimoveCore-Unit */ = {
			isa = PBXGroup;
			children = (
				360BFCE94FF668F66CFDB7E1 /* Resources */,
				625516C79EDE91C560CC8D69 /* Sources */,
			);
			name = "OptimoveCore-Unit";
			path = OptimoveCore/Tests;
			sourceTree = "<group>";
		};
		6F6FFC9B91E6C9D52749E6A7 /* JSON */ = {
			isa = PBXGroup;
			children = (
				B9F196F7C13C8C1950D369FA /* Initialization.swift */,
				1BB88B00B9C963F44DC8B5BD /* JSON.swift */,
				75F5659456F795700A0533BA /* Merging.swift */,
				A435A55F6D788D0ACF8085E2 /* Querying.swift */,
			);
			path = JSON;
			sourceTree = "<group>";
		};
		703C5FCB2A5A908CD9CA1B90 /* Assets */ = {
			isa = PBXGroup;
			children = (
				AE5ED65D35DAEDBE1D34995A /* .gitkeep */,
			);
			path = Assets;
			sourceTree = "<group>";
		};
		707078E5761E0554F1381B60 /* Pipes */ = {
			isa = PBXGroup;
			children = (
				9BDF25EC5B91861187E65D19 /* ComponentHandlers.swift */,
				9571161A3D28F4EBCEC79233 /* EventValidator.swift */,
				383CD5703B6EE2B92C5406EC /* InMemoryBuffer.swift */,
				8D97B467542E88DEE0300315 /* ParametersDecorator.swift */,
				0CFA35DE83F5306D2EB306C1 /* ParametersNormalizer.swift */,
			);
			path = Pipes;
			sourceTree = "<group>";
		};
		7089F7E5EBFA9E6A1FFA1464 /* Operations */ = {
			isa = PBXGroup;
			children = (
				B87ABDB877CFFCEA8E8DA480 /* MediaAttachmentDownloader.swift */,
				4AFAFD6EE31AD9F7438FB016 /* NotificationDeliveryReporter.swift */,
			);
			path = Operations;
			sourceTree = "<group>";
		};
		73AB4DC2F7D8C311EF1E8D81 /* OptimoveSDK-Unit */ = {
			isa = PBXGroup;
			children = (
				379092B0B4B42F9D6DD3C975 /* Resources */,
				B31CC3B308E42CCE7765FA3B /* Sources */,
			);
			name = "OptimoveSDK-Unit";
			path = OptimoveSDK/Tests;
			sourceTree = "<group>";
		};
		7662316982793EED67541C0F /* GlobalScope */ = {
			isa = PBXGroup;
			children = (
				B1AEF7257DAA1A2E7FB12680 /* GlobalFunctions.swift */,
			);
			path = GlobalScope;
			sourceTree = "<group>";
		};
		776ADB05496F268948C26A02 /* Optistream */ = {
			isa = PBXGroup;
			children = (
				1CD663863AF1C42A2374A638 /* OptistreamEvent.swift */,
				7DAFF319BE8F13B7DAAE338D /* OptistreamEventBuilder.swift */,
				F723E006AF5D7BDA0DBF4DC0 /* OptistreamNetworking.swift */,
			);
			path = Optistream;
			sourceTree = "<group>";
		};
		79FDF8132462002D922A9465 /* Logger */ = {
			isa = PBXGroup;
			children = (
				8228C916C97D8339F724B907 /* ConsoleLoggerStream.swift */,
				FD7C8A11E380D28029ED47E5 /* LogBody.swift */,
				38596994C26D889219B1828C /* Logger.swift */,
				ADF1A285E540507DACCA9630 /* LoggerStream.swift */,
				F43F7C2632F53C9F5CD85B4E /* LogLevelCore.swift */,
				B4713C0DA9400A929216B24D /* MultiplexLoggerStream.swift */,
				4592839140B76A8D32F05DC8 /* RemoteLoggerStream.swift */,
			);
			path = Logger;
			sourceTree = "<group>";
		};
		7A701B350A9A47124CB6F501 /* Components */ = {
			isa = PBXGroup;
			children = (
				B250C7CF8C880EF6A147DE7E /* Components.swift */,
				E2913A221183842BA07EF8F5 /* Operations.swift */,
				0686EB9B4B0C3E5D99E1AFCC /* OptiPush */,
				1E2E4021D93C2D82EF7D0D8B /* OptiTrack */,
				52808805286DEDAA46BC9DEE /* Queue */,
				3724CC553172F3B5F8163AD0 /* RealTime */,
			);
			path = Components;
			sourceTree = "<group>";
		};
		7B3BBE2A6593310E8259E4B7 /* Configurations */ = {
			isa = PBXGroup;
			children = (
				0C5351C31727563488889DE5 /* ConfigurationBuilderTests.swift */,
				C4875599FAD599C6A25A0C02 /* Global */,
				1ECED98ED8DB9067C2F2CBC5 /* Tenant */,
			);
			path = Configurations;
			sourceTree = "<group>";
		};
		83401CE8CC33A681B05A2B35 /* Models */ = {
			isa = PBXGroup;
			children = (
				83E090682105E9094ECE8B4A /* Installation.swift */,
			);
			path = Models;
			sourceTree = "<group>";
		};
		83B95874A3BCF31B5E3A8455 /* Mocks */ = {
			isa = PBXGroup;
			children = (
				3E1C1A66CA07D50B6692CA7B /* MockConfigurationRepository.swift */,
				12C1E626E9F4FECB13D350B0 /* MockDateTimeProvider.swift */,
				1CED5C535C1EC8A385B8976A /* MockLocationService.swift */,
				3CAE2FCEA5FEDA23AA726A0E /* MockNotificationPermissionFetcher.swift */,
				FD86A64C2F3772F4CCCBB335 /* MockOptistreamQueue.swift */,
				2142B0ABEFD0A0EDFEE3E12C /* MockRegistrarNetworking.swift */,
				E1C9108020CAF36768579AA7 /* MockStatisticService.swift */,
				135B5AB561246273DAD07CE1 /* MockSynchronizer.swift */,
			);
			path = Mocks;
			sourceTree = "<group>";
		};
		8D2AF8410718437694C833BA /* Frameworks */ = {
			isa = PBXGroup;
			children = (
				C91AEC3B6BA8441109CBF58E /* CoreData.framework */,
				FC92AA41EF0FDB2098B2E829 /* Foundation.framework */,
				5FC57145A54E5033A5CECAF0 /* UIKit.framework */,
				63C7EC2263685823B37EC99A /* UserNotifications.framework */,
				29B37896896681ECE543C846 /* Carthage */,
			);
			name = Frameworks;
			sourceTree = "<group>";
		};
		8D93230B70BE934000E56051 /* Payload */ = {
			isa = PBXGroup;
			children = (
				87A0914A97E216F288914163 /* NotificationCampaignTests.swift */,
				810A61C9CB21A839A4084A97 /* NotificationPayloadTests.swift */,
				9BDAD8E5FFE6EDAE61DBA924 /* TryDecode.swift */,
			);
			path = Payload;
			sourceTree = "<group>";
		};
		927AE68A807CDE5763F8AFC4 /* OptimoveCore */ = {
			isa = PBXGroup;
			children = (
				DCD4DEFD23225D3D5FDDAF5B /* Info.plist */,
				142A73B100EA48488907672A /* Sources */,
			);
			path = OptimoveCore;
			sourceTree = "<group>";
		};
		98D7458B42CE10B8BAFDE51B /* Classes */ = {
			isa = PBXGroup;
			children = (
				325B5F8B3BDBB034C3516AAB /* .gitkeep */,
				517F8BBB89498042BB4C4B44 /* Coding */,
				9D17BEB9C45081815BEF5D44 /* Configurations */,
				58B14FCC5250E2BB06BF4C64 /* Constants */,
				C3F03E5274C14B699912BF84 /* Events */,
				397BA35C85B5B3A82E6E7611 /* Extension */,
				7662316982793EED67541C0F /* GlobalScope */,
				CC9A34E5F2FD33D559A69941 /* Integrations */,
				6F6FFC9B91E6C9D52749E6A7 /* JSON */,
				79FDF8132462002D922A9465 /* Logger */,
				DB1649375EE0F07134ABB0B1 /* NetworkClient */,
				63FBAEFE4B1A81063673C13D /* Operations */,
				776ADB05496F268948C26A02 /* Optistream */,
				9999BCE7DA7D3AC1A9416207 /* PushNotification */,
				3415A067C92411318D5A27B5 /* Repository */,
				9BB85218819DA69644CA626C /* Storage */,
			);
			path = Classes;
			sourceTree = "<group>";
		};
		9999BCE7DA7D3AC1A9416207 /* PushNotification */ = {
			isa = PBXGroup;
			children = (
				8D20E38059A2569DC11EADD4 /* NotificationPayload.swift */,
			);
			path = PushNotification;
			sourceTree = "<group>";
		};
		9BB85218819DA69644CA626C /* Storage */ = {
			isa = PBXGroup;
			children = (
				81CC3FB85E375007177F218A /* FileManager+Optimove.swift */,
				DD0A274FE5BD042E03429284 /* FileStorage.swift */,
				AAAF6DB20C4C312785D90075 /* StorageFacade.swift */,
				B9FE5A14C58728AE872409BB /* UserDefaults+Optimove.swift */,
			);
			path = Storage;
			sourceTree = "<group>";
		};
		9CD8C589B6559DF263D4C039 /* Events */ = {
			isa = PBXGroup;
			children = (
				D5346604A8A9C9946B29B6F5 /* NotificationDeliveredEvent.swift */,
			);
			path = Events;
			sourceTree = "<group>";
		};
		9D17BEB9C45081815BEF5D44 /* Configurations */ = {
			isa = PBXGroup;
			children = (
				1F9045DB7CC19B7319FF581C /* Configuration.swift */,
				A7F57DE7E2FE4814F1B86846 /* ConfigurationBuilder.swift */,
				5BEE89DE2E3119DB79322D75 /* Global */,
				566034C512FEC1CBCF5B6176 /* Tenant */,
			);
			path = Configurations;
			sourceTree = "<group>";
		};
		A5252A6E2E5FAD79133267EA /* Initializer */ = {
			isa = PBXGroup;
			children = (
				D5D46EC93293B7579E9D7389 /* ConfigurationFetcher.swift */,
				147C9BEF1567B21AF4FB6CB4 /* SDKInitializer.swift */,
			);
			path = Initializer;
			sourceTree = "<group>";
		};
		A53B0AFE9003DA6218A08873 /* Mapping */ = {
			isa = PBXGroup;
			children = (
				6766A447E9CDA51F2CE3D91B /* EventCDv1ToEventCDv2MappingModel.swift */,
			);
			path = Mapping;
			sourceTree = "<group>";
		};
		A9F1CCC456B2B3EAF12FBBA7 /* Descriptions */ = {
			isa = PBXGroup;
			children = (
				A9007CBB1C44B51A5BA3DF62 /* CoreDataAttributeDescription.swift */,
				5120297307C3C5A364386C92 /* CoreDataEntityDescription.swift */,
				D071F1B59DBD7E6F9C8165F1 /* CoreDataFetchedPropertyDescription.swift */,
				48695180D12E3F6E69B27A64 /* CoreDataFetchIndexDescription.swift */,
				7296983D1D2B5111D175002E /* CoreDataModelDescription.swift */,
				5F400A7074360186390E1B18 /* CoreDataRelationshipDescription.swift */,
			);
			path = Descriptions;
			sourceTree = "<group>";
		};
		AA81ADF695C82CF49700A70D /* Events */ = {
			isa = PBXGroup;
			children = (
				FB929F27ECD0720A4201056D /* CoreEventFactoryTests.swift */,
				0EB46CB2A2B3AA95D3576048 /* CoreEvents */,
			);
			path = Events;
			sourceTree = "<group>";
		};
		AD1BDA0F0066C3B2A1E28935 /* Sources */ = {
			isa = PBXGroup;
			children = (
				5D6DF0914BBAC519FC285464 /* Assets */,
				F0A78A1C04EE5B35E132F42B /* Classes */,
			);
			path = Sources;
			sourceTree = "<group>";
		};
		B0289F10CBC4809FDA00D0D2 /* OptiPush */ = {
			isa = PBXGroup;
			children = (
				5ED0EFDBF3B2E7ED27C80E3C /* Models */,
				F0C6DA69FA9D0B49D297BBC3 /* Regestrar */,
			);
			path = OptiPush;
			sourceTree = "<group>";
		};
		B31CC3B308E42CCE7765FA3B /* Sources */ = {
			isa = PBXGroup;
			children = (
				9CBAAF543B9FFEE56AFCA272 /* CoreDataMigratorTests.swift */,
				2027ED43354F4EB835FA0AA0 /* KVOExpectation.swift */,
				1ABA1417B2D66EECF3AD47FA /* Components */,
				AA81ADF695C82CF49700A70D /* Events */,
				4C46E5E7FF3426E1DE9E9405 /* Extensions */,
				F268D2394BFA7585E9B8FE8B /* Generators */,
				234E48529AB40ED1D8D2EF5E /* Handlers */,
				83B95874A3BCF31B5E3A8455 /* Mocks */,
				EEB9E0C6101B3951E6943A2F /* Network */,
				3AFBE266E8ED5428EC335C1B /* Observers */,
				FC3095C5C64830371BF0A4DE /* Operations */,
				37A6EA4549C29E7B916E3F1C /* Validator */,
			);
			path = Sources;
			sourceTree = "<group>";
		};
		B4C4F472279871B1554DAFEF /* Assets */ = {
			isa = PBXGroup;
			children = (
				615F8FAE93C5D0A6AC301070 /* .gitkeep */,
			);
			path = Assets;
			sourceTree = "<group>";
		};
		B74FD061E7669E6BD9911EEA /* iOS */ = {
			isa = PBXGroup;
			children = (
				D4DD62415D8168FE58AAE959 /* Mocker.framework */,
			);
			path = iOS;
			sourceTree = "<group>";
		};
		B7E0C4FAAB0D1A333D7859D0 /* CoreEvents */ = {
			isa = PBXGroup;
			children = (
				506941ABF70087E99952FFD6 /* AppOpenEvent.swift */,
				B8CF0105BA68C767A4105F8B /* MetaDataEvent.swift */,
				9B53E548FD281B0BE1EF999B /* NotificationOpenedEvent.swift */,
				EF827CC59D9B56C6588A4C57 /* OptEvent.swift */,
				669DFBB1484B628AAF9DB0DB /* PageVisitEvent.swift */,
				E1449C522124FFE0217C05F5 /* SetUserAgent.swift */,
				F08A0D27C5C445E0BB3E46F9 /* SetUserEmailEvent.swift */,
				79935407BEFEEDD1A3D2B0A9 /* SetUserIdEvent.swift */,
			);
			path = CoreEvents;
			sourceTree = "<group>";
		};
		BEA1D6AD863A30A999D5E6B2 /* Pipeline */ = {
			isa = PBXGroup;
			children = (
				004C06ABAB7629E27139CBB0 /* Pipe.swift */,
				D5DCCD1C9CFAC7AA464E02A4 /* Pipeline.swift */,
				707078E5761E0554F1381B60 /* Pipes */,
			);
			path = Pipeline;
			sourceTree = "<group>";
		};
		BF01C3C8DA3E3AB555E387A5 /* Shared-Unit */ = {
			isa = PBXGroup;
			children = (
				159FBFCF8D74D2B08E3BA573 /* Tests */,
			);
			name = "Shared-Unit";
			path = Shared;
			sourceTree = "<group>";
		};
		C2488612E1809A6C936B8D67 /* Versions */ = {
			isa = PBXGroup;
			children = (
				8EE2E999B017357AC26A334F /* EventCDv1ToEventCDv2MigrationPolicy.swift */,
			);
			path = Versions;
			sourceTree = "<group>";
		};
		C3F03E5274C14B699912BF84 /* Events */ = {
			isa = PBXGroup;
			children = (
				4E4E1BBE35E94BDE9796DE21 /* Event.swift */,
			);
			path = Events;
			sourceTree = "<group>";
		};
		C4875599FAD599C6A25A0C02 /* Global */ = {
			isa = PBXGroup;
			children = (
				BBF221484A7B1A433DB7FAD1 /* GlobalConfigTests.swift */,
			);
			path = Global;
			sourceTree = "<group>";
		};
		C698598186CB8A88DD9BABCF /* Registrar */ = {
			isa = PBXGroup;
			children = (
				14239EF59FF52C7A77EBE993 /* Registrar.swift */,
				30256E9E3425834087ED9A3C /* Api */,
				83401CE8CC33A681B05A2B35 /* Models */,
			);
			path = Registrar;
			sourceTree = "<group>";
		};
		CB3C39A7EDBD99408369C4D0 /* OptimoveNotificationServiceExtension */ = {
			isa = PBXGroup;
			children = (
				738B25C939FAE2104D09DB7B /* Info.plist */,
				AD1BDA0F0066C3B2A1E28935 /* Sources */,
			);
			path = OptimoveNotificationServiceExtension;
			sourceTree = "<group>";
		};
		CC9A34E5F2FD33D559A69941 /* Integrations */ = {
			isa = PBXGroup;
			children = (
				645827DC38A5B11688962537 /* OptimoveAirshipIntegration.swift */,
			);
			path = Integrations;
			sourceTree = "<group>";
		};
		D66E7AFBD80722A19741497E /* Deeplink */ = {
			isa = PBXGroup;
			children = (
				1C4655766A0763F1BCFCEF34 /* DeeplinkService.swift */,
				BD9829D6742987C728AA1EEB /* OptimoveDeepLinkResponder.swift */,
				636A666D825D8FD99DFDE195 /* OptimoveDeepLinkResponding.swift */,
			);
			path = Deeplink;
			sourceTree = "<group>";
		};
		D85980716F84947A9D9B2474 /* Sources */ = {
			isa = PBXGroup;
			children = (
				B4C4F472279871B1554DAFEF /* Assets */,
				073DE8112B0BD3298C0B0748 /* Classes */,
			);
			path = Sources;
			sourceTree = "<group>";
		};
		DAA77376C81139461DA5DFE3 /* Extensions */ = {
			isa = PBXGroup;
			children = (
				054E84169CA88075A3A99AC4 /* Bundle+Identifiers.swift */,
				65CA140085BC23AFEE47F451 /* Dictionary+CompactMapKeys.swift */,
				89E7B8102C3B8854279817C1 /* Notification.swift */,
				F6A19CA28B9B8E5119C61AE0 /* NSManagedObjectContext+Utilities.swift */,
				1444FD543ED01363BB8CB274 /* ProcessInfo.swift */,
				F521F3899C0EF7438BF1B510 /* String.swift */,
				877F4A8A9B50FDB1E7C91CF4 /* String+alphanumeric.swift */,
				5FE216E57E65CEC3F6D9F4CE /* String+isBlank.swift */,
				2F6D1C3E09195F4AA62DE80C /* String+random.swift */,
				0743DA20AB28DD7E78A80384 /* String+SHA1.swift */,
				4DB8B22F680152DE4E7C00A7 /* String+Split.swift */,
			);
			path = Extensions;
			sourceTree = "<group>";
		};
		DB1649375EE0F07134ABB0B1 /* NetworkClient */ = {
			isa = PBXGroup;
			children = (
				2D0CFD51DD85596306B721E0 /* NetworkClient.swift */,
				87EC09BC1C5CB77E5AD50317 /* NetworkError.swift */,
				E5F014AB9AE645C920DD038B /* NetworkRequest.swift */,
				BB19792511783857E3051963 /* NetworkResponse.swift */,
				436C5AA2215F8E91D2D754E3 /* NetworkResult.swift */,
			);
			path = NetworkClient;
			sourceTree = "<group>";
		};
		E8767E4F26EABC231D3BF727 /* Configuration */ = {
			isa = PBXGroup;
			children = (
				0B664ECF492F1657FC2D7036 /* GlobalConfigurationDownloader.swift */,
				90E162F7544DA049B672F903 /* MergeRemoteConfigurationOperation.swift */,
				B14E1CAE6DCFA63AB3C31D76 /* TenantConfigurationDownloader.swift */,
				159AB3D63DD9F3326B4C3E6D /* RemoteConfiguration */,
			);
			path = Configuration;
			sourceTree = "<group>";
		};
		E8DD9ABEF7740FCB8768F6D8 /* OptiTrack */ = {
			isa = PBXGroup;
			children = (
				CC14F9097C510CCDFC24ED44 /* OptiTrackMockQueueTests.swift */,
				35C421DD075F5131CFD24CA6 /* OptitrackTests.swift */,
			);
			path = OptiTrack;
			sourceTree = "<group>";
		};
		EA38BCA90CA160B46A3B5692 /* Legacy */ = {
			isa = PBXGroup;
			children = (
				AC0D8804B2EC84EE6FC4B506 /* RunningFlagsContainer.swift */,
				00E1883C492D6A712EF3979F /* Logger */,
			);
			path = Legacy;
			sourceTree = "<group>";
		};
		EEB9E0C6101B3951E6943A2F /* Network */ = {
			isa = PBXGroup;
			children = (
				85C981D5B3D94C295BE60C2A /* RemoteConfigurationRequestBuilderTests.swift */,
			);
			path = Network;
			sourceTree = "<group>";
		};
		F0A78A1C04EE5B35E132F42B /* Classes */ = {
			isa = PBXGroup;
			children = (
				72CF66E4BD3D9F58D52640AE /* .gitkeep */,
				71A9D3341C3268497BDCBED0 /* OptimoveNotificationServiceExtension.swift */,
				9CD8C589B6559DF263D4C039 /* Events */,
				F25041FFF14656B70D47B422 /* Extensions */,
				7089F7E5EBFA9E6A1FFA1464 /* Operations */,
			);
			path = Classes;
			sourceTree = "<group>";
		};
		F0C6DA69FA9D0B49D297BBC3 /* Regestrar */ = {
			isa = PBXGroup;
			children = (
				D25EB6C661F60FE6CF3A0D20 /* RegistrarNetworkingRequestBuilderTests.swift */,
				7B37466FDED9BB6674CCDD83 /* RegistrarNetworkingTests.swift */,
				79B669C607AA365DFE2B23F5 /* RegistrarTests.swift */,
			);
			path = Regestrar;
			sourceTree = "<group>";
		};
		F25041FFF14656B70D47B422 /* Extensions */ = {
			isa = PBXGroup;
			children = (
				556267956174392FFDE951C6 /* DateFormatter.swift */,
				184B291D8B8C5CA9A63C3082 /* Global.swift */,
				C5DF6AE81EB4608EDFDF9649 /* Locale.swift */,
				A5BA51C5F38A24977889480C /* ProcessInfo.swift */,
				25B6B3DE463ED6B71E84F945 /* String.swift */,
			);
			path = Extensions;
			sourceTree = "<group>";
		};
		F268D2394BFA7585E9B8FE8B /* Generators */ = {
			isa = PBXGroup;
			children = (
				809CCE6596151864378607B5 /* InstallationIdTests.swift */,
				B9F1D9A9EC40981BD427CB4C /* OnStartEventGeneratorTests.swift */,
			);
			path = Generators;
			sourceTree = "<group>";
		};
		F5B9321DDE62D40FE2B0B980 /* Constants */ = {
			isa = PBXGroup;
			children = (
				36CB93F7FDDCB7374DA1CF9A /* OptimoveKeys.swift */,
			);
			path = Constants;
			sourceTree = "<group>";
		};
		F6D0C30CA75C18FEF95CD647 /* Providers */ = {
			isa = PBXGroup;
			children = (
				FD7BE307B3A9F9AABA03961C /* DateTimeProvider.swift */,
			);
			path = Providers;
			sourceTree = "<group>";
		};
		FC3095C5C64830371BF0A4DE /* Operations */ = {
			isa = PBXGroup;
			children = (
				BBF56D64273E803F0F9A6ACA /* GlobalConfigurationDownloaderTests.swift */,
				BCD3B739367D0848F4CB234E /* MergeRemoteConfigurationOperationTests.swift */,
				CED0FDAA1CED867DD491988C /* TenantConfigurationDownloaderTests.swift */,
			);
			path = Operations;
			sourceTree = "<group>";
		};
		FFFC29B1AC74FAB765D1156E /* Validators */ = {
			isa = PBXGroup;
			children = (
				FD20BEE6499119BCA5E64894 /* APNsTokenValidator.swift */,
				4E527862BE390ACDCE2EE444 /* EmailValidator.swift */,
				2F414A61CC748EA1580342F3 /* ScreenVisitValidator.swift */,
				C032549A1F8BD134783F0F90 /* UserValidator.swift */,
			);
			path = Validators;
			sourceTree = "<group>";
		};
<<<<<<< HEAD
		"TEMP_40744639-C9B8-4CA0-85BF-C9D605676026" /* Tests */ = {
=======
		"TEMP_0173FD67-69D7-4E52-9658-E93E19495CA9" /* Tests */ = {
>>>>>>> 36ab48c7
			isa = PBXGroup;
			children = (
			);
			path = Tests;
			sourceTree = "<group>";
		};
<<<<<<< HEAD
		"TEMP_41E978A2-B6BC-495D-9968-B6F642702B9F" /* Tests */ = {
=======
		"TEMP_A12210F5-FE60-4017-AF46-21453FC0241B" /* Tests */ = {
>>>>>>> 36ab48c7
			isa = PBXGroup;
			children = (
			);
			path = Tests;
			sourceTree = "<group>";
		};
<<<<<<< HEAD
		"TEMP_818F9EF3-8337-4F92-AFB0-49ED25883977" /* Tests */ = {
=======
		"TEMP_CFD7F576-8351-4761-A601-4A1A19BD7EAF" /* Tests */ = {
>>>>>>> 36ab48c7
			isa = PBXGroup;
			children = (
			);
			path = Tests;
			sourceTree = "<group>";
		};
/* End PBXGroup section */

/* Begin PBXNativeTarget section */
		2B74709896BBDCB01D227E99 /* OptimoveNotificationServiceExtension-Unit */ = {
			isa = PBXNativeTarget;
			buildConfigurationList = F64309E27387162F2741A1E9 /* Build configuration list for PBXNativeTarget "OptimoveNotificationServiceExtension-Unit" */;
			buildPhases = (
				4149A339AA1956B9DA4305D4 /* Sources */,
				7FAE8478B11C46F7BE02D5D8 /* Resources */,
				B21D98E7E8A46F29F131C751 /* Frameworks */,
				03E0AABEBB3BEAB185CCF4FA /* Embed Frameworks */,
			);
			buildRules = (
			);
			dependencies = (
				3C7F30AFE8F58F6019CB61C1 /* PBXTargetDependency */,
			);
			name = "OptimoveNotificationServiceExtension-Unit";
			productName = "OptimoveNotificationServiceExtension-Unit";
			productReference = 3A9927C4B1D1B10899A43D19 /* OptimoveNotificationServiceExtension-Unit.xctest */;
			productType = "com.apple.product-type.bundle.unit-test";
		};
		43B4740CB2055B0FBF0587A0 /* OptimoveNotificationServiceExtension */ = {
			isa = PBXNativeTarget;
			buildConfigurationList = FFD81B2D83B4FE60621F8B92 /* Build configuration list for PBXNativeTarget "OptimoveNotificationServiceExtension" */;
			buildPhases = (
				358B0F80C190B6F2577BE3AD /* Sources */,
				7900655B7311D8F8B85E52D2 /* Frameworks */,
			);
			buildRules = (
			);
			dependencies = (
				B7654AD6A84073556B4A1495 /* PBXTargetDependency */,
			);
			name = OptimoveNotificationServiceExtension;
			productName = OptimoveNotificationServiceExtension;
			productReference = 9FA39149BAE18208F17B07DB /* OptimoveNotificationServiceExtension.framework */;
			productType = "com.apple.product-type.framework";
		};
		4E6035250BAA805CC4049A9E /* OptimoveSDK */ = {
			isa = PBXNativeTarget;
			buildConfigurationList = CF1765029ADC1E22B7CF865B /* Build configuration list for PBXNativeTarget "OptimoveSDK" */;
			buildPhases = (
				12004BEDD281EC3A7CF73BBB /* Sources */,
				94E056907D5D265402777355 /* Frameworks */,
			);
			buildRules = (
			);
			dependencies = (
				385167C13B081D9927C8CC6A /* PBXTargetDependency */,
			);
			name = OptimoveSDK;
			productName = OptimoveSDK;
			productReference = F195D6A74F16DC039009B692 /* OptimoveSDK.framework */;
			productType = "com.apple.product-type.framework";
		};
		7013308FB86B06E91BDD05C2 /* OptimoveCore */ = {
			isa = PBXNativeTarget;
			buildConfigurationList = 88D4057F007C76FA6794054D /* Build configuration list for PBXNativeTarget "OptimoveCore" */;
			buildPhases = (
				8DD0978D47CD851498729B9F /* Sources */,
				4AB35C16151E46BADA43EF35 /* Frameworks */,
			);
			buildRules = (
			);
			dependencies = (
			);
			name = OptimoveCore;
			productName = OptimoveCore;
			productReference = 2764B249D4CC9907122D2773 /* OptimoveCore.framework */;
			productType = "com.apple.product-type.framework";
		};
		7D5D7FF23E7F4742889FFFED /* OptimoveSDK-Unit */ = {
			isa = PBXNativeTarget;
			buildConfigurationList = 733E6F974907D2A3BD878D16 /* Build configuration list for PBXNativeTarget "OptimoveSDK-Unit" */;
			buildPhases = (
				0F32EC9B151B3EB4BCAD023E /* Sources */,
				6BA1DF3DEABEE368BBACB2C8 /* Resources */,
				92712806284586DF0DE7D060 /* Frameworks */,
				CF62FD5A99330841B5DDA101 /* Embed Frameworks */,
			);
			buildRules = (
			);
			dependencies = (
				FA66F188105ECBB0A0DF8303 /* PBXTargetDependency */,
			);
			name = "OptimoveSDK-Unit";
			productName = "OptimoveSDK-Unit";
			productReference = 313AF75BEDDE3C3411F01615 /* OptimoveSDK-Unit.xctest */;
			productType = "com.apple.product-type.bundle.unit-test";
		};
		CBCF3AE39B9CAAD0103EC2B2 /* OptimoveCore-Unit */ = {
			isa = PBXNativeTarget;
			buildConfigurationList = 36C3A164DE9EDC011F57D0E9 /* Build configuration list for PBXNativeTarget "OptimoveCore-Unit" */;
			buildPhases = (
				2718D3A4F681CCDDBABBC5AA /* Sources */,
				30C0A98019632B1308F404A9 /* Resources */,
				EA23C81747C1812DFA448CC9 /* Frameworks */,
				5C93863AB31B0482AE701456 /* Embed Frameworks */,
			);
			buildRules = (
			);
			dependencies = (
				1332D7EEA2D30F7BC962489A /* PBXTargetDependency */,
			);
			name = "OptimoveCore-Unit";
			productName = "OptimoveCore-Unit";
			productReference = 64AAD2B0BFFF64DCB3907ECE /* OptimoveCore-Unit.xctest */;
			productType = "com.apple.product-type.bundle.unit-test";
		};
/* End PBXNativeTarget section */

/* Begin PBXProject section */
		F048C3E62DBD311754F63BD1 /* Project object */ = {
			isa = PBXProject;
			attributes = {
				LastUpgradeCheck = 1200;
				TargetAttributes = {
				};
			};
			buildConfigurationList = 05A4DEC880B8C9907862CC6F /* Build configuration list for PBXProject "Optimove" */;
			compatibilityVersion = "Xcode 10.0";
			developmentRegion = en;
			hasScannedForEncodings = 0;
			knownRegions = (
				Base,
				en,
			);
			mainGroup = 0FF4DF40AC6AAC3B8661208C;
			projectDirPath = "";
			projectRoot = "";
			targets = (
				7013308FB86B06E91BDD05C2 /* OptimoveCore */,
				CBCF3AE39B9CAAD0103EC2B2 /* OptimoveCore-Unit */,
				43B4740CB2055B0FBF0587A0 /* OptimoveNotificationServiceExtension */,
				2B74709896BBDCB01D227E99 /* OptimoveNotificationServiceExtension-Unit */,
				4E6035250BAA805CC4049A9E /* OptimoveSDK */,
				7D5D7FF23E7F4742889FFFED /* OptimoveSDK-Unit */,
			);
		};
/* End PBXProject section */

/* Begin PBXResourcesBuildPhase section */
		30C0A98019632B1308F404A9 /* Resources */ = {
			isa = PBXResourcesBuildPhase;
			buildActionMask = 2147483647;
			files = (
				6F5136D0339F5E1B03404C27 /* apns_payload_scheduled_campaign.json in Resources */,
				BD8D6791308CCD92F63521A7 /* apns_payload_triggered_campaign.json in Resources */,
				54F23EA51AD50E499F2D44AF /* configs.json in Resources */,
				D3126FACD3A8EED32268202F /* core_events.json in Resources */,
				EC8157C51B383BD1B3BD9095 /* dev.tid.107.optipush.json in Resources */,
				31C743A2FC606AA0CC009ECA /* notificationWithCampaignDetails.json in Resources */,
				0AD6BEFCC27FB59D99ACBD6D /* notificationWithDeepLinkPersonalizationValues.json in Resources */,
				D2C87A350F92584BAF68542C /* notificationWithMediaAttachment.json in Resources */,
				E5DACD150BEB24DE0B91A4BA /* test_notification.json in Resources */,
			);
			runOnlyForDeploymentPostprocessing = 0;
		};
		6BA1DF3DEABEE368BBACB2C8 /* Resources */ = {
			isa = PBXResourcesBuildPhase;
			buildActionMask = 2147483647;
			files = (
				ED3B6FA3936A2C173102E487 /* Events-2590.sqlite in Resources */,
				3339BF36A2C10CF41B7A3FB9 /* apns_payload_scheduled_campaign.json in Resources */,
				119C46043A9CD7F3871C57A6 /* apns_payload_triggered_campaign.json in Resources */,
				7CAF4566492123A582434AD8 /* core_events.json in Resources */,
			);
			runOnlyForDeploymentPostprocessing = 0;
		};
		7FAE8478B11C46F7BE02D5D8 /* Resources */ = {
			isa = PBXResourcesBuildPhase;
			buildActionMask = 2147483647;
			files = (
				13F6F8314E79B48F72CED8BD /* apns_payload_scheduled_campaign.json in Resources */,
				6711114F7DF0BC2D2A74441A /* apns_payload_triggered_campaign.json in Resources */,
				32D946F7508437FFF4870EA8 /* core_events.json in Resources */,
			);
			runOnlyForDeploymentPostprocessing = 0;
		};
/* End PBXResourcesBuildPhase section */

/* Begin PBXSourcesBuildPhase section */
		0F32EC9B151B3EB4BCAD023E /* Sources */ = {
			isa = PBXSourcesBuildPhase;
			buildActionMask = 2147483647;
			files = (
				2D5CC37EBB1EFCC1DAB9C396 /* AppOpenEventTests.swift in Sources */,
				24AB2C2FB4F38FB0FFA4F61F /* ConfigurationFixture.swift in Sources */,
				39EC499624AEE7CFC0B677B5 /* CoreDataMigratorTests.swift in Sources */,
				B0B632040ED242B1CFAB93E2 /* CoreEventFactoryTests.swift in Sources */,
				03A06957E14DE9C264FD3BF4 /* EnterForegroundObserverTests.swift in Sources */,
				106BA1705BF376B6A7D81815 /* EventValidatorTests.swift in Sources */,
				D002E78C7BFBD4BEE5F9FECC /* FileAccessible.swift in Sources */,
				D88E575BBA436CE7BD3ED0D3 /* GlobalConfigFixture.swift in Sources */,
				EC6FCE53F6000850B92B2511 /* GlobalConfigurationDownloaderTests.swift in Sources */,
				567FF1C790FA8B2A7FAC4F7F /* InstallationIdTests.swift in Sources */,
				9839623196598C955928FEA0 /* KVOExpectation.swift in Sources */,
				AA46C3C7B9C9F51FCD8F0141 /* MbaasModelFactoryTests.swift in Sources */,
				D9E82D512D6810F3203A98D4 /* MergeRemoteConfigurationOperationTests.swift in Sources */,
				19FAAD1B5B8F3A83CCE1681A /* MockConfigurationRepository.swift in Sources */,
				1EC0331B7F3631CAFF5B4BE7 /* MockDateTimeProvider.swift in Sources */,
				98F9B9E29920E18313F20771 /* MockLocationService.swift in Sources */,
				794AABCA624F604F26CF9F78 /* MockNotificationPermissionFetcher.swift in Sources */,
				A6D704D18C74065D0101020A /* MockOptimoveStorage.swift in Sources */,
				94F0C89849632523B9598FA4 /* MockOptistreamQueue.swift in Sources */,
				2FE3D649B0C8E0C8DD98F124 /* MockRegistrarNetworking.swift in Sources */,
				CBA3D6BD2269778218266AD5 /* MockStatisticService.swift in Sources */,
				CF0221B39C0839E2FEE69AE5 /* MockSynchronizer.swift in Sources */,
				E7B65A20C54C58E9FE0572A1 /* NewEmailHandlerTests.swift in Sources */,
				6D08783D81F2B6D01BC5EA96 /* NewTenantInfoHandlerTests.swift in Sources */,
				9FD12FE96EA86F95AFBF7824 /* NewUserIDHandlerTests.swift in Sources */,
				574C8292CC812A34F86B8892 /* NotificationOpenedEventTests.swift in Sources */,
				45AEE0276D250CF2208C644E /* OnStartEventGeneratorTests.swift in Sources */,
				57DFD79E50682E5EBECA7F4C /* OptInOutObserverTests.swift in Sources */,
				86D018D4B3FDD1E5654A80B3 /* OptiTrackMockQueueTests.swift in Sources */,
				CB4AC43D9576A580D0C217DA /* OptimoveTestCase.swift in Sources */,
				C583A32CD2FF19094977AE40 /* OptipushOptInEventTests.swift in Sources */,
				8286C87E53134DC1A18286A1 /* OptipushOptOutEventTests.swift in Sources */,
				DBD21C31B247D71522605231 /* OptistreamNetworkingMock.swift in Sources */,
				94CE3D9CC6C61823F42F022E /* OptitrackTests.swift in Sources */,
				34F891B25C0607047E535D8D /* PageVisitEventTests.swift in Sources */,
				BBC3825F222CB6EDD09E8B11 /* RealtimeComponentTests.swift in Sources */,
				5D5E6AEF8411592FBBDBE0B9 /* RegistrarNetworkingRequestBuilderTests.swift in Sources */,
				D73383EB2FB7DEA9BF737FD1 /* RegistrarNetworkingTests.swift in Sources */,
				082B98A47B67C4193F82F955 /* RegistrarTests.swift in Sources */,
				1F0A3376596C3A8290383CD0 /* RemoteConfigurationRequestBuilderTests.swift in Sources */,
				419EFD0DCB8F3A6D4017D32B /* SetUserAgentEventTests.swift in Sources */,
				54B57794ADCCA618D003408C /* SetUserEmailEventTests.swift in Sources */,
				C071798869C6349DEC23D89B /* SetUserIdEventTests.swift in Sources */,
				7718B45F3E6F2D43C6A5ED3F /* StringSplitByLenghtExtensionsTests.swift in Sources */,
				6AE6747FCF19E211146D3E1C /* StubEvent.swift in Sources */,
				370BDBC6F608BEE16E9B7439 /* StubVariables.swift in Sources */,
				9CF7237135A4CC033D355E3F /* TenantConfigFixture.swift in Sources */,
				A5B65BA10A3B356CAACADB8D /* TenantConfigurationDownloaderTests.swift in Sources */,
				83F8B837C82ED3DCCCF9F7FF /* UserIDValidatorTests.swift in Sources */,
			);
			runOnlyForDeploymentPostprocessing = 0;
		};
		12004BEDD281EC3A7CF73BBB /* Sources */ = {
			isa = PBXSourcesBuildPhase;
			buildActionMask = 2147483647;
			files = (
				020D65B413AAEF7EA2623716 /* APNsTokenValidator.swift in Sources */,
				179A1C280AE814844CA8B19E /* ApiNetworking.swift in Sources */,
				C7233F212065D5DE47B2E16E /* ApiOperation.swift in Sources */,
				96C32363670FDF6E770C8FF6 /* ApiPayloadBuilder.swift in Sources */,
				C607C639CF24CABA62C6162C /* ApiRequestBuilder.swift in Sources */,
				9D794BA3BA46E08DC6E67F65 /* ApiRequestFactory.swift in Sources */,
				167EF8E42EABC80FEB2D2A1A /* AppOpenEvent.swift in Sources */,
				5324FCF377FE827FDE0A97F3 /* AppOpenObserver.swift in Sources */,
				B9D3F1723BB20889FD2817A6 /* AppOpenOnStartGenerator.swift in Sources */,
				454AB713344799303679A602 /* Assembly.swift in Sources */,
				722BC1AC4D6531387A33F03C /* Bundle+Identifiers.swift in Sources */,
				41E93887039BA10C580D3F60 /* ComponentFactory.swift in Sources */,
				C323AD127E24F3444D868D46 /* ComponentHandlers.swift in Sources */,
				D84FA7E0419D5AA96CE24553 /* Components.swift in Sources */,
				1A4FD956C218500F124C94B1 /* ConfigurationFetcher.swift in Sources */,
				5EFB943F708BFECD8C7122C4 /* Container.swift in Sources */,
				A6CC7197F19B7D0922575FC4 /* CoreDataAttributeDescription.swift in Sources */,
				E92EC16E27036BFFD16F5DF2 /* CoreDataEntityDescription.swift in Sources */,
				5231F567663FDB98A45B2BB7 /* CoreDataFetchIndexDescription.swift in Sources */,
				AD6686AAC3B244EE9A85108E /* CoreDataFetchedPropertyDescription.swift in Sources */,
				D450B85E3B94ED96ED2F3849 /* CoreDataMigrationStep.swift in Sources */,
				321BFE49BBD5B3C8C0F24618 /* CoreDataMigrationVersion.swift in Sources */,
				B177625EF698C25631CC290E /* CoreDataMigrator.swift in Sources */,
				7896AC2FA8B7D13761660979 /* CoreDataModelDescription.swift in Sources */,
				6E486EE6C7212E4017EE5F1A /* CoreDataRelationshipDescription.swift in Sources */,
				1D3E9806CE83FC237BAD4EB4 /* CoreEventFactory.swift in Sources */,
				79B848B05EF3742A8A5F5BED /* DateTimeProvider.swift in Sources */,
				5522EFE4208122220E20C59C /* DeeplinkService.swift in Sources */,
				866DC15E07B22C2BFE8F3EE8 /* DeviceStateObserver.swift in Sources */,
				6DF6C1462D8DE0D23050BC75 /* DeviceStateObserverFactory.swift in Sources */,
				98C5A68EE8133BD14877F57B /* Dictionary+CompactMapKeys.swift in Sources */,
				8D229B5DC22108C54B21D53B /* EmailValidator.swift in Sources */,
				3B92DE47BF4898E25F51F918 /* Environment.swift in Sources */,
				AFC2BAC060B346BD49B8A68F /* EventCDv1.swift in Sources */,
				E1B7BB8C96DEC557EDFA7F6D /* EventCDv1ToEventCDv2MappingModel.swift in Sources */,
				82CC6AF0987CCEDF01CBF175 /* EventCDv1ToEventCDv2MigrationPolicy.swift in Sources */,
				3CA51DAAF7A58E28A27F04AE /* EventCDv2.swift in Sources */,
				A136F00619AFA98D1D61695F /* EventValidator.swift in Sources */,
				C6439A52CCEF9F1BCE79519E /* FirstRunTimestampGenerator.swift in Sources */,
				05FCC9633BD5578A77355ABF /* GlobalConfigurationDownloader.swift in Sources */,
				ABCBC196572B66EA38C77669 /* InMemoryBuffer.swift in Sources */,
				F0E05B03D1AB4DFC4E03344C /* Installation.swift in Sources */,
				AC722DB369A32C507F882EFD /* InstallationIdGenerator.swift in Sources */,
				9025A728FB6F87551D520BE6 /* KeyPath+Extension.swift in Sources */,
				7946547A4A94770AE03156AE /* LocationService.swift in Sources */,
				FCC20433D011E60F2C404BA8 /* LogLevel.swift in Sources */,
				1ECCB650EA8E2C46B9C74A6B /* LoggerInitializator.swift in Sources */,
				E454A59BDF3B9A9F68DB6139 /* MainFactory.swift in Sources */,
				BC1825E2A93DCDAF68D16389 /* Managed.swift in Sources */,
				7BE7BAF7F0270B023402E320 /* MergeRemoteConfigurationOperation.swift in Sources */,
				F20E19FEEEF9B200E5321625 /* MetaDataEvent.swift in Sources */,
				E1E7F62209130B79A66B39EC /* MigrationObserver.swift in Sources */,
				CC511CF1758F3B668CE207FC /* MigrationWork.swift in Sources */,
				10D8FDCAB2DEDFDC34E715E9 /* MobileProvision.swift in Sources */,
				1FB88D00B177B21B5D2C3BC2 /* NSManagedObjectContext+Utilities.swift in Sources */,
				50B6E591AC81B656E87934F7 /* NetworkRequestFactory.swift in Sources */,
				0E86E3145ADEEE0A91734327 /* NetworkingFactory.swift in Sources */,
				A8F415A6B21DA9A79ACC8546 /* NewEmailHandler.swift in Sources */,
				8A615E8D19A27C22DC4DF552 /* NewTenantInfoHandler.swift in Sources */,
				58C3F746E854C6C27FF1CF12 /* NewUserHandler.swift in Sources */,
				2831D1D6A605C2B8A6B57080 /* NewVisitorIdGenerator.swift in Sources */,
				599FA52041C9CB1EDAD6D399 /* Notification.swift in Sources */,
				CFD4ED20D8EFB06D77802FE3 /* NotificationOpenedEvent.swift in Sources */,
				766617C2383406E64E0AEC8B /* NotificationPermissionFetcher.swift in Sources */,
				8D28D0CF3F9FFB3CFCDD6B6F /* OnStartEventGenerator.swift in Sources */,
				55754C0209B72C6239CCE64E /* OperationFactory.swift in Sources */,
				39F0A8EF590E06C63B8AA931 /* Operations.swift in Sources */,
				4F2C212ED09A0819A1B2CDED /* OptEvent.swift in Sources */,
				E169E43A16008BBB9E14C4D6 /* OptInOutObserver.swift in Sources */,
				C3E05FDC7B4A8CB9F467A283 /* OptInService.swift in Sources */,
				432EE244D778884AEA4A9208 /* OptiLoggerOutputStream.swift in Sources */,
				2EA9D0284826D6D32BFA3219 /* OptiLoggerStreamsContainer.swift in Sources */,
				E26ADF45F23CE93001206923 /* OptiPush.swift in Sources */,
				8D24DBF32623CCCAB9652019 /* OptiTrack.swift in Sources */,
				499D5BF06BBCC8EBB94263E4 /* Optimove.swift in Sources */,
				F405FDB6B13754640A92A374 /* OptimoveDeepLinkResponder.swift in Sources */,
				59F575A313535FD671B1F0CA /* OptimoveDeepLinkResponding.swift in Sources */,
				FE6961AE12E4BCB6A294FB85 /* OptimoveEvent.swift in Sources */,
				7C3ABD85CE679B016ACD1C54 /* OptimoveKeys.swift in Sources */,
				AD77E69BF785739A779D939E /* OptimoveNotificationHandler.swift in Sources */,
				6E1DFC4BFF0BCC9634ECEE1B /* OptimoveNotificationHandling.swift in Sources */,
				CE5A1784FBC57FB94422A91E /* OptimoveTenantInfo.swift in Sources */,
				9CB2C5384B4414B52C02DBBD /* OptistreamQueue.swift in Sources */,
				4E1437373721EFA52C894174 /* OptistreamQueueImpl.swift in Sources */,
				91EFA9B02C815F93C7725986 /* PageVisitEvent.swift in Sources */,
				5CAA99328294F84AB95EF9D2 /* ParametersDecorator.swift in Sources */,
				95D574CDBD1AD0C0416C0CA2 /* ParametersNormalizer.swift in Sources */,
				78B7E961DD94BC6F19DF9A86 /* PersistentContainer.swift in Sources */,
				61942EEA31C1310BA660F131 /* Pipe.swift in Sources */,
				92292E5A182ECEBFFDF259AE /* Pipeline.swift in Sources */,
				1CF1B6182320C994F7F4FC45 /* ProcessInfo.swift in Sources */,
				751E3FAF2723291C46042204 /* RealTime.swift in Sources */,
				3FFA2A63523B96921D9045DA /* Registrar.swift in Sources */,
				F9A93090DC0B4B5ABC51C35F /* RemoteConfigurationNetworking.swift in Sources */,
				8C71F306E9E7351F124BE516 /* RemoteConfigurationRequestBuilder.swift in Sources */,
				C3054B47A6ED4A4BF2277F02 /* ResignActiveObserver.swift in Sources */,
				5A08B9EDBA80168AC667425D /* RingBuffer.swift in Sources */,
				D3C3D981332E7956C784F156 /* RunningFlagsContainer.swift in Sources */,
				5AF8B551D48AF8A7B37B2054 /* SDKInitializer.swift in Sources */,
				E04C734BCB92039C3B747495 /* ScreenVisitValidator.swift in Sources */,
				B44B56B11935E11D4A3DFDAC /* ServiceLocator.swift in Sources */,
				C2A001E9BC1DD27508D7B8C6 /* SetUserAgent.swift in Sources */,
				6EBAAB8917D02E887688A33D /* SetUserEmailEvent.swift in Sources */,
				F4463BD44A499220DDE80852 /* SetUserIdEvent.swift in Sources */,
				BDB72CFA372352BF226C045D /* StatisticService.swift in Sources */,
				64C373178EC3796339003DA1 /* String+SHA1.swift in Sources */,
				4B583BA9BF1C2FA8274AACD3 /* String+Split.swift in Sources */,
				529587C2B105ADD76A48F003 /* String+alphanumeric.swift in Sources */,
				D3442290F4766F3C2835815D /* String+isBlank.swift in Sources */,
				68FA63CCDADAD13FA979A68B /* String+random.swift in Sources */,
				79CD25EC4E940F6CEC7C0F03 /* String.swift in Sources */,
				A3DAFD3DEABDBCEEA6899527 /* TenantConfigurationDownloader.swift in Sources */,
				DDD6774A89DE3F27E8F12D0B /* TenantEvent.swift in Sources */,
				A6F87FEA3C9AF4C52FC4E4DB /* User.swift in Sources */,
				6F2F6C1080B6763E7EE538D2 /* UserAgentGenerator.swift in Sources */,
				695F98AE4990411750376C41 /* UserValidator.swift in Sources */,
				AAB7C3B91AA0AD65E7A6AC9B /* Version.swift in Sources */,
			);
			runOnlyForDeploymentPostprocessing = 0;
		};
		2718D3A4F681CCDDBABBC5AA /* Sources */ = {
			isa = PBXSourcesBuildPhase;
			buildActionMask = 2147483647;
			files = (
				C2FD2CDE73EBFF5EE2610920 /* ConfigurationBuilderTests.swift in Sources */,
				F366378361753D8AC34D9449 /* ConfigurationFixture.swift in Sources */,
				626B1AF99FD89EB1053D308D /* FileAccessible.swift in Sources */,
				A7B58760AD7154C5D5616A52 /* GlobalConfigFixture.swift in Sources */,
				04B351D1EFFA33FBD8A9D3CB /* GlobalConfigTests.swift in Sources */,
				69B4B6E228E5E2309F8FA445 /* KeyValueStorageTests.swift in Sources */,
				EAEE293A4A4E489DB7C9E6AC /* MockOptimoveStorage.swift in Sources */,
				080AE4F487F030AAC3EC2A30 /* NetworkClientTests.swift in Sources */,
				9DCB165E5B552641766D3C2F /* NotificationCampaignTests.swift in Sources */,
				56386DC434F6239B3C5BF385 /* NotificationPayloadTests.swift in Sources */,
				3A758813E0D3A1DFD74286FB /* OptimoveFileManagerTests.swift in Sources */,
				E56294EED7434283D6BB6337 /* OptimoveStorageFacadeTests.swift in Sources */,
				885DA88EB22848769955C0B7 /* OptimoveTestCase.swift in Sources */,
				A52447C34C7025C5FA5766A4 /* OptistreamNetworkingMock.swift in Sources */,
				E362BF6DD8888742811D98A0 /* StubEvent.swift in Sources */,
				431DE4439C07216FF2020D9E /* StubVariables.swift in Sources */,
				16A2E2E9FFB751FC02A26BA3 /* TenantConfigFixture.swift in Sources */,
				A975E13C75A90B4150DCFF04 /* TenantConfigTests.swift in Sources */,
				AE499734E90E3FD73EC55DF9 /* TryDecode.swift in Sources */,
			);
			runOnlyForDeploymentPostprocessing = 0;
		};
		358B0F80C190B6F2577BE3AD /* Sources */ = {
			isa = PBXSourcesBuildPhase;
			buildActionMask = 2147483647;
			files = (
				FCD558DB8A246765390ED64E /* DateFormatter.swift in Sources */,
				0849C08D2D2D8A6740E060C0 /* Global.swift in Sources */,
				A6A60814F2CD611D41BF2F13 /* Locale.swift in Sources */,
				9947047DC4A73C5151B2328A /* MediaAttachmentDownloader.swift in Sources */,
				4A65C0ABA1ED79C7C36D83A4 /* NotificationDeliveredEvent.swift in Sources */,
				9AFEC62F7778B86862C6573D /* NotificationDeliveryReporter.swift in Sources */,
				0F92260CFD871186FDEBEFDB /* OptimoveNotificationServiceExtension.swift in Sources */,
				0A8E1C292F26A3E2CD65106C /* ProcessInfo.swift in Sources */,
				1BB7FB1E6F938682646B2084 /* String.swift in Sources */,
			);
			runOnlyForDeploymentPostprocessing = 0;
		};
		4149A339AA1956B9DA4305D4 /* Sources */ = {
			isa = PBXSourcesBuildPhase;
			buildActionMask = 2147483647;
			files = (
				DFBFE8B289F51A514282B44A /* ConfigurationFixture.swift in Sources */,
				40745C5D6447231E96262ACB /* FileAccessible.swift in Sources */,
				36D0BE577A817ED7B5076112 /* GlobalConfigFixture.swift in Sources */,
				FD6B210141F97A6B47D3B50B /* MockOptimoveStorage.swift in Sources */,
				9EB9FC58A3176E7F60D226D9 /* NotificationDeliveredEventTests.swift in Sources */,
				49CF203CF09FBC2F4578AF84 /* OptimoveNotificationServiceExtensionTests.swift in Sources */,
				2BBFB2D03A135BE343DCB352 /* OptimoveTestCase.swift in Sources */,
				28892C11EFABDB720CA7F4DE /* OptistreamNetworkingMock.swift in Sources */,
				D40627451576BB6978A11EB0 /* StubEvent.swift in Sources */,
				A7EE33E084DB5B80D844E56C /* StubVariables.swift in Sources */,
				B12432B9CACFCBD8052F2987 /* TenantConfigFixture.swift in Sources */,
			);
			runOnlyForDeploymentPostprocessing = 0;
		};
		8DD0978D47CD851498729B9F /* Sources */ = {
			isa = PBXSourcesBuildPhase;
			buildActionMask = 2147483647;
			files = (
				7EE04A5EE212B2BC27F2C27F /* AsyncOperation.swift in Sources */,
				7AE7A3860389CA7E12F38A22 /* Bundle+AppVersion.swift in Sources */,
				7A0EA2106501AF83CA31D429 /* Bundle+HostApp.swift in Sources */,
				7699EE3297E8F95D98A71453 /* Configuration.swift in Sources */,
				F7D485257EA33486539D87E8 /* ConfigurationBuilder.swift in Sources */,
				2977E8E0057FF4A3E65A5E5A /* ConfigurationRepository.swift in Sources */,
				25F544315A08320ED72755A2 /* ConsoleLoggerStream.swift in Sources */,
				1B4C918AC447976BF1DEA991 /* Endpoint.swift in Sources */,
				9EFAA10F84365241FB47DBF5 /* Event.swift in Sources */,
				E55BD25E76886EA7EFA887F2 /* EventConfig.swift in Sources */,
				DF509157A7DAAF09F3FF000B /* FileManager+Optimove.swift in Sources */,
				8745A35FD66BE3126AC53223 /* FileStorage.swift in Sources */,
				16875DAAA0249966FAF85615 /* GlobalConfig.swift in Sources */,
				6B24F6C2EC13F075699916A3 /* GlobalFunctions.swift in Sources */,
				1B53825BF840C81BE1B3922F /* ISO+format.swift in Sources */,
				E7A7D278F7020C15DA946900 /* Initialization.swift in Sources */,
				74748751E3D0F685C3817AF3 /* JSON.swift in Sources */,
				C85F44214432563BCCDAFED5 /* LogBody.swift in Sources */,
				C9B146D3726AFD48A46265DA /* LogLevelCore.swift in Sources */,
				CDD3242FB03DDCFDBA27E186 /* Logger.swift in Sources */,
				75DB09C4A3AD43DB5FDF2384 /* LoggerStream.swift in Sources */,
				DAD792DD77AF77B7D95DD74D /* Merging.swift in Sources */,
				0B72803435C92BA78FD76BD0 /* MultiplexLoggerStream.swift in Sources */,
				45AA5FDB34AD5ED3F78A8040 /* NetworkClient.swift in Sources */,
				4C7AA28A09CA23B070FFB281 /* NetworkError.swift in Sources */,
				02DBEFA60A144B6092D92082 /* NetworkRequest.swift in Sources */,
				4706D362A1B3BD2B148D9DDE /* NetworkResponse.swift in Sources */,
				FF21D2585D696E2119159E34 /* NetworkResult.swift in Sources */,
				DC69391AA182CA1A728D65FF /* NotificationKey.swift in Sources */,
				5F119B4AEB28CE16E8700C14 /* NotificationPayload.swift in Sources */,
				3999235100145AE553898385 /* OptimoveAirshipIntegration.swift in Sources */,
				B94DA5A8ADAB6D528DC185D8 /* OptipushMetaData.swift in Sources */,
				BBE68E031DE089BC52731ED4 /* OptistreamEvent.swift in Sources */,
				5518455C199FC2B155304797 /* OptistreamEventBuilder.swift in Sources */,
				B3E5EED7F6260DCCE332FAFD /* OptistreamNetworking.swift in Sources */,
				D0DF391C816A5EE42AC96ADF /* OptitrackMetaData.swift in Sources */,
				7323B3246BBFECE6F63A3C12 /* Parameter.swift in Sources */,
				0C81F538D5D809D568CBB16F /* ProcessInfo+OsVersion.swift in Sources */,
				00F83D263F7049A8120B7A8A /* Querying.swift in Sources */,
				C8E1C85C8DB193181D87D0C1 /* RealtimeMetaData.swift in Sources */,
				05A2444050AEF0639DC080AC /* RemoteLoggerStream.swift in Sources */,
				74EB8910931416EBF66AEF33 /* Result+Successful.swift in Sources */,
				3F44720B367301EC17CC321B /* RuntimeCodingKey.swift in Sources */,
				B7CAF22D462BF215234052A2 /* SDKVersion.swift in Sources */,
				EFE8C2D3BC85DE2223893ACB /* SdkEnvironment.swift in Sources */,
				5C1ED211A45E17583F4499F1 /* SdkPlatform.swift in Sources */,
				C68FBC333C5593438AE404CC /* StorageFacade.swift in Sources */,
				EFF46260ABABD75A9ED21D09 /* TenantConfig.swift in Sources */,
				A3DAFD9AFA1F596CF1307575 /* TimeInterval+Seconds.swift in Sources */,
				44462C39B5A869E6521A9F5B /* UserDefaults+Optimove.swift in Sources */,
				42E7D72B7C7AA46303506250 /* utsname+DeviceModel.swift in Sources */,
			);
			runOnlyForDeploymentPostprocessing = 0;
		};
/* End PBXSourcesBuildPhase section */

/* Begin PBXTargetDependency section */
		1332D7EEA2D30F7BC962489A /* PBXTargetDependency */ = {
			isa = PBXTargetDependency;
			target = 7013308FB86B06E91BDD05C2 /* OptimoveCore */;
			targetProxy = 1CE861D9B1D38BA99AC3EAC3 /* PBXContainerItemProxy */;
		};
		385167C13B081D9927C8CC6A /* PBXTargetDependency */ = {
			isa = PBXTargetDependency;
			target = 7013308FB86B06E91BDD05C2 /* OptimoveCore */;
			targetProxy = 7029B7FEB9FDB98D7F38992E /* PBXContainerItemProxy */;
		};
		3C7F30AFE8F58F6019CB61C1 /* PBXTargetDependency */ = {
			isa = PBXTargetDependency;
			target = 43B4740CB2055B0FBF0587A0 /* OptimoveNotificationServiceExtension */;
			targetProxy = DD314B46AF786059D0227C9B /* PBXContainerItemProxy */;
		};
		B7654AD6A84073556B4A1495 /* PBXTargetDependency */ = {
			isa = PBXTargetDependency;
			target = 7013308FB86B06E91BDD05C2 /* OptimoveCore */;
			targetProxy = 29FCBF7A2B772CC3F0B6F87B /* PBXContainerItemProxy */;
		};
		FA66F188105ECBB0A0DF8303 /* PBXTargetDependency */ = {
			isa = PBXTargetDependency;
			target = 4E6035250BAA805CC4049A9E /* OptimoveSDK */;
			targetProxy = CE5BCDEE95AB106334191D9F /* PBXContainerItemProxy */;
		};
/* End PBXTargetDependency section */

/* Begin XCBuildConfiguration section */
		01BFFC2AAF748813AF323804 /* Release */ = {
			isa = XCBuildConfiguration;
			buildSettings = {
				BUNDLE_LOADER = "$(TEST_HOST)";
				FRAMEWORK_SEARCH_PATHS = (
					"$(inherited)",
					"$(PROJECT_DIR)/Carthage/Build/iOS",
				);
				LD_RUNPATH_SEARCH_PATHS = (
					"$(inherited)",
					"@executable_path/Frameworks",
					"@loader_path/Frameworks",
				);
				SDKROOT = iphoneos;
				TARGETED_DEVICE_FAMILY = "1,2";
			};
			name = Release;
		};
		099C29771F527282C3BE0CEF /* Debug */ = {
			isa = XCBuildConfiguration;
			buildSettings = {
				ALWAYS_SEARCH_USER_PATHS = NO;
				CLANG_ANALYZER_NONNULL = YES;
				CLANG_ANALYZER_NUMBER_OBJECT_CONVERSION = YES_AGGRESSIVE;
				CLANG_CXX_LANGUAGE_STANDARD = "gnu++14";
				CLANG_CXX_LIBRARY = "libc++";
				CLANG_ENABLE_MODULES = YES;
				CLANG_ENABLE_OBJC_ARC = YES;
				CLANG_ENABLE_OBJC_WEAK = YES;
				CLANG_WARN_BLOCK_CAPTURE_AUTORELEASING = YES;
				CLANG_WARN_BOOL_CONVERSION = YES;
				CLANG_WARN_COMMA = YES;
				CLANG_WARN_CONSTANT_CONVERSION = YES;
				CLANG_WARN_DEPRECATED_OBJC_IMPLEMENTATIONS = YES;
				CLANG_WARN_DIRECT_OBJC_ISA_USAGE = YES_ERROR;
				CLANG_WARN_DOCUMENTATION_COMMENTS = YES;
				CLANG_WARN_EMPTY_BODY = YES;
				CLANG_WARN_ENUM_CONVERSION = YES;
				CLANG_WARN_INFINITE_RECURSION = YES;
				CLANG_WARN_INT_CONVERSION = YES;
				CLANG_WARN_NON_LITERAL_NULL_CONVERSION = YES;
				CLANG_WARN_OBJC_IMPLICIT_RETAIN_SELF = YES;
				CLANG_WARN_OBJC_LITERAL_CONVERSION = YES;
				CLANG_WARN_OBJC_ROOT_CLASS = YES_ERROR;
				CLANG_WARN_QUOTED_INCLUDE_IN_FRAMEWORK_HEADER = YES;
				CLANG_WARN_RANGE_LOOP_ANALYSIS = YES;
				CLANG_WARN_STRICT_PROTOTYPES = YES;
				CLANG_WARN_SUSPICIOUS_MOVE = YES;
				CLANG_WARN_UNGUARDED_AVAILABILITY = YES_AGGRESSIVE;
				CLANG_WARN_UNREACHABLE_CODE = YES;
				CLANG_WARN__DUPLICATE_METHOD_MATCH = YES;
				COPY_PHASE_STRIP = NO;
				DEBUG_INFORMATION_FORMAT = dwarf;
				ENABLE_STRICT_OBJC_MSGSEND = YES;
				ENABLE_TESTABILITY = YES;
				GCC_C_LANGUAGE_STANDARD = gnu11;
				GCC_DYNAMIC_NO_PIC = NO;
				GCC_NO_COMMON_BLOCKS = YES;
				GCC_OPTIMIZATION_LEVEL = 0;
				GCC_PREPROCESSOR_DEFINITIONS = (
					"$(inherited)",
					"DEBUG=1",
				);
				GCC_WARN_64_TO_32_BIT_CONVERSION = YES;
				GCC_WARN_ABOUT_RETURN_TYPE = YES_ERROR;
				GCC_WARN_UNDECLARED_SELECTOR = YES;
				GCC_WARN_UNINITIALIZED_AUTOS = YES_AGGRESSIVE;
				GCC_WARN_UNUSED_FUNCTION = YES;
				GCC_WARN_UNUSED_VARIABLE = YES;
				IPHONEOS_DEPLOYMENT_TARGET = 10.0;
				MTL_ENABLE_DEBUG_INFO = INCLUDE_SOURCE;
				MTL_FAST_MATH = YES;
				ONLY_ACTIVE_ARCH = YES;
				PRODUCT_NAME = "$(TARGET_NAME)";
				SDKROOT = iphoneos;
				SWIFT_ACTIVE_COMPILATION_CONDITIONS = DEBUG;
				SWIFT_OPTIMIZATION_LEVEL = "-Onone";
				SWIFT_VERSION = 5.0;
			};
			name = Debug;
		};
		1999E9C34677AD785B23E781 /* Debug */ = {
			isa = XCBuildConfiguration;
			buildSettings = {
				BUNDLE_LOADER = "$(TEST_HOST)";
				FRAMEWORK_SEARCH_PATHS = (
					"$(inherited)",
					"$(PROJECT_DIR)/Carthage/Build/iOS",
				);
				LD_RUNPATH_SEARCH_PATHS = (
					"$(inherited)",
					"@executable_path/Frameworks",
					"@loader_path/Frameworks",
				);
				SDKROOT = iphoneos;
				TARGETED_DEVICE_FAMILY = "1,2";
			};
			name = Debug;
		};
		22F806572DE9FAECA52ABDA6 /* Debug */ = {
			isa = XCBuildConfiguration;
			buildSettings = {
				BUNDLE_LOADER = "$(TEST_HOST)";
				LD_RUNPATH_SEARCH_PATHS = (
					"$(inherited)",
					"@executable_path/Frameworks",
					"@loader_path/Frameworks",
				);
				SDKROOT = iphoneos;
				TARGETED_DEVICE_FAMILY = "1,2";
			};
			name = Debug;
		};
		2F66E3E6464749EB491DBF7E /* Debug */ = {
			isa = XCBuildConfiguration;
			buildSettings = {
				APPLICATION_EXTENSION_API_ONLY = YES;
				CODE_SIGN_IDENTITY = "";
				CURRENT_PROJECT_VERSION = 1;
				DEFINES_MODULE = YES;
				DYLIB_COMPATIBILITY_VERSION = 1;
				DYLIB_CURRENT_VERSION = 1;
				DYLIB_INSTALL_NAME_BASE = "@rpath";
				INFOPLIST_FILE = OptimoveNotificationServiceExtension/Info.plist;
				INSTALL_PATH = "$(LOCAL_LIBRARY_DIR)/Frameworks";
				LD_RUNPATH_SEARCH_PATHS = (
					"$(inherited)",
					"@executable_path/Frameworks",
				);
				PRODUCT_BUNDLE_IDENTIFIER = com.optimove.sdk.extension.notificationservice;
				SDKROOT = iphoneos;
				SKIP_INSTALL = YES;
				TARGETED_DEVICE_FAMILY = "1,2";
				VERSIONING_SYSTEM = "apple-generic";
			};
			name = Debug;
		};
		3E2E371B4B13AC132AC62C0E /* Release */ = {
			isa = XCBuildConfiguration;
			buildSettings = {
				BUNDLE_LOADER = "$(TEST_HOST)";
				LD_RUNPATH_SEARCH_PATHS = (
					"$(inherited)",
					"@executable_path/Frameworks",
					"@loader_path/Frameworks",
				);
				SDKROOT = iphoneos;
				TARGETED_DEVICE_FAMILY = "1,2";
			};
			name = Release;
		};
		4A27E1E9D26058C86424147C /* Release */ = {
			isa = XCBuildConfiguration;
			buildSettings = {
				APPLICATION_EXTENSION_API_ONLY = YES;
				CODE_SIGN_IDENTITY = "";
				CURRENT_PROJECT_VERSION = 1;
				DEFINES_MODULE = YES;
				DYLIB_COMPATIBILITY_VERSION = 1;
				DYLIB_CURRENT_VERSION = 1;
				DYLIB_INSTALL_NAME_BASE = "@rpath";
				INFOPLIST_FILE = OptimoveCore/Info.plist;
				INSTALL_PATH = "$(LOCAL_LIBRARY_DIR)/Frameworks";
				LD_RUNPATH_SEARCH_PATHS = (
					"$(inherited)",
					"@executable_path/Frameworks",
				);
				PRODUCT_BUNDLE_IDENTIFIER = com.optimove.sdk.core;
				SDKROOT = iphoneos;
				SKIP_INSTALL = YES;
				TARGETED_DEVICE_FAMILY = "1,2";
				VERSIONING_SYSTEM = "apple-generic";
			};
			name = Release;
		};
		5B9A9A34D75FE7330F1FBDCF /* Debug */ = {
			isa = XCBuildConfiguration;
			buildSettings = {
				BUNDLE_LOADER = "$(TEST_HOST)";
				FRAMEWORK_SEARCH_PATHS = (
					"$(inherited)",
					"$(PROJECT_DIR)/Carthage/Build/iOS",
				);
				LD_RUNPATH_SEARCH_PATHS = (
					"$(inherited)",
					"@executable_path/Frameworks",
					"@loader_path/Frameworks",
				);
				SDKROOT = iphoneos;
				TARGETED_DEVICE_FAMILY = "1,2";
			};
			name = Debug;
		};
		5BC7D36D2FABD1FB892CF132 /* Release */ = {
			isa = XCBuildConfiguration;
			buildSettings = {
				BUNDLE_LOADER = "$(TEST_HOST)";
				FRAMEWORK_SEARCH_PATHS = (
					"$(inherited)",
					"$(PROJECT_DIR)/Carthage/Build/iOS",
				);
				LD_RUNPATH_SEARCH_PATHS = (
					"$(inherited)",
					"@executable_path/Frameworks",
					"@loader_path/Frameworks",
				);
				SDKROOT = iphoneos;
				TARGETED_DEVICE_FAMILY = "1,2";
			};
			name = Release;
		};
		637E5E27537E8A4E1D8359F4 /* Release */ = {
			isa = XCBuildConfiguration;
			buildSettings = {
				APPLICATION_EXTENSION_API_ONLY = YES;
				CODE_SIGN_IDENTITY = "";
				CURRENT_PROJECT_VERSION = 1;
				DEFINES_MODULE = YES;
				DYLIB_COMPATIBILITY_VERSION = 1;
				DYLIB_CURRENT_VERSION = 1;
				DYLIB_INSTALL_NAME_BASE = "@rpath";
				INFOPLIST_FILE = OptimoveNotificationServiceExtension/Info.plist;
				INSTALL_PATH = "$(LOCAL_LIBRARY_DIR)/Frameworks";
				LD_RUNPATH_SEARCH_PATHS = (
					"$(inherited)",
					"@executable_path/Frameworks",
				);
				PRODUCT_BUNDLE_IDENTIFIER = com.optimove.sdk.extension.notificationservice;
				SDKROOT = iphoneos;
				SKIP_INSTALL = YES;
				TARGETED_DEVICE_FAMILY = "1,2";
				VERSIONING_SYSTEM = "apple-generic";
			};
			name = Release;
		};
		7F3F7A366435F0D01C4FEFB4 /* Release */ = {
			isa = XCBuildConfiguration;
			buildSettings = {
				ALWAYS_SEARCH_USER_PATHS = NO;
				CLANG_ANALYZER_NONNULL = YES;
				CLANG_ANALYZER_NUMBER_OBJECT_CONVERSION = YES_AGGRESSIVE;
				CLANG_CXX_LANGUAGE_STANDARD = "gnu++14";
				CLANG_CXX_LIBRARY = "libc++";
				CLANG_ENABLE_MODULES = YES;
				CLANG_ENABLE_OBJC_ARC = YES;
				CLANG_ENABLE_OBJC_WEAK = YES;
				CLANG_WARN_BLOCK_CAPTURE_AUTORELEASING = YES;
				CLANG_WARN_BOOL_CONVERSION = YES;
				CLANG_WARN_COMMA = YES;
				CLANG_WARN_CONSTANT_CONVERSION = YES;
				CLANG_WARN_DEPRECATED_OBJC_IMPLEMENTATIONS = YES;
				CLANG_WARN_DIRECT_OBJC_ISA_USAGE = YES_ERROR;
				CLANG_WARN_DOCUMENTATION_COMMENTS = YES;
				CLANG_WARN_EMPTY_BODY = YES;
				CLANG_WARN_ENUM_CONVERSION = YES;
				CLANG_WARN_INFINITE_RECURSION = YES;
				CLANG_WARN_INT_CONVERSION = YES;
				CLANG_WARN_NON_LITERAL_NULL_CONVERSION = YES;
				CLANG_WARN_OBJC_IMPLICIT_RETAIN_SELF = YES;
				CLANG_WARN_OBJC_LITERAL_CONVERSION = YES;
				CLANG_WARN_OBJC_ROOT_CLASS = YES_ERROR;
				CLANG_WARN_QUOTED_INCLUDE_IN_FRAMEWORK_HEADER = YES;
				CLANG_WARN_RANGE_LOOP_ANALYSIS = YES;
				CLANG_WARN_STRICT_PROTOTYPES = YES;
				CLANG_WARN_SUSPICIOUS_MOVE = YES;
				CLANG_WARN_UNGUARDED_AVAILABILITY = YES_AGGRESSIVE;
				CLANG_WARN_UNREACHABLE_CODE = YES;
				CLANG_WARN__DUPLICATE_METHOD_MATCH = YES;
				COPY_PHASE_STRIP = NO;
				DEBUG_INFORMATION_FORMAT = "dwarf-with-dsym";
				ENABLE_NS_ASSERTIONS = NO;
				ENABLE_STRICT_OBJC_MSGSEND = YES;
				GCC_C_LANGUAGE_STANDARD = gnu11;
				GCC_NO_COMMON_BLOCKS = YES;
				GCC_WARN_64_TO_32_BIT_CONVERSION = YES;
				GCC_WARN_ABOUT_RETURN_TYPE = YES_ERROR;
				GCC_WARN_UNDECLARED_SELECTOR = YES;
				GCC_WARN_UNINITIALIZED_AUTOS = YES_AGGRESSIVE;
				GCC_WARN_UNUSED_FUNCTION = YES;
				GCC_WARN_UNUSED_VARIABLE = YES;
				IPHONEOS_DEPLOYMENT_TARGET = 10.0;
				MTL_ENABLE_DEBUG_INFO = NO;
				MTL_FAST_MATH = YES;
				PRODUCT_NAME = "$(TARGET_NAME)";
				SDKROOT = iphoneos;
				SWIFT_COMPILATION_MODE = wholemodule;
				SWIFT_OPTIMIZATION_LEVEL = "-O";
				SWIFT_VERSION = 5.0;
			};
			name = Release;
		};
		86F6E126A135B3E3DDC78879 /* Debug */ = {
			isa = XCBuildConfiguration;
			buildSettings = {
				CODE_SIGN_IDENTITY = "";
				CURRENT_PROJECT_VERSION = 1;
				DEFINES_MODULE = YES;
				DYLIB_COMPATIBILITY_VERSION = 1;
				DYLIB_CURRENT_VERSION = 1;
				DYLIB_INSTALL_NAME_BASE = "@rpath";
				INFOPLIST_FILE = OptimoveSDK/Info.plist;
				INSTALL_PATH = "$(LOCAL_LIBRARY_DIR)/Frameworks";
				LD_RUNPATH_SEARCH_PATHS = (
					"$(inherited)",
					"@executable_path/Frameworks",
				);
				PRODUCT_BUNDLE_IDENTIFIER = com.optimove.sdk;
				SDKROOT = iphoneos;
				SKIP_INSTALL = YES;
				TARGETED_DEVICE_FAMILY = "1,2";
				VERSIONING_SYSTEM = "apple-generic";
			};
			name = Debug;
		};
		8C0755B84AB3622DF37009B3 /* Release */ = {
			isa = XCBuildConfiguration;
			buildSettings = {
				CODE_SIGN_IDENTITY = "";
				CURRENT_PROJECT_VERSION = 1;
				DEFINES_MODULE = YES;
				DYLIB_COMPATIBILITY_VERSION = 1;
				DYLIB_CURRENT_VERSION = 1;
				DYLIB_INSTALL_NAME_BASE = "@rpath";
				INFOPLIST_FILE = OptimoveSDK/Info.plist;
				INSTALL_PATH = "$(LOCAL_LIBRARY_DIR)/Frameworks";
				LD_RUNPATH_SEARCH_PATHS = (
					"$(inherited)",
					"@executable_path/Frameworks",
				);
				PRODUCT_BUNDLE_IDENTIFIER = com.optimove.sdk;
				SDKROOT = iphoneos;
				SKIP_INSTALL = YES;
				TARGETED_DEVICE_FAMILY = "1,2";
				VERSIONING_SYSTEM = "apple-generic";
			};
			name = Release;
		};
		B0F2997F877D21FFF64C1DC7 /* Debug */ = {
			isa = XCBuildConfiguration;
			buildSettings = {
				APPLICATION_EXTENSION_API_ONLY = YES;
				CODE_SIGN_IDENTITY = "";
				CURRENT_PROJECT_VERSION = 1;
				DEFINES_MODULE = YES;
				DYLIB_COMPATIBILITY_VERSION = 1;
				DYLIB_CURRENT_VERSION = 1;
				DYLIB_INSTALL_NAME_BASE = "@rpath";
				INFOPLIST_FILE = OptimoveCore/Info.plist;
				INSTALL_PATH = "$(LOCAL_LIBRARY_DIR)/Frameworks";
				LD_RUNPATH_SEARCH_PATHS = (
					"$(inherited)",
					"@executable_path/Frameworks",
				);
				PRODUCT_BUNDLE_IDENTIFIER = com.optimove.sdk.core;
				SDKROOT = iphoneos;
				SKIP_INSTALL = YES;
				TARGETED_DEVICE_FAMILY = "1,2";
				VERSIONING_SYSTEM = "apple-generic";
			};
			name = Debug;
		};
/* End XCBuildConfiguration section */

/* Begin XCConfigurationList section */
		05A4DEC880B8C9907862CC6F /* Build configuration list for PBXProject "Optimove" */ = {
			isa = XCConfigurationList;
			buildConfigurations = (
				099C29771F527282C3BE0CEF /* Debug */,
				7F3F7A366435F0D01C4FEFB4 /* Release */,
			);
			defaultConfigurationIsVisible = 0;
			defaultConfigurationName = Debug;
		};
		36C3A164DE9EDC011F57D0E9 /* Build configuration list for PBXNativeTarget "OptimoveCore-Unit" */ = {
			isa = XCConfigurationList;
			buildConfigurations = (
				5B9A9A34D75FE7330F1FBDCF /* Debug */,
				5BC7D36D2FABD1FB892CF132 /* Release */,
			);
			defaultConfigurationIsVisible = 0;
			defaultConfigurationName = Debug;
		};
		733E6F974907D2A3BD878D16 /* Build configuration list for PBXNativeTarget "OptimoveSDK-Unit" */ = {
			isa = XCConfigurationList;
			buildConfigurations = (
				1999E9C34677AD785B23E781 /* Debug */,
				01BFFC2AAF748813AF323804 /* Release */,
			);
			defaultConfigurationIsVisible = 0;
			defaultConfigurationName = Debug;
		};
		88D4057F007C76FA6794054D /* Build configuration list for PBXNativeTarget "OptimoveCore" */ = {
			isa = XCConfigurationList;
			buildConfigurations = (
				B0F2997F877D21FFF64C1DC7 /* Debug */,
				4A27E1E9D26058C86424147C /* Release */,
			);
			defaultConfigurationIsVisible = 0;
			defaultConfigurationName = Debug;
		};
		CF1765029ADC1E22B7CF865B /* Build configuration list for PBXNativeTarget "OptimoveSDK" */ = {
			isa = XCConfigurationList;
			buildConfigurations = (
				86F6E126A135B3E3DDC78879 /* Debug */,
				8C0755B84AB3622DF37009B3 /* Release */,
			);
			defaultConfigurationIsVisible = 0;
			defaultConfigurationName = Debug;
		};
		F64309E27387162F2741A1E9 /* Build configuration list for PBXNativeTarget "OptimoveNotificationServiceExtension-Unit" */ = {
			isa = XCConfigurationList;
			buildConfigurations = (
				22F806572DE9FAECA52ABDA6 /* Debug */,
				3E2E371B4B13AC132AC62C0E /* Release */,
			);
			defaultConfigurationIsVisible = 0;
			defaultConfigurationName = Debug;
		};
		FFD81B2D83B4FE60621F8B92 /* Build configuration list for PBXNativeTarget "OptimoveNotificationServiceExtension" */ = {
			isa = XCConfigurationList;
			buildConfigurations = (
				2F66E3E6464749EB491DBF7E /* Debug */,
				637E5E27537E8A4E1D8359F4 /* Release */,
			);
			defaultConfigurationIsVisible = 0;
			defaultConfigurationName = Debug;
		};
/* End XCConfigurationList section */
	};
	rootObject = F048C3E62DBD311754F63BD1 /* Project object */;
}<|MERGE_RESOLUTION|>--- conflicted
+++ resolved
@@ -1842,33 +1842,21 @@
 			path = Validators;
 			sourceTree = "<group>";
 		};
-<<<<<<< HEAD
-		"TEMP_40744639-C9B8-4CA0-85BF-C9D605676026" /* Tests */ = {
-=======
 		"TEMP_0173FD67-69D7-4E52-9658-E93E19495CA9" /* Tests */ = {
->>>>>>> 36ab48c7
 			isa = PBXGroup;
 			children = (
 			);
 			path = Tests;
 			sourceTree = "<group>";
 		};
-<<<<<<< HEAD
-		"TEMP_41E978A2-B6BC-495D-9968-B6F642702B9F" /* Tests */ = {
-=======
 		"TEMP_A12210F5-FE60-4017-AF46-21453FC0241B" /* Tests */ = {
->>>>>>> 36ab48c7
 			isa = PBXGroup;
 			children = (
 			);
 			path = Tests;
 			sourceTree = "<group>";
 		};
-<<<<<<< HEAD
-		"TEMP_818F9EF3-8337-4F92-AFB0-49ED25883977" /* Tests */ = {
-=======
 		"TEMP_CFD7F576-8351-4761-A601-4A1A19BD7EAF" /* Tests */ = {
->>>>>>> 36ab48c7
 			isa = PBXGroup;
 			children = (
 			);
