--- conflicted
+++ resolved
@@ -1842,33 +1842,21 @@
 			path = Validators;
 			sourceTree = "<group>";
 		};
-<<<<<<< HEAD
-		"TEMP_4CAA576B-6521-412C-8291-BE39FF17B5CE" /* Tests */ = {
-=======
 		"TEMP_035B4507-549A-4C0A-A6BF-9B9B7B5C8BB6" /* Tests */ = {
->>>>>>> de9ad3c4
 			isa = PBXGroup;
 			children = (
 			);
 			path = Tests;
 			sourceTree = "<group>";
 		};
-<<<<<<< HEAD
-		"TEMP_66725215-9E78-4896-9CF2-0AE1C78D08CD" /* Tests */ = {
-=======
 		"TEMP_0C7CF3DD-E7A4-4C9C-9A03-E515DF4FEDC3" /* Tests */ = {
->>>>>>> de9ad3c4
 			isa = PBXGroup;
 			children = (
 			);
 			path = Tests;
 			sourceTree = "<group>";
 		};
-<<<<<<< HEAD
-		"TEMP_74F691AA-7D9C-4B12-9790-84D5AB1DEB50" /* Tests */ = {
-=======
 		"TEMP_C27A1434-2495-4DA7-BCD2-42C108793096" /* Tests */ = {
->>>>>>> de9ad3c4
 			isa = PBXGroup;
 			children = (
 			);
