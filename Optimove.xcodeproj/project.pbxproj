// !$*UTF8*$!
{
	archiveVersion = 1;
	classes = {
	};
	objectVersion = 51;
	objects = {

/* Begin PBXBuildFile section */
		00F83D263F7049A8120B7A8A /* Querying.swift in Sources */ = {isa = PBXBuildFile; fileRef = A435A55F6D788D0ACF8085E2 /* Querying.swift */; };
		020D65B413AAEF7EA2623716 /* APNsTokenValidator.swift in Sources */ = {isa = PBXBuildFile; fileRef = FD20BEE6499119BCA5E64894 /* APNsTokenValidator.swift */; };
		02DBEFA60A144B6092D92082 /* NetworkRequest.swift in Sources */ = {isa = PBXBuildFile; fileRef = E5F014AB9AE645C920DD038B /* NetworkRequest.swift */; };
		03A06957E14DE9C264FD3BF4 /* EnterForegroundObserverTests.swift in Sources */ = {isa = PBXBuildFile; fileRef = 81BC45AB12DCB12A09904FB2 /* EnterForegroundObserverTests.swift */; };
		04B351D1EFFA33FBD8A9D3CB /* GlobalConfigTests.swift in Sources */ = {isa = PBXBuildFile; fileRef = BBF221484A7B1A433DB7FAD1 /* GlobalConfigTests.swift */; };
		05A2444050AEF0639DC080AC /* RemoteLoggerStream.swift in Sources */ = {isa = PBXBuildFile; fileRef = 4592839140B76A8D32F05DC8 /* RemoteLoggerStream.swift */; };
		05FCC9633BD5578A77355ABF /* GlobalConfigurationDownloader.swift in Sources */ = {isa = PBXBuildFile; fileRef = 0B664ECF492F1657FC2D7036 /* GlobalConfigurationDownloader.swift */; };
		080AE4F487F030AAC3EC2A30 /* NetworkClientTests.swift in Sources */ = {isa = PBXBuildFile; fileRef = F6303DE7E28C8787FD8F3FA0 /* NetworkClientTests.swift */; };
		082B98A47B67C4193F82F955 /* RegistrarTests.swift in Sources */ = {isa = PBXBuildFile; fileRef = 79B669C607AA365DFE2B23F5 /* RegistrarTests.swift */; };
		0849C08D2D2D8A6740E060C0 /* Global.swift in Sources */ = {isa = PBXBuildFile; fileRef = 184B291D8B8C5CA9A63C3082 /* Global.swift */; };
		0A8E1C292F26A3E2CD65106C /* ProcessInfo.swift in Sources */ = {isa = PBXBuildFile; fileRef = A5BA51C5F38A24977889480C /* ProcessInfo.swift */; };
		0AD6BEFCC27FB59D99ACBD6D /* notificationWithDeepLinkPersonalizationValues.json in Resources */ = {isa = PBXBuildFile; fileRef = 895B87C7AB14141916C00840 /* notificationWithDeepLinkPersonalizationValues.json */; };
		0B72803435C92BA78FD76BD0 /* MultiplexLoggerStream.swift in Sources */ = {isa = PBXBuildFile; fileRef = B4713C0DA9400A929216B24D /* MultiplexLoggerStream.swift */; };
		0C81F538D5D809D568CBB16F /* ProcessInfo+OsVersion.swift in Sources */ = {isa = PBXBuildFile; fileRef = 6CB578140EEA0C61258F4C95 /* ProcessInfo+OsVersion.swift */; };
		0E86E3145ADEEE0A91734327 /* NetworkingFactory.swift in Sources */ = {isa = PBXBuildFile; fileRef = 5B2476035D945779F9130EAD /* NetworkingFactory.swift */; };
		0F92260CFD871186FDEBEFDB /* OptimoveNotificationServiceExtension.swift in Sources */ = {isa = PBXBuildFile; fileRef = 71A9D3341C3268497BDCBED0 /* OptimoveNotificationServiceExtension.swift */; };
		106BA1705BF376B6A7D81815 /* EventValidatorTests.swift in Sources */ = {isa = PBXBuildFile; fileRef = 9E0C85115B44FC36030D67CE /* EventValidatorTests.swift */; };
		10D8FDCAB2DEDFDC34E715E9 /* MobileProvision.swift in Sources */ = {isa = PBXBuildFile; fileRef = 2D52112BF287F638A45398EB /* MobileProvision.swift */; };
		119C46043A9CD7F3871C57A6 /* apns_payload_triggered_campaign.json in Resources */ = {isa = PBXBuildFile; fileRef = 6EC3FB80E72AC19A2DD93153 /* apns_payload_triggered_campaign.json */; };
		13F6F8314E79B48F72CED8BD /* apns_payload_scheduled_campaign.json in Resources */ = {isa = PBXBuildFile; fileRef = C70428886EDA9B88E37296AF /* apns_payload_scheduled_campaign.json */; };
		14F57E7FCA077C242AAE0A3C /* OptimoveSDK.framework in Frameworks */ = {isa = PBXBuildFile; fileRef = F195D6A74F16DC039009B692 /* OptimoveSDK.framework */; };
		167EF8E42EABC80FEB2D2A1A /* AppOpenEvent.swift in Sources */ = {isa = PBXBuildFile; fileRef = 506941ABF70087E99952FFD6 /* AppOpenEvent.swift */; };
		16875DAAA0249966FAF85615 /* GlobalConfig.swift in Sources */ = {isa = PBXBuildFile; fileRef = E6C2AA83233AE32D981F3555 /* GlobalConfig.swift */; };
		16A2E2E9FFB751FC02A26BA3 /* TenantConfigFixture.swift in Sources */ = {isa = PBXBuildFile; fileRef = 197CDA59D9D767513A115BDF /* TenantConfigFixture.swift */; };
		179A1C280AE814844CA8B19E /* ApiNetworking.swift in Sources */ = {isa = PBXBuildFile; fileRef = 8DAFF173166A96219F652DE6 /* ApiNetworking.swift */; };
		19FAAD1B5B8F3A83CCE1681A /* MockConfigurationRepository.swift in Sources */ = {isa = PBXBuildFile; fileRef = 3E1C1A66CA07D50B6692CA7B /* MockConfigurationRepository.swift */; };
		1A4FD956C218500F124C94B1 /* ConfigurationFetcher.swift in Sources */ = {isa = PBXBuildFile; fileRef = D5D46EC93293B7579E9D7389 /* ConfigurationFetcher.swift */; };
		1B4C918AC447976BF1DEA991 /* Endpoint.swift in Sources */ = {isa = PBXBuildFile; fileRef = 810A2719EF2B688A621CC8E4 /* Endpoint.swift */; };
		1B53825BF840C81BE1B3922F /* ISO+format.swift in Sources */ = {isa = PBXBuildFile; fileRef = E301AF207069DC3417330D23 /* ISO+format.swift */; };
		1BB7FB1E6F938682646B2084 /* String.swift in Sources */ = {isa = PBXBuildFile; fileRef = 25B6B3DE463ED6B71E84F945 /* String.swift */; };
		1CF1B6182320C994F7F4FC45 /* ProcessInfo.swift in Sources */ = {isa = PBXBuildFile; fileRef = 1444FD543ED01363BB8CB274 /* ProcessInfo.swift */; };
		1D3E9806CE83FC237BAD4EB4 /* CoreEventFactory.swift in Sources */ = {isa = PBXBuildFile; fileRef = DE0B5F1859EF1DA75FD01507 /* CoreEventFactory.swift */; };
		1EC0331B7F3631CAFF5B4BE7 /* MockDateTimeProvider.swift in Sources */ = {isa = PBXBuildFile; fileRef = 12C1E626E9F4FECB13D350B0 /* MockDateTimeProvider.swift */; };
		1ECCB650EA8E2C46B9C74A6B /* LoggerInitializator.swift in Sources */ = {isa = PBXBuildFile; fileRef = D5217E6590AD8BD80A6985CC /* LoggerInitializator.swift */; };
		1F0A3376596C3A8290383CD0 /* RemoteConfigurationRequestBuilderTests.swift in Sources */ = {isa = PBXBuildFile; fileRef = 85C981D5B3D94C295BE60C2A /* RemoteConfigurationRequestBuilderTests.swift */; };
		1FB88D00B177B21B5D2C3BC2 /* NSManagedObjectContext+Utilities.swift in Sources */ = {isa = PBXBuildFile; fileRef = F6A19CA28B9B8E5119C61AE0 /* NSManagedObjectContext+Utilities.swift */; };
		219417667A6FFDD03148C7ED /* Foundation.framework in Frameworks */ = {isa = PBXBuildFile; fileRef = FC92AA41EF0FDB2098B2E829 /* Foundation.framework */; };
		24AB2C2FB4F38FB0FFA4F61F /* ConfigurationFixture.swift in Sources */ = {isa = PBXBuildFile; fileRef = DF4268499EEA7348C481371C /* ConfigurationFixture.swift */; };
		25F544315A08320ED72755A2 /* ConsoleLoggerStream.swift in Sources */ = {isa = PBXBuildFile; fileRef = 8228C916C97D8339F724B907 /* ConsoleLoggerStream.swift */; };
		2831D1D6A605C2B8A6B57080 /* NewVisitorIdGenerator.swift in Sources */ = {isa = PBXBuildFile; fileRef = A483534D00B52DA236BB0B05 /* NewVisitorIdGenerator.swift */; };
		28892C11EFABDB720CA7F4DE /* OptistreamNetworkingMock.swift in Sources */ = {isa = PBXBuildFile; fileRef = D1F2CF1316A8FD7BEFB64F3C /* OptistreamNetworkingMock.swift */; };
		2977E8E0057FF4A3E65A5E5A /* ConfigurationRepository.swift in Sources */ = {isa = PBXBuildFile; fileRef = 111ED6383A53D5F33F54CEFF /* ConfigurationRepository.swift */; };
		2BBFB2D03A135BE343DCB352 /* OptimoveTestCase.swift in Sources */ = {isa = PBXBuildFile; fileRef = 67A3329FC290A675F44BEBFE /* OptimoveTestCase.swift */; };
		2C574877A3CB27755321D077 /* CoreData.framework in Frameworks */ = {isa = PBXBuildFile; fileRef = C91AEC3B6BA8441109CBF58E /* CoreData.framework */; };
		2D5CC37EBB1EFCC1DAB9C396 /* AppOpenEventTests.swift in Sources */ = {isa = PBXBuildFile; fileRef = 99FBF8FEACC0C375A4C64F59 /* AppOpenEventTests.swift */; };
		2EA9D0284826D6D32BFA3219 /* OptiLoggerStreamsContainer.swift in Sources */ = {isa = PBXBuildFile; fileRef = 6C3181EDC81DAA89624DFD4B /* OptiLoggerStreamsContainer.swift */; };
		2FE3D649B0C8E0C8DD98F124 /* MockRegistrarNetworking.swift in Sources */ = {isa = PBXBuildFile; fileRef = 2142B0ABEFD0A0EDFEE3E12C /* MockRegistrarNetworking.swift */; };
		31C743A2FC606AA0CC009ECA /* notificationWithCampaignDetails.json in Resources */ = {isa = PBXBuildFile; fileRef = 589AF55AF0FF6949387B66AD /* notificationWithCampaignDetails.json */; };
		321BFE49BBD5B3C8C0F24618 /* CoreDataMigrationVersion.swift in Sources */ = {isa = PBXBuildFile; fileRef = F317F849DA6211A6DBB52A93 /* CoreDataMigrationVersion.swift */; };
		32D946F7508437FFF4870EA8 /* core_events.json in Resources */ = {isa = PBXBuildFile; fileRef = 0FA5B03E91EC1B9C8B7A921A /* core_events.json */; };
		3339BF36A2C10CF41B7A3FB9 /* apns_payload_scheduled_campaign.json in Resources */ = {isa = PBXBuildFile; fileRef = C70428886EDA9B88E37296AF /* apns_payload_scheduled_campaign.json */; };
		34F891B25C0607047E535D8D /* PageVisitEventTests.swift in Sources */ = {isa = PBXBuildFile; fileRef = C8411A92C5ADEF8363F217CD /* PageVisitEventTests.swift */; };
		36D0BE577A817ED7B5076112 /* GlobalConfigFixture.swift in Sources */ = {isa = PBXBuildFile; fileRef = 558B0FF7FB691AD7EF1BC356 /* GlobalConfigFixture.swift */; };
		370BDBC6F608BEE16E9B7439 /* StubVariables.swift in Sources */ = {isa = PBXBuildFile; fileRef = EE2A46DD2F42545E3AD9B152 /* StubVariables.swift */; };
		3999235100145AE553898385 /* OptimoveAirshipIntegration.swift in Sources */ = {isa = PBXBuildFile; fileRef = 645827DC38A5B11688962537 /* OptimoveAirshipIntegration.swift */; };
		39EC499624AEE7CFC0B677B5 /* CoreDataMigratorTests.swift in Sources */ = {isa = PBXBuildFile; fileRef = 9CBAAF543B9FFEE56AFCA272 /* CoreDataMigratorTests.swift */; };
		39F0A8EF590E06C63B8AA931 /* Operations.swift in Sources */ = {isa = PBXBuildFile; fileRef = E2913A221183842BA07EF8F5 /* Operations.swift */; };
		3A758813E0D3A1DFD74286FB /* OptimoveFileManagerTests.swift in Sources */ = {isa = PBXBuildFile; fileRef = 44F0DCFD3F00AA505DC781F4 /* OptimoveFileManagerTests.swift */; };
		3B92DE47BF4898E25F51F918 /* Environment.swift in Sources */ = {isa = PBXBuildFile; fileRef = A506CE7C768F77DF1C031E7D /* Environment.swift */; };
		3CA51DAAF7A58E28A27F04AE /* EventCDv2.swift in Sources */ = {isa = PBXBuildFile; fileRef = AAF333FF2B62FF3501A4009A /* EventCDv2.swift */; };
		3F44720B367301EC17CC321B /* RuntimeCodingKey.swift in Sources */ = {isa = PBXBuildFile; fileRef = 26931EEB560FA3B43177A022 /* RuntimeCodingKey.swift */; };
		3FFA2A63523B96921D9045DA /* Registrar.swift in Sources */ = {isa = PBXBuildFile; fileRef = 14239EF59FF52C7A77EBE993 /* Registrar.swift */; };
		40745C5D6447231E96262ACB /* FileAccessible.swift in Sources */ = {isa = PBXBuildFile; fileRef = A1FFBD8E3E3EC13859EAA9E9 /* FileAccessible.swift */; };
		419EFD0DCB8F3A6D4017D32B /* SetUserAgentEventTests.swift in Sources */ = {isa = PBXBuildFile; fileRef = 799B1ECA74F09CE9EFDCC893 /* SetUserAgentEventTests.swift */; };
		41E93887039BA10C580D3F60 /* ComponentFactory.swift in Sources */ = {isa = PBXBuildFile; fileRef = 673FD2495FF2C13EFC81D1AA /* ComponentFactory.swift */; };
		42E7D72B7C7AA46303506250 /* utsname+DeviceModel.swift in Sources */ = {isa = PBXBuildFile; fileRef = 7AA021ACCF4173B1F67D03BD /* utsname+DeviceModel.swift */; };
		431DE4439C07216FF2020D9E /* StubVariables.swift in Sources */ = {isa = PBXBuildFile; fileRef = EE2A46DD2F42545E3AD9B152 /* StubVariables.swift */; };
		432EE244D778884AEA4A9208 /* OptiLoggerOutputStream.swift in Sources */ = {isa = PBXBuildFile; fileRef = 5D85DCA28C5381DEE1370C6D /* OptiLoggerOutputStream.swift */; };
		44462C39B5A869E6521A9F5B /* UserDefaults+Optimove.swift in Sources */ = {isa = PBXBuildFile; fileRef = B9FE5A14C58728AE872409BB /* UserDefaults+Optimove.swift */; };
		454AB713344799303679A602 /* Assembly.swift in Sources */ = {isa = PBXBuildFile; fileRef = 566B20B2B1E2E316902899F3 /* Assembly.swift */; };
		45AA5FDB34AD5ED3F78A8040 /* NetworkClient.swift in Sources */ = {isa = PBXBuildFile; fileRef = 2D0CFD51DD85596306B721E0 /* NetworkClient.swift */; };
		45AEE0276D250CF2208C644E /* OnStartEventGeneratorTests.swift in Sources */ = {isa = PBXBuildFile; fileRef = B9F1D9A9EC40981BD427CB4C /* OnStartEventGeneratorTests.swift */; };
		45E8890FB696618F19DE0E1C /* OptimoveSDK.framework in Embed Frameworks */ = {isa = PBXBuildFile; fileRef = F195D6A74F16DC039009B692 /* OptimoveSDK.framework */; settings = {ATTRIBUTES = (CodeSignOnCopy, RemoveHeadersOnCopy, ); }; };
		4706D362A1B3BD2B148D9DDE /* NetworkResponse.swift in Sources */ = {isa = PBXBuildFile; fileRef = BB19792511783857E3051963 /* NetworkResponse.swift */; };
		499D5BF06BBCC8EBB94263E4 /* Optimove.swift in Sources */ = {isa = PBXBuildFile; fileRef = DA418E3FDBEB318519B1F183 /* Optimove.swift */; };
		49CF203CF09FBC2F4578AF84 /* OptimoveNotificationServiceExtensionTests.swift in Sources */ = {isa = PBXBuildFile; fileRef = 40AF7CBE1A75BE741CAF7483 /* OptimoveNotificationServiceExtensionTests.swift */; };
		4A11B57152FB7677DD379DE1 /* Mocker.framework in Frameworks */ = {isa = PBXBuildFile; fileRef = D4DD62415D8168FE58AAE959 /* Mocker.framework */; };
		4A65C0ABA1ED79C7C36D83A4 /* NotificationDeliveredEvent.swift in Sources */ = {isa = PBXBuildFile; fileRef = D5346604A8A9C9946B29B6F5 /* NotificationDeliveredEvent.swift */; };
		4B583BA9BF1C2FA8274AACD3 /* String+Split.swift in Sources */ = {isa = PBXBuildFile; fileRef = 4DB8B22F680152DE4E7C00A7 /* String+Split.swift */; };
		4C7AA28A09CA23B070FFB281 /* NetworkError.swift in Sources */ = {isa = PBXBuildFile; fileRef = 87EC09BC1C5CB77E5AD50317 /* NetworkError.swift */; };
		4D00A84B5E6DD748540A1DCF /* Mocker.framework in Frameworks */ = {isa = PBXBuildFile; fileRef = D4DD62415D8168FE58AAE959 /* Mocker.framework */; };
		4E1437373721EFA52C894174 /* OptistreamQueueImpl.swift in Sources */ = {isa = PBXBuildFile; fileRef = 1BC4935D2FE2C45DF3CE8086 /* OptistreamQueueImpl.swift */; };
		4F2C212ED09A0819A1B2CDED /* OptEvent.swift in Sources */ = {isa = PBXBuildFile; fileRef = EF827CC59D9B56C6588A4C57 /* OptEvent.swift */; };
		50B6E591AC81B656E87934F7 /* NetworkRequestFactory.swift in Sources */ = {isa = PBXBuildFile; fileRef = 66A8F39D35D2D3237AD0F678 /* NetworkRequestFactory.swift */; };
		5231F567663FDB98A45B2BB7 /* CoreDataFetchIndexDescription.swift in Sources */ = {isa = PBXBuildFile; fileRef = 48695180D12E3F6E69B27A64 /* CoreDataFetchIndexDescription.swift */; };
		529587C2B105ADD76A48F003 /* String+alphanumeric.swift in Sources */ = {isa = PBXBuildFile; fileRef = 877F4A8A9B50FDB1E7C91CF4 /* String+alphanumeric.swift */; };
		5324FCF377FE827FDE0A97F3 /* AppOpenObserver.swift in Sources */ = {isa = PBXBuildFile; fileRef = D073FA862A2FB4E726ACB520 /* AppOpenObserver.swift */; };
		54B57794ADCCA618D003408C /* SetUserEmailEventTests.swift in Sources */ = {isa = PBXBuildFile; fileRef = B90E69482E5CEF73C23265A7 /* SetUserEmailEventTests.swift */; };
		54F23EA51AD50E499F2D44AF /* configs.json in Resources */ = {isa = PBXBuildFile; fileRef = 38D5D03A189D6E46D85E120B /* configs.json */; };
		5518455C199FC2B155304797 /* OptistreamEventBuilder.swift in Sources */ = {isa = PBXBuildFile; fileRef = 7DAFF319BE8F13B7DAAE338D /* OptistreamEventBuilder.swift */; };
		5522EFE4208122220E20C59C /* DeeplinkService.swift in Sources */ = {isa = PBXBuildFile; fileRef = 1C4655766A0763F1BCFCEF34 /* DeeplinkService.swift */; };
		55754C0209B72C6239CCE64E /* OperationFactory.swift in Sources */ = {isa = PBXBuildFile; fileRef = ECFE1A26CB2C36CBBE414871 /* OperationFactory.swift */; };
		56386DC434F6239B3C5BF385 /* NotificationPayloadTests.swift in Sources */ = {isa = PBXBuildFile; fileRef = 810A61C9CB21A839A4084A97 /* NotificationPayloadTests.swift */; };
		567FF1C790FA8B2A7FAC4F7F /* InstallationIdTests.swift in Sources */ = {isa = PBXBuildFile; fileRef = 809CCE6596151864378607B5 /* InstallationIdTests.swift */; };
		574C8292CC812A34F86B8892 /* NotificationOpenedEventTests.swift in Sources */ = {isa = PBXBuildFile; fileRef = 6E5BB6E717D62FCA403815BF /* NotificationOpenedEventTests.swift */; };
		57DFD79E50682E5EBECA7F4C /* OptInOutObserverTests.swift in Sources */ = {isa = PBXBuildFile; fileRef = 90C9509F668ABF2A4746946D /* OptInOutObserverTests.swift */; };
		58C3F746E854C6C27FF1CF12 /* NewUserHandler.swift in Sources */ = {isa = PBXBuildFile; fileRef = 41F1FDC6F647A5DD31FCB29D /* NewUserHandler.swift */; };
		599FA52041C9CB1EDAD6D399 /* Notification.swift in Sources */ = {isa = PBXBuildFile; fileRef = 89E7B8102C3B8854279817C1 /* Notification.swift */; };
		59F575A313535FD671B1F0CA /* OptimoveDeepLinkResponding.swift in Sources */ = {isa = PBXBuildFile; fileRef = 636A666D825D8FD99DFDE195 /* OptimoveDeepLinkResponding.swift */; };
		5A08B9EDBA80168AC667425D /* RingBuffer.swift in Sources */ = {isa = PBXBuildFile; fileRef = CC23809D9F4BD02A13F8C661 /* RingBuffer.swift */; };
		5AF8B551D48AF8A7B37B2054 /* SDKInitializer.swift in Sources */ = {isa = PBXBuildFile; fileRef = 147C9BEF1567B21AF4FB6CB4 /* SDKInitializer.swift */; };
		5C1ED211A45E17583F4499F1 /* SdkPlatform.swift in Sources */ = {isa = PBXBuildFile; fileRef = E36EE80C309330F735D037E2 /* SdkPlatform.swift */; };
		5CAA99328294F84AB95EF9D2 /* ParametersDecorator.swift in Sources */ = {isa = PBXBuildFile; fileRef = 8D97B467542E88DEE0300315 /* ParametersDecorator.swift */; };
		5D5E6AEF8411592FBBDBE0B9 /* RegistrarNetworkingRequestBuilderTests.swift in Sources */ = {isa = PBXBuildFile; fileRef = D25EB6C661F60FE6CF3A0D20 /* RegistrarNetworkingRequestBuilderTests.swift */; };
		5E053F49077A89C08CF54B5F /* OptimoveCore.framework in Frameworks */ = {isa = PBXBuildFile; fileRef = 2764B249D4CC9907122D2773 /* OptimoveCore.framework */; };
		5EFB943F708BFECD8C7122C4 /* Container.swift in Sources */ = {isa = PBXBuildFile; fileRef = C04629380902B7E31CF43D52 /* Container.swift */; };
		5F119B4AEB28CE16E8700C14 /* NotificationPayload.swift in Sources */ = {isa = PBXBuildFile; fileRef = 8D20E38059A2569DC11EADD4 /* NotificationPayload.swift */; };
		61942EEA31C1310BA660F131 /* Pipe.swift in Sources */ = {isa = PBXBuildFile; fileRef = 004C06ABAB7629E27139CBB0 /* Pipe.swift */; };
		626B1AF99FD89EB1053D308D /* FileAccessible.swift in Sources */ = {isa = PBXBuildFile; fileRef = A1FFBD8E3E3EC13859EAA9E9 /* FileAccessible.swift */; };
		64C373178EC3796339003DA1 /* String+SHA1.swift in Sources */ = {isa = PBXBuildFile; fileRef = 0743DA20AB28DD7E78A80384 /* String+SHA1.swift */; };
		6711114F7DF0BC2D2A74441A /* apns_payload_triggered_campaign.json in Resources */ = {isa = PBXBuildFile; fileRef = 6EC3FB80E72AC19A2DD93153 /* apns_payload_triggered_campaign.json */; };
		68FA63CCDADAD13FA979A68B /* String+random.swift in Sources */ = {isa = PBXBuildFile; fileRef = 2F6D1C3E09195F4AA62DE80C /* String+random.swift */; };
		695F98AE4990411750376C41 /* UserValidator.swift in Sources */ = {isa = PBXBuildFile; fileRef = C032549A1F8BD134783F0F90 /* UserValidator.swift */; };
		69B4B6E228E5E2309F8FA445 /* KeyValueStorageTests.swift in Sources */ = {isa = PBXBuildFile; fileRef = B1B51D44551B095F9BA4EDBD /* KeyValueStorageTests.swift */; };
		6AE6747FCF19E211146D3E1C /* StubEvent.swift in Sources */ = {isa = PBXBuildFile; fileRef = 432D5D39398212165A5C8188 /* StubEvent.swift */; };
		6B24F6C2EC13F075699916A3 /* GlobalFunctions.swift in Sources */ = {isa = PBXBuildFile; fileRef = B1AEF7257DAA1A2E7FB12680 /* GlobalFunctions.swift */; };
		6D08783D81F2B6D01BC5EA96 /* NewTenantInfoHandlerTests.swift in Sources */ = {isa = PBXBuildFile; fileRef = 0E1E54304B64D97CC42E8D49 /* NewTenantInfoHandlerTests.swift */; };
		6DF6C1462D8DE0D23050BC75 /* DeviceStateObserverFactory.swift in Sources */ = {isa = PBXBuildFile; fileRef = 93BD2C49D756A97FA8D57EEC /* DeviceStateObserverFactory.swift */; };
		6E1DFC4BFF0BCC9634ECEE1B /* OptimoveNotificationHandling.swift in Sources */ = {isa = PBXBuildFile; fileRef = 386CFDC67E4A51F2F2442815 /* OptimoveNotificationHandling.swift */; };
		6E486EE6C7212E4017EE5F1A /* CoreDataRelationshipDescription.swift in Sources */ = {isa = PBXBuildFile; fileRef = 5F400A7074360186390E1B18 /* CoreDataRelationshipDescription.swift */; };
		6EBAAB8917D02E887688A33D /* SetUserEmailEvent.swift in Sources */ = {isa = PBXBuildFile; fileRef = F08A0D27C5C445E0BB3E46F9 /* SetUserEmailEvent.swift */; };
		6F2F6C1080B6763E7EE538D2 /* UserAgentGenerator.swift in Sources */ = {isa = PBXBuildFile; fileRef = C2D5405AF08AADF9DA4ED566 /* UserAgentGenerator.swift */; };
		6F5136D0339F5E1B03404C27 /* apns_payload_scheduled_campaign.json in Resources */ = {isa = PBXBuildFile; fileRef = C70428886EDA9B88E37296AF /* apns_payload_scheduled_campaign.json */; };
		722BC1AC4D6531387A33F03C /* Bundle+Identifiers.swift in Sources */ = {isa = PBXBuildFile; fileRef = 054E84169CA88075A3A99AC4 /* Bundle+Identifiers.swift */; };
		7323B3246BBFECE6F63A3C12 /* Parameter.swift in Sources */ = {isa = PBXBuildFile; fileRef = F107FD1650EBED990862F73F /* Parameter.swift */; };
		74748751E3D0F685C3817AF3 /* JSON.swift in Sources */ = {isa = PBXBuildFile; fileRef = 1BB88B00B9C963F44DC8B5BD /* JSON.swift */; };
		74EB8910931416EBF66AEF33 /* Result+Successful.swift in Sources */ = {isa = PBXBuildFile; fileRef = F37DA0C731A733771D08D4AE /* Result+Successful.swift */; };
		751E3FAF2723291C46042204 /* RealTime.swift in Sources */ = {isa = PBXBuildFile; fileRef = 6424915844F66E0315561874 /* RealTime.swift */; };
		75DB09C4A3AD43DB5FDF2384 /* LoggerStream.swift in Sources */ = {isa = PBXBuildFile; fileRef = ADF1A285E540507DACCA9630 /* LoggerStream.swift */; };
		766617C2383406E64E0AEC8B /* NotificationPermissionFetcher.swift in Sources */ = {isa = PBXBuildFile; fileRef = 37FF76A69D6A6A50ACED5DAC /* NotificationPermissionFetcher.swift */; };
		7699EE3297E8F95D98A71453 /* Configuration.swift in Sources */ = {isa = PBXBuildFile; fileRef = 1F9045DB7CC19B7319FF581C /* Configuration.swift */; };
		7718B45F3E6F2D43C6A5ED3F /* StringSplitByLenghtExtensionsTests.swift in Sources */ = {isa = PBXBuildFile; fileRef = 70EC39175948194604CEA34B /* StringSplitByLenghtExtensionsTests.swift */; };
		7896AC2FA8B7D13761660979 /* CoreDataModelDescription.swift in Sources */ = {isa = PBXBuildFile; fileRef = 7296983D1D2B5111D175002E /* CoreDataModelDescription.swift */; };
		78B7E961DD94BC6F19DF9A86 /* PersistentContainer.swift in Sources */ = {isa = PBXBuildFile; fileRef = DF4712B5B2BEABC3056055F6 /* PersistentContainer.swift */; };
		7946547A4A94770AE03156AE /* LocationService.swift in Sources */ = {isa = PBXBuildFile; fileRef = 035801D597864BD02A3F3C22 /* LocationService.swift */; };
		794AABCA624F604F26CF9F78 /* MockNotificationPermissionFetcher.swift in Sources */ = {isa = PBXBuildFile; fileRef = 3CAE2FCEA5FEDA23AA726A0E /* MockNotificationPermissionFetcher.swift */; };
		79B848B05EF3742A8A5F5BED /* DateTimeProvider.swift in Sources */ = {isa = PBXBuildFile; fileRef = FD7BE307B3A9F9AABA03961C /* DateTimeProvider.swift */; };
		79CD25EC4E940F6CEC7C0F03 /* String.swift in Sources */ = {isa = PBXBuildFile; fileRef = F521F3899C0EF7438BF1B510 /* String.swift */; };
		7A0EA2106501AF83CA31D429 /* Bundle+HostApp.swift in Sources */ = {isa = PBXBuildFile; fileRef = 902802B4E5C089844C2664BB /* Bundle+HostApp.swift */; };
		7AE7A3860389CA7E12F38A22 /* Bundle+AppVersion.swift in Sources */ = {isa = PBXBuildFile; fileRef = D3C7E4CB736102AA3142CF32 /* Bundle+AppVersion.swift */; };
		7BE7BAF7F0270B023402E320 /* MergeRemoteConfigurationOperation.swift in Sources */ = {isa = PBXBuildFile; fileRef = 90E162F7544DA049B672F903 /* MergeRemoteConfigurationOperation.swift */; };
		7C3ABD85CE679B016ACD1C54 /* OptimoveKeys.swift in Sources */ = {isa = PBXBuildFile; fileRef = 36CB93F7FDDCB7374DA1CF9A /* OptimoveKeys.swift */; };
		7CAF4566492123A582434AD8 /* core_events.json in Resources */ = {isa = PBXBuildFile; fileRef = 0FA5B03E91EC1B9C8B7A921A /* core_events.json */; };
		7EE04A5EE212B2BC27F2C27F /* AsyncOperation.swift in Sources */ = {isa = PBXBuildFile; fileRef = 4F0710E98EE949C1E5B12D69 /* AsyncOperation.swift */; };
		8286C87E53134DC1A18286A1 /* OptipushOptOutEventTests.swift in Sources */ = {isa = PBXBuildFile; fileRef = A08B74F65841BBD4AA9DEFF3 /* OptipushOptOutEventTests.swift */; };
		82CC6AF0987CCEDF01CBF175 /* EventCDv1ToEventCDv2MigrationPolicy.swift in Sources */ = {isa = PBXBuildFile; fileRef = 8EE2E999B017357AC26A334F /* EventCDv1ToEventCDv2MigrationPolicy.swift */; };
		83F8B837C82ED3DCCCF9F7FF /* UserIDValidatorTests.swift in Sources */ = {isa = PBXBuildFile; fileRef = E0F41B5FDAD6DB908750FDF0 /* UserIDValidatorTests.swift */; };
		866DC15E07B22C2BFE8F3EE8 /* DeviceStateObserver.swift in Sources */ = {isa = PBXBuildFile; fileRef = F19A915CFE10EE5B80BD3AC2 /* DeviceStateObserver.swift */; };
		86D018D4B3FDD1E5654A80B3 /* OptiTrackMockQueueTests.swift in Sources */ = {isa = PBXBuildFile; fileRef = CC14F9097C510CCDFC24ED44 /* OptiTrackMockQueueTests.swift */; };
		87034323076ABC016360E1A9 /* OptimoveCore.framework in Frameworks */ = {isa = PBXBuildFile; fileRef = 2764B249D4CC9907122D2773 /* OptimoveCore.framework */; };
		8745A35FD66BE3126AC53223 /* FileStorage.swift in Sources */ = {isa = PBXBuildFile; fileRef = DD0A274FE5BD042E03429284 /* FileStorage.swift */; };
		885DA88EB22848769955C0B7 /* OptimoveTestCase.swift in Sources */ = {isa = PBXBuildFile; fileRef = 67A3329FC290A675F44BEBFE /* OptimoveTestCase.swift */; };
		8A615E8D19A27C22DC4DF552 /* NewTenantInfoHandler.swift in Sources */ = {isa = PBXBuildFile; fileRef = 5D74FD73F62F2896D05BAFD1 /* NewTenantInfoHandler.swift */; };
		8BD11324583CA0D4625E3036 /* Foundation.framework in Frameworks */ = {isa = PBXBuildFile; fileRef = FC92AA41EF0FDB2098B2E829 /* Foundation.framework */; };
		8C71F306E9E7351F124BE516 /* RemoteConfigurationRequestBuilder.swift in Sources */ = {isa = PBXBuildFile; fileRef = 2B4DBAC7E85E0B9DB5C0E1DD /* RemoteConfigurationRequestBuilder.swift */; };
		8D229B5DC22108C54B21D53B /* EmailValidator.swift in Sources */ = {isa = PBXBuildFile; fileRef = 4E527862BE390ACDCE2EE444 /* EmailValidator.swift */; };
		8D24DBF32623CCCAB9652019 /* OptiTrack.swift in Sources */ = {isa = PBXBuildFile; fileRef = 84B5B5EC7877594E3E96DBCC /* OptiTrack.swift */; };
		8D28D0CF3F9FFB3CFCDD6B6F /* OnStartEventGenerator.swift in Sources */ = {isa = PBXBuildFile; fileRef = FD108B5E64EF357FD2D9FEE1 /* OnStartEventGenerator.swift */; };
		9025A728FB6F87551D520BE6 /* KeyPath+Extension.swift in Sources */ = {isa = PBXBuildFile; fileRef = 59CFEFE7F3B5B02C084AB068 /* KeyPath+Extension.swift */; };
		91EFA9B02C815F93C7725986 /* PageVisitEvent.swift in Sources */ = {isa = PBXBuildFile; fileRef = 669DFBB1484B628AAF9DB0DB /* PageVisitEvent.swift */; };
		92292E5A182ECEBFFDF259AE /* Pipeline.swift in Sources */ = {isa = PBXBuildFile; fileRef = D5DCCD1C9CFAC7AA464E02A4 /* Pipeline.swift */; };
		94CE3D9CC6C61823F42F022E /* OptitrackTests.swift in Sources */ = {isa = PBXBuildFile; fileRef = 35C421DD075F5131CFD24CA6 /* OptitrackTests.swift */; };
		94F0C89849632523B9598FA4 /* MockOptistreamQueue.swift in Sources */ = {isa = PBXBuildFile; fileRef = FD86A64C2F3772F4CCCBB335 /* MockOptistreamQueue.swift */; };
		95D574CDBD1AD0C0416C0CA2 /* ParametersNormalizer.swift in Sources */ = {isa = PBXBuildFile; fileRef = 0CFA35DE83F5306D2EB306C1 /* ParametersNormalizer.swift */; };
		96C32363670FDF6E770C8FF6 /* ApiPayloadBuilder.swift in Sources */ = {isa = PBXBuildFile; fileRef = 2F10C0249188552751C93979 /* ApiPayloadBuilder.swift */; };
		9839623196598C955928FEA0 /* KVOExpectation.swift in Sources */ = {isa = PBXBuildFile; fileRef = 2027ED43354F4EB835FA0AA0 /* KVOExpectation.swift */; };
		98C5A68EE8133BD14877F57B /* Dictionary+CompactMapKeys.swift in Sources */ = {isa = PBXBuildFile; fileRef = 65CA140085BC23AFEE47F451 /* Dictionary+CompactMapKeys.swift */; };
		98F9B9E29920E18313F20771 /* MockLocationService.swift in Sources */ = {isa = PBXBuildFile; fileRef = 1CED5C535C1EC8A385B8976A /* MockLocationService.swift */; };
		9947047DC4A73C5151B2328A /* MediaAttachmentDownloader.swift in Sources */ = {isa = PBXBuildFile; fileRef = B87ABDB877CFFCEA8E8DA480 /* MediaAttachmentDownloader.swift */; };
		9AFEC62F7778B86862C6573D /* NotificationDeliveryReporter.swift in Sources */ = {isa = PBXBuildFile; fileRef = 4AFAFD6EE31AD9F7438FB016 /* NotificationDeliveryReporter.swift */; };
		9CB2C5384B4414B52C02DBBD /* OptistreamQueue.swift in Sources */ = {isa = PBXBuildFile; fileRef = D0E365016FD32E91448DAD12 /* OptistreamQueue.swift */; };
		9CF7237135A4CC033D355E3F /* TenantConfigFixture.swift in Sources */ = {isa = PBXBuildFile; fileRef = 197CDA59D9D767513A115BDF /* TenantConfigFixture.swift */; };
		9D794BA3BA46E08DC6E67F65 /* ApiRequestFactory.swift in Sources */ = {isa = PBXBuildFile; fileRef = 743439E918A7943D2FFA435C /* ApiRequestFactory.swift */; };
		9DCB165E5B552641766D3C2F /* NotificationCampaignTests.swift in Sources */ = {isa = PBXBuildFile; fileRef = 87A0914A97E216F288914163 /* NotificationCampaignTests.swift */; };
		9EB9FC58A3176E7F60D226D9 /* NotificationDeliveredEventTests.swift in Sources */ = {isa = PBXBuildFile; fileRef = CD3436699569EEA03153B1F9 /* NotificationDeliveredEventTests.swift */; };
		9EFAA10F84365241FB47DBF5 /* Event.swift in Sources */ = {isa = PBXBuildFile; fileRef = 4E4E1BBE35E94BDE9796DE21 /* Event.swift */; };
		9FD12FE96EA86F95AFBF7824 /* NewUserIDHandlerTests.swift in Sources */ = {isa = PBXBuildFile; fileRef = 5D76E087E475DC20866F2BF4 /* NewUserIDHandlerTests.swift */; };
		A136F00619AFA98D1D61695F /* EventValidator.swift in Sources */ = {isa = PBXBuildFile; fileRef = 9571161A3D28F4EBCEC79233 /* EventValidator.swift */; };
		A3DAFD3DEABDBCEEA6899527 /* TenantConfigurationDownloader.swift in Sources */ = {isa = PBXBuildFile; fileRef = B14E1CAE6DCFA63AB3C31D76 /* TenantConfigurationDownloader.swift */; };
		A3DAFD9AFA1F596CF1307575 /* TimeInterval+Seconds.swift in Sources */ = {isa = PBXBuildFile; fileRef = EDEDE4BE8CAAD487F2893395 /* TimeInterval+Seconds.swift */; };
		A52447C34C7025C5FA5766A4 /* OptistreamNetworkingMock.swift in Sources */ = {isa = PBXBuildFile; fileRef = D1F2CF1316A8FD7BEFB64F3C /* OptistreamNetworkingMock.swift */; };
		A5B65BA10A3B356CAACADB8D /* TenantConfigurationDownloaderTests.swift in Sources */ = {isa = PBXBuildFile; fileRef = CED0FDAA1CED867DD491988C /* TenantConfigurationDownloaderTests.swift */; };
		A6A60814F2CD611D41BF2F13 /* Locale.swift in Sources */ = {isa = PBXBuildFile; fileRef = C5DF6AE81EB4608EDFDF9649 /* Locale.swift */; };
		A6CC7197F19B7D0922575FC4 /* CoreDataAttributeDescription.swift in Sources */ = {isa = PBXBuildFile; fileRef = A9007CBB1C44B51A5BA3DF62 /* CoreDataAttributeDescription.swift */; };
		A6D704D18C74065D0101020A /* MockOptimoveStorage.swift in Sources */ = {isa = PBXBuildFile; fileRef = DE0D16D34EAA14578617D5D6 /* MockOptimoveStorage.swift */; };
		A6F87FEA3C9AF4C52FC4E4DB /* User.swift in Sources */ = {isa = PBXBuildFile; fileRef = 402BB9498BB39F670471DC50 /* User.swift */; };
		A7120A539838969384DDA733 /* Foundation.framework in Frameworks */ = {isa = PBXBuildFile; fileRef = FC92AA41EF0FDB2098B2E829 /* Foundation.framework */; };
		A7B58760AD7154C5D5616A52 /* GlobalConfigFixture.swift in Sources */ = {isa = PBXBuildFile; fileRef = 558B0FF7FB691AD7EF1BC356 /* GlobalConfigFixture.swift */; };
		A7EE33E084DB5B80D844E56C /* StubVariables.swift in Sources */ = {isa = PBXBuildFile; fileRef = EE2A46DD2F42545E3AD9B152 /* StubVariables.swift */; };
		A8F415A6B21DA9A79ACC8546 /* NewEmailHandler.swift in Sources */ = {isa = PBXBuildFile; fileRef = 6A8B6A229AC03981F9F889C5 /* NewEmailHandler.swift */; };
		A975E13C75A90B4150DCFF04 /* TenantConfigTests.swift in Sources */ = {isa = PBXBuildFile; fileRef = 485BDCB56EA98CD3DD5AE9DE /* TenantConfigTests.swift */; };
		AA46C3C7B9C9F51FCD8F0141 /* MbaasModelFactoryTests.swift in Sources */ = {isa = PBXBuildFile; fileRef = E8736B19708365D02C31CF82 /* MbaasModelFactoryTests.swift */; };
		AAB7C3B91AA0AD65E7A6AC9B /* Version.swift in Sources */ = {isa = PBXBuildFile; fileRef = 0CF4089BCE4866C7F3FF645A /* Version.swift */; };
		ABCBC196572B66EA38C77669 /* InMemoryBuffer.swift in Sources */ = {isa = PBXBuildFile; fileRef = 383CD5703B6EE2B92C5406EC /* InMemoryBuffer.swift */; };
		AC09D26D395648106E7CA59C /* UIKit.framework in Frameworks */ = {isa = PBXBuildFile; fileRef = 5FC57145A54E5033A5CECAF0 /* UIKit.framework */; };
		AC722DB369A32C507F882EFD /* InstallationIdGenerator.swift in Sources */ = {isa = PBXBuildFile; fileRef = 21E3D6232CC0A82FDD03F70F /* InstallationIdGenerator.swift */; };
		AD6686AAC3B244EE9A85108E /* CoreDataFetchedPropertyDescription.swift in Sources */ = {isa = PBXBuildFile; fileRef = D071F1B59DBD7E6F9C8165F1 /* CoreDataFetchedPropertyDescription.swift */; };
		AD77E69BF785739A779D939E /* OptimoveNotificationHandler.swift in Sources */ = {isa = PBXBuildFile; fileRef = EA09F5A8D3090FDA6C56CB89 /* OptimoveNotificationHandler.swift */; };
		AE499734E90E3FD73EC55DF9 /* TryDecode.swift in Sources */ = {isa = PBXBuildFile; fileRef = 9BDAD8E5FFE6EDAE61DBA924 /* TryDecode.swift */; };
		AFC2BAC060B346BD49B8A68F /* EventCDv1.swift in Sources */ = {isa = PBXBuildFile; fileRef = 9FD3E821350C903F200ABE66 /* EventCDv1.swift */; };
		B0B632040ED242B1CFAB93E2 /* CoreEventFactoryTests.swift in Sources */ = {isa = PBXBuildFile; fileRef = FB929F27ECD0720A4201056D /* CoreEventFactoryTests.swift */; };
		B12432B9CACFCBD8052F2987 /* TenantConfigFixture.swift in Sources */ = {isa = PBXBuildFile; fileRef = 197CDA59D9D767513A115BDF /* TenantConfigFixture.swift */; };
		B177625EF698C25631CC290E /* CoreDataMigrator.swift in Sources */ = {isa = PBXBuildFile; fileRef = CC0EB99EF51D86C5B64583FB /* CoreDataMigrator.swift */; };
		B3E5EED7F6260DCCE332FAFD /* OptistreamNetworking.swift in Sources */ = {isa = PBXBuildFile; fileRef = F723E006AF5D7BDA0DBF4DC0 /* OptistreamNetworking.swift */; };
		B44B56B11935E11D4A3DFDAC /* ServiceLocator.swift in Sources */ = {isa = PBXBuildFile; fileRef = 92ADAFC4543BF9DE8E088E61 /* ServiceLocator.swift */; };
		B6A376B7681D9D6532B84D50 /* OptimoveCore.framework in Frameworks */ = {isa = PBXBuildFile; fileRef = 2764B249D4CC9907122D2773 /* OptimoveCore.framework */; };
		B7CAF22D462BF215234052A2 /* SDKVersion.swift in Sources */ = {isa = PBXBuildFile; fileRef = B41BBBBB921C848D02E2BE6B /* SDKVersion.swift */; };
		B94DA5A8ADAB6D528DC185D8 /* OptipushMetaData.swift in Sources */ = {isa = PBXBuildFile; fileRef = B6C15CE508057F304C79B5EB /* OptipushMetaData.swift */; };
		B9D3F1723BB20889FD2817A6 /* AppOpenOnStartGenerator.swift in Sources */ = {isa = PBXBuildFile; fileRef = EB486286AFEC603E2B5A5B71 /* AppOpenOnStartGenerator.swift */; };
		BBC3825F222CB6EDD09E8B11 /* RealtimeComponentTests.swift in Sources */ = {isa = PBXBuildFile; fileRef = 03D1D1DEC05E2AED5EB69424 /* RealtimeComponentTests.swift */; };
		BBE68E031DE089BC52731ED4 /* OptistreamEvent.swift in Sources */ = {isa = PBXBuildFile; fileRef = 1CD663863AF1C42A2374A638 /* OptistreamEvent.swift */; };
		BC1825E2A93DCDAF68D16389 /* Managed.swift in Sources */ = {isa = PBXBuildFile; fileRef = 426EC561F9EB6986A2F5AF76 /* Managed.swift */; };
		BD8D6791308CCD92F63521A7 /* apns_payload_triggered_campaign.json in Resources */ = {isa = PBXBuildFile; fileRef = 6EC3FB80E72AC19A2DD93153 /* apns_payload_triggered_campaign.json */; };
		BDB72CFA372352BF226C045D /* StatisticService.swift in Sources */ = {isa = PBXBuildFile; fileRef = 8ED38876830A5D18E84DF284 /* StatisticService.swift */; };
		C071798869C6349DEC23D89B /* SetUserIdEventTests.swift in Sources */ = {isa = PBXBuildFile; fileRef = 7709EE79BECC8179B83190A3 /* SetUserIdEventTests.swift */; };
		C2A001E9BC1DD27508D7B8C6 /* SetUserAgent.swift in Sources */ = {isa = PBXBuildFile; fileRef = E1449C522124FFE0217C05F5 /* SetUserAgent.swift */; };
		C2FD2CDE73EBFF5EE2610920 /* ConfigurationBuilderTests.swift in Sources */ = {isa = PBXBuildFile; fileRef = 0C5351C31727563488889DE5 /* ConfigurationBuilderTests.swift */; };
		C3054B47A6ED4A4BF2277F02 /* ResignActiveObserver.swift in Sources */ = {isa = PBXBuildFile; fileRef = EAE898BE82A77234095B3BE0 /* ResignActiveObserver.swift */; };
		C323AD127E24F3444D868D46 /* ComponentHandlers.swift in Sources */ = {isa = PBXBuildFile; fileRef = 9BDF25EC5B91861187E65D19 /* ComponentHandlers.swift */; };
		C3E05FDC7B4A8CB9F467A283 /* OptInService.swift in Sources */ = {isa = PBXBuildFile; fileRef = A71DCE5364C57C6B818A76F9 /* OptInService.swift */; };
		C583A32CD2FF19094977AE40 /* OptipushOptInEventTests.swift in Sources */ = {isa = PBXBuildFile; fileRef = 784310CA6E46E1BAD767ACA4 /* OptipushOptInEventTests.swift */; };
		C607C639CF24CABA62C6162C /* ApiRequestBuilder.swift in Sources */ = {isa = PBXBuildFile; fileRef = 16D7562CE6AC334E438C5830 /* ApiRequestBuilder.swift */; };
		C6439A52CCEF9F1BCE79519E /* FirstRunTimestampGenerator.swift in Sources */ = {isa = PBXBuildFile; fileRef = 9FCE651A819A7B8E43FB3E38 /* FirstRunTimestampGenerator.swift */; };
		C68FBC333C5593438AE404CC /* StorageFacade.swift in Sources */ = {isa = PBXBuildFile; fileRef = AAAF6DB20C4C312785D90075 /* StorageFacade.swift */; };
		C7233F212065D5DE47B2E16E /* ApiOperation.swift in Sources */ = {isa = PBXBuildFile; fileRef = 769C151F4313E1C1E223FE8E /* ApiOperation.swift */; };
		C85F44214432563BCCDAFED5 /* LogBody.swift in Sources */ = {isa = PBXBuildFile; fileRef = FD7C8A11E380D28029ED47E5 /* LogBody.swift */; };
		C8E1C85C8DB193181D87D0C1 /* RealtimeMetaData.swift in Sources */ = {isa = PBXBuildFile; fileRef = 24AF4563527F35B0569B44CE /* RealtimeMetaData.swift */; };
		C9B146D3726AFD48A46265DA /* LogLevelCore.swift in Sources */ = {isa = PBXBuildFile; fileRef = F43F7C2632F53C9F5CD85B4E /* LogLevelCore.swift */; };
		CB4AC43D9576A580D0C217DA /* OptimoveTestCase.swift in Sources */ = {isa = PBXBuildFile; fileRef = 67A3329FC290A675F44BEBFE /* OptimoveTestCase.swift */; };
		CBA3D6BD2269778218266AD5 /* MockStatisticService.swift in Sources */ = {isa = PBXBuildFile; fileRef = E1C9108020CAF36768579AA7 /* MockStatisticService.swift */; };
		CC511CF1758F3B668CE207FC /* MigrationWork.swift in Sources */ = {isa = PBXBuildFile; fileRef = 8E0C43BC7A683ABFD56EE6F3 /* MigrationWork.swift */; };
		CDD3242FB03DDCFDBA27E186 /* Logger.swift in Sources */ = {isa = PBXBuildFile; fileRef = 38596994C26D889219B1828C /* Logger.swift */; };
		CE5A1784FBC57FB94422A91E /* OptimoveTenantInfo.swift in Sources */ = {isa = PBXBuildFile; fileRef = 5DBF2019AF35B48C9F8F9C7F /* OptimoveTenantInfo.swift */; };
		CF0221B39C0839E2FEE69AE5 /* MockSynchronizer.swift in Sources */ = {isa = PBXBuildFile; fileRef = 135B5AB561246273DAD07CE1 /* MockSynchronizer.swift */; };
		CF43BED28FE6426BB06E30E8 /* OptimoveNotificationServiceExtension.framework in Embed Frameworks */ = {isa = PBXBuildFile; fileRef = 9FA39149BAE18208F17B07DB /* OptimoveNotificationServiceExtension.framework */; settings = {ATTRIBUTES = (CodeSignOnCopy, RemoveHeadersOnCopy, ); }; };
		CFD4ED20D8EFB06D77802FE3 /* NotificationOpenedEvent.swift in Sources */ = {isa = PBXBuildFile; fileRef = 9B53E548FD281B0BE1EF999B /* NotificationOpenedEvent.swift */; };
		D002E78C7BFBD4BEE5F9FECC /* FileAccessible.swift in Sources */ = {isa = PBXBuildFile; fileRef = A1FFBD8E3E3EC13859EAA9E9 /* FileAccessible.swift */; };
		D0DF391C816A5EE42AC96ADF /* OptitrackMetaData.swift in Sources */ = {isa = PBXBuildFile; fileRef = DF010CD78C12263BE8ED0CDD /* OptitrackMetaData.swift */; };
		D17587E6A1F4700D55C6C9A1 /* UserNotifications.framework in Frameworks */ = {isa = PBXBuildFile; fileRef = 63C7EC2263685823B37EC99A /* UserNotifications.framework */; };
		D2C87A350F92584BAF68542C /* notificationWithMediaAttachment.json in Resources */ = {isa = PBXBuildFile; fileRef = F99F5BD0A5354C5A06F6B351 /* notificationWithMediaAttachment.json */; };
		D3126FACD3A8EED32268202F /* core_events.json in Resources */ = {isa = PBXBuildFile; fileRef = 0FA5B03E91EC1B9C8B7A921A /* core_events.json */; };
		D3442290F4766F3C2835815D /* String+isBlank.swift in Sources */ = {isa = PBXBuildFile; fileRef = 5FE216E57E65CEC3F6D9F4CE /* String+isBlank.swift */; };
		D3C3D981332E7956C784F156 /* RunningFlagsContainer.swift in Sources */ = {isa = PBXBuildFile; fileRef = AC0D8804B2EC84EE6FC4B506 /* RunningFlagsContainer.swift */; };
		D40627451576BB6978A11EB0 /* StubEvent.swift in Sources */ = {isa = PBXBuildFile; fileRef = 432D5D39398212165A5C8188 /* StubEvent.swift */; };
		D450B85E3B94ED96ED2F3849 /* CoreDataMigrationStep.swift in Sources */ = {isa = PBXBuildFile; fileRef = 4CC2D600BED2FFBD180627A1 /* CoreDataMigrationStep.swift */; };
		D73383EB2FB7DEA9BF737FD1 /* RegistrarNetworkingTests.swift in Sources */ = {isa = PBXBuildFile; fileRef = 7B37466FDED9BB6674CCDD83 /* RegistrarNetworkingTests.swift */; };
		D768B18A5B6CEDF723BA0962 /* AdSupport.framework in Frameworks */ = {isa = PBXBuildFile; fileRef = A61B16F0E90FF2BF28B2CB25 /* AdSupport.framework */; };
		D7F26C4990CB175F51361BF7 /* Mocker.framework in Embed Frameworks */ = {isa = PBXBuildFile; fileRef = D4DD62415D8168FE58AAE959 /* Mocker.framework */; settings = {ATTRIBUTES = (CodeSignOnCopy, RemoveHeadersOnCopy, ); }; };
		D84FA7E0419D5AA96CE24553 /* Components.swift in Sources */ = {isa = PBXBuildFile; fileRef = B250C7CF8C880EF6A147DE7E /* Components.swift */; };
		D88E575BBA436CE7BD3ED0D3 /* GlobalConfigFixture.swift in Sources */ = {isa = PBXBuildFile; fileRef = 558B0FF7FB691AD7EF1BC356 /* GlobalConfigFixture.swift */; };
		D9E82D512D6810F3203A98D4 /* MergeRemoteConfigurationOperationTests.swift in Sources */ = {isa = PBXBuildFile; fileRef = BCD3B739367D0848F4CB234E /* MergeRemoteConfigurationOperationTests.swift */; };
		DA7ADBC1984F1D3213CEE5E9 /* OptimoveCore.framework in Embed Frameworks */ = {isa = PBXBuildFile; fileRef = 2764B249D4CC9907122D2773 /* OptimoveCore.framework */; settings = {ATTRIBUTES = (CodeSignOnCopy, RemoveHeadersOnCopy, ); }; };
		DAD792DD77AF77B7D95DD74D /* Merging.swift in Sources */ = {isa = PBXBuildFile; fileRef = 75F5659456F795700A0533BA /* Merging.swift */; };
		DBD21C31B247D71522605231 /* OptistreamNetworkingMock.swift in Sources */ = {isa = PBXBuildFile; fileRef = D1F2CF1316A8FD7BEFB64F3C /* OptistreamNetworkingMock.swift */; };
		DC69391AA182CA1A728D65FF /* NotificationKey.swift in Sources */ = {isa = PBXBuildFile; fileRef = 253C68E8F1DE460F5E45705E /* NotificationKey.swift */; };
		DDD6774A89DE3F27E8F12D0B /* TenantEvent.swift in Sources */ = {isa = PBXBuildFile; fileRef = A6952311F3B4BB669CE43372 /* TenantEvent.swift */; };
		DF509157A7DAAF09F3FF000B /* FileManager+Optimove.swift in Sources */ = {isa = PBXBuildFile; fileRef = 81CC3FB85E375007177F218A /* FileManager+Optimove.swift */; };
		DFBFE8B289F51A514282B44A /* ConfigurationFixture.swift in Sources */ = {isa = PBXBuildFile; fileRef = DF4268499EEA7348C481371C /* ConfigurationFixture.swift */; };
		E04C734BCB92039C3B747495 /* ScreenVisitValidator.swift in Sources */ = {isa = PBXBuildFile; fileRef = 2F414A61CC748EA1580342F3 /* ScreenVisitValidator.swift */; };
		E169E43A16008BBB9E14C4D6 /* OptInOutObserver.swift in Sources */ = {isa = PBXBuildFile; fileRef = A875DE64F64CAB1C385EF4D1 /* OptInOutObserver.swift */; };
		E1B7BB8C96DEC557EDFA7F6D /* EventCDv1ToEventCDv2MappingModel.swift in Sources */ = {isa = PBXBuildFile; fileRef = 6766A447E9CDA51F2CE3D91B /* EventCDv1ToEventCDv2MappingModel.swift */; };
		E1E7F62209130B79A66B39EC /* MigrationObserver.swift in Sources */ = {isa = PBXBuildFile; fileRef = 2CAFA8674D956078D45613FD /* MigrationObserver.swift */; };
		E26ADF45F23CE93001206923 /* OptiPush.swift in Sources */ = {isa = PBXBuildFile; fileRef = 33000E03B027C7F4EB7B2148 /* OptiPush.swift */; };
		E362BF6DD8888742811D98A0 /* StubEvent.swift in Sources */ = {isa = PBXBuildFile; fileRef = 432D5D39398212165A5C8188 /* StubEvent.swift */; };
		E454A59BDF3B9A9F68DB6139 /* MainFactory.swift in Sources */ = {isa = PBXBuildFile; fileRef = 6A5795C174DB5BE5833F0373 /* MainFactory.swift */; };
		E55BD25E76886EA7EFA887F2 /* EventConfig.swift in Sources */ = {isa = PBXBuildFile; fileRef = C95FC1B779C18A7446E2845C /* EventConfig.swift */; };
		E56294EED7434283D6BB6337 /* OptimoveStorageFacadeTests.swift in Sources */ = {isa = PBXBuildFile; fileRef = B8467A40C1D544CA8220AAE2 /* OptimoveStorageFacadeTests.swift */; };
		E5DACD150BEB24DE0B91A4BA /* test_notification.json in Resources */ = {isa = PBXBuildFile; fileRef = 261D38281C7EFF91CCFA2867 /* test_notification.json */; };
		E7A7D278F7020C15DA946900 /* Initialization.swift in Sources */ = {isa = PBXBuildFile; fileRef = B9F196F7C13C8C1950D369FA /* Initialization.swift */; };
		E7B65A20C54C58E9FE0572A1 /* NewEmailHandlerTests.swift in Sources */ = {isa = PBXBuildFile; fileRef = A4D0445351BA8E72B53C89A3 /* NewEmailHandlerTests.swift */; };
		E92EC16E27036BFFD16F5DF2 /* CoreDataEntityDescription.swift in Sources */ = {isa = PBXBuildFile; fileRef = 5120297307C3C5A364386C92 /* CoreDataEntityDescription.swift */; };
		E98189436A82989CCA2EE581 /* OptimoveNotificationServiceExtension.framework in Frameworks */ = {isa = PBXBuildFile; fileRef = 9FA39149BAE18208F17B07DB /* OptimoveNotificationServiceExtension.framework */; };
		EAEE293A4A4E489DB7C9E6AC /* MockOptimoveStorage.swift in Sources */ = {isa = PBXBuildFile; fileRef = DE0D16D34EAA14578617D5D6 /* MockOptimoveStorage.swift */; };
		EC6FCE53F6000850B92B2511 /* GlobalConfigurationDownloaderTests.swift in Sources */ = {isa = PBXBuildFile; fileRef = BBF56D64273E803F0F9A6ACA /* GlobalConfigurationDownloaderTests.swift */; };
		EC8157C51B383BD1B3BD9095 /* dev.tid.107.optipush.json in Resources */ = {isa = PBXBuildFile; fileRef = 0B00D121B7D35C23D9DE8B8E /* dev.tid.107.optipush.json */; };
		ED3B6FA3936A2C173102E487 /* Events-2590.sqlite in Resources */ = {isa = PBXBuildFile; fileRef = A50E294635F099DB396E68C2 /* Events-2590.sqlite */; };
		EEA726E93CBE99DE605ECBC4 /* UserNotifications.framework in Frameworks */ = {isa = PBXBuildFile; fileRef = 63C7EC2263685823B37EC99A /* UserNotifications.framework */; };
		EFE8C2D3BC85DE2223893ACB /* SdkEnvironment.swift in Sources */ = {isa = PBXBuildFile; fileRef = CE4FD77A1B209FBAA7B1ABAF /* SdkEnvironment.swift */; };
		EFF46260ABABD75A9ED21D09 /* TenantConfig.swift in Sources */ = {isa = PBXBuildFile; fileRef = 9ABF630842AEE0342583B677 /* TenantConfig.swift */; };
		F0E05B03D1AB4DFC4E03344C /* Installation.swift in Sources */ = {isa = PBXBuildFile; fileRef = 83E090682105E9094ECE8B4A /* Installation.swift */; };
		F20E19FEEEF9B200E5321625 /* MetaDataEvent.swift in Sources */ = {isa = PBXBuildFile; fileRef = B8CF0105BA68C767A4105F8B /* MetaDataEvent.swift */; };
		F366378361753D8AC34D9449 /* ConfigurationFixture.swift in Sources */ = {isa = PBXBuildFile; fileRef = DF4268499EEA7348C481371C /* ConfigurationFixture.swift */; };
		F405FDB6B13754640A92A374 /* OptimoveDeepLinkResponder.swift in Sources */ = {isa = PBXBuildFile; fileRef = BD9829D6742987C728AA1EEB /* OptimoveDeepLinkResponder.swift */; };
		F4463BD44A499220DDE80852 /* SetUserIdEvent.swift in Sources */ = {isa = PBXBuildFile; fileRef = 79935407BEFEEDD1A3D2B0A9 /* SetUserIdEvent.swift */; };
		F7D485257EA33486539D87E8 /* ConfigurationBuilder.swift in Sources */ = {isa = PBXBuildFile; fileRef = A7F57DE7E2FE4814F1B86846 /* ConfigurationBuilder.swift */; };
		F9A93090DC0B4B5ABC51C35F /* RemoteConfigurationNetworking.swift in Sources */ = {isa = PBXBuildFile; fileRef = 4FD4BAAECE0E2C8D6DAD6232 /* RemoteConfigurationNetworking.swift */; };
		F9DA1D65325C33449E6B3E53 /* Mocker.framework in Embed Frameworks */ = {isa = PBXBuildFile; fileRef = D4DD62415D8168FE58AAE959 /* Mocker.framework */; settings = {ATTRIBUTES = (CodeSignOnCopy, RemoveHeadersOnCopy, ); }; };
		FCC20433D011E60F2C404BA8 /* LogLevel.swift in Sources */ = {isa = PBXBuildFile; fileRef = A2F5EA13B0969C648189790E /* LogLevel.swift */; };
		FCD558DB8A246765390ED64E /* DateFormatter.swift in Sources */ = {isa = PBXBuildFile; fileRef = 556267956174392FFDE951C6 /* DateFormatter.swift */; };
		FD6B210141F97A6B47D3B50B /* MockOptimoveStorage.swift in Sources */ = {isa = PBXBuildFile; fileRef = DE0D16D34EAA14578617D5D6 /* MockOptimoveStorage.swift */; };
		FE6961AE12E4BCB6A294FB85 /* OptimoveEvent.swift in Sources */ = {isa = PBXBuildFile; fileRef = EECA51F0B0A4A890AD8AC1B7 /* OptimoveEvent.swift */; };
		FF21D2585D696E2119159E34 /* NetworkResult.swift in Sources */ = {isa = PBXBuildFile; fileRef = 436C5AA2215F8E91D2D754E3 /* NetworkResult.swift */; };
/* End PBXBuildFile section */

/* Begin PBXContainerItemProxy section */
		1CE861D9B1D38BA99AC3EAC3 /* PBXContainerItemProxy */ = {
			isa = PBXContainerItemProxy;
			containerPortal = F048C3E62DBD311754F63BD1 /* Project object */;
			proxyType = 1;
			remoteGlobalIDString = 7013308FB86B06E91BDD05C2;
			remoteInfo = OptimoveCore;
		};
		29FCBF7A2B772CC3F0B6F87B /* PBXContainerItemProxy */ = {
			isa = PBXContainerItemProxy;
			containerPortal = F048C3E62DBD311754F63BD1 /* Project object */;
			proxyType = 1;
			remoteGlobalIDString = 7013308FB86B06E91BDD05C2;
			remoteInfo = OptimoveCore;
		};
		7029B7FEB9FDB98D7F38992E /* PBXContainerItemProxy */ = {
			isa = PBXContainerItemProxy;
			containerPortal = F048C3E62DBD311754F63BD1 /* Project object */;
			proxyType = 1;
			remoteGlobalIDString = 7013308FB86B06E91BDD05C2;
			remoteInfo = OptimoveCore;
		};
		CE5BCDEE95AB106334191D9F /* PBXContainerItemProxy */ = {
			isa = PBXContainerItemProxy;
			containerPortal = F048C3E62DBD311754F63BD1 /* Project object */;
			proxyType = 1;
			remoteGlobalIDString = 4E6035250BAA805CC4049A9E;
			remoteInfo = OptimoveSDK;
		};
		DD314B46AF786059D0227C9B /* PBXContainerItemProxy */ = {
			isa = PBXContainerItemProxy;
			containerPortal = F048C3E62DBD311754F63BD1 /* Project object */;
			proxyType = 1;
			remoteGlobalIDString = 43B4740CB2055B0FBF0587A0;
			remoteInfo = OptimoveNotificationServiceExtension;
		};
/* End PBXContainerItemProxy section */

/* Begin PBXCopyFilesBuildPhase section */
		03E0AABEBB3BEAB185CCF4FA /* Embed Frameworks */ = {
			isa = PBXCopyFilesBuildPhase;
			buildActionMask = 2147483647;
			dstPath = "";
			dstSubfolderSpec = 10;
			files = (
				CF43BED28FE6426BB06E30E8 /* OptimoveNotificationServiceExtension.framework in Embed Frameworks */,
			);
			name = "Embed Frameworks";
			runOnlyForDeploymentPostprocessing = 0;
		};
		5C93863AB31B0482AE701456 /* Embed Frameworks */ = {
			isa = PBXCopyFilesBuildPhase;
			buildActionMask = 2147483647;
			dstPath = "";
			dstSubfolderSpec = 10;
			files = (
				DA7ADBC1984F1D3213CEE5E9 /* OptimoveCore.framework in Embed Frameworks */,
				F9DA1D65325C33449E6B3E53 /* Mocker.framework in Embed Frameworks */,
			);
			name = "Embed Frameworks";
			runOnlyForDeploymentPostprocessing = 0;
		};
		CF62FD5A99330841B5DDA101 /* Embed Frameworks */ = {
			isa = PBXCopyFilesBuildPhase;
			buildActionMask = 2147483647;
			dstPath = "";
			dstSubfolderSpec = 10;
			files = (
				45E8890FB696618F19DE0E1C /* OptimoveSDK.framework in Embed Frameworks */,
				D7F26C4990CB175F51361BF7 /* Mocker.framework in Embed Frameworks */,
			);
			name = "Embed Frameworks";
			runOnlyForDeploymentPostprocessing = 0;
		};
/* End PBXCopyFilesBuildPhase section */

/* Begin PBXFileReference section */
		004C06ABAB7629E27139CBB0 /* Pipe.swift */ = {isa = PBXFileReference; lastKnownFileType = sourcecode.swift; path = Pipe.swift; sourceTree = "<group>"; };
		035801D597864BD02A3F3C22 /* LocationService.swift */ = {isa = PBXFileReference; lastKnownFileType = sourcecode.swift; path = LocationService.swift; sourceTree = "<group>"; };
		03D1D1DEC05E2AED5EB69424 /* RealtimeComponentTests.swift */ = {isa = PBXFileReference; lastKnownFileType = sourcecode.swift; path = RealtimeComponentTests.swift; sourceTree = "<group>"; };
		054E84169CA88075A3A99AC4 /* Bundle+Identifiers.swift */ = {isa = PBXFileReference; lastKnownFileType = sourcecode.swift; path = "Bundle+Identifiers.swift"; sourceTree = "<group>"; };
		0743DA20AB28DD7E78A80384 /* String+SHA1.swift */ = {isa = PBXFileReference; lastKnownFileType = sourcecode.swift; path = "String+SHA1.swift"; sourceTree = "<group>"; };
		0B00D121B7D35C23D9DE8B8E /* dev.tid.107.optipush.json */ = {isa = PBXFileReference; lastKnownFileType = text.json; path = dev.tid.107.optipush.json; sourceTree = "<group>"; };
		0B664ECF492F1657FC2D7036 /* GlobalConfigurationDownloader.swift */ = {isa = PBXFileReference; lastKnownFileType = sourcecode.swift; path = GlobalConfigurationDownloader.swift; sourceTree = "<group>"; };
		0C5351C31727563488889DE5 /* ConfigurationBuilderTests.swift */ = {isa = PBXFileReference; lastKnownFileType = sourcecode.swift; path = ConfigurationBuilderTests.swift; sourceTree = "<group>"; };
		0CF4089BCE4866C7F3FF645A /* Version.swift */ = {isa = PBXFileReference; lastKnownFileType = sourcecode.swift; path = Version.swift; sourceTree = "<group>"; };
		0CFA35DE83F5306D2EB306C1 /* ParametersNormalizer.swift */ = {isa = PBXFileReference; lastKnownFileType = sourcecode.swift; path = ParametersNormalizer.swift; sourceTree = "<group>"; };
		0E1E54304B64D97CC42E8D49 /* NewTenantInfoHandlerTests.swift */ = {isa = PBXFileReference; lastKnownFileType = sourcecode.swift; path = NewTenantInfoHandlerTests.swift; sourceTree = "<group>"; };
		0FA5B03E91EC1B9C8B7A921A /* core_events.json */ = {isa = PBXFileReference; lastKnownFileType = text.json; path = core_events.json; sourceTree = "<group>"; };
		111ED6383A53D5F33F54CEFF /* ConfigurationRepository.swift */ = {isa = PBXFileReference; lastKnownFileType = sourcecode.swift; path = ConfigurationRepository.swift; sourceTree = "<group>"; };
		12C1E626E9F4FECB13D350B0 /* MockDateTimeProvider.swift */ = {isa = PBXFileReference; lastKnownFileType = sourcecode.swift; path = MockDateTimeProvider.swift; sourceTree = "<group>"; };
		135B5AB561246273DAD07CE1 /* MockSynchronizer.swift */ = {isa = PBXFileReference; lastKnownFileType = sourcecode.swift; path = MockSynchronizer.swift; sourceTree = "<group>"; };
		14239EF59FF52C7A77EBE993 /* Registrar.swift */ = {isa = PBXFileReference; lastKnownFileType = sourcecode.swift; path = Registrar.swift; sourceTree = "<group>"; };
		1444FD543ED01363BB8CB274 /* ProcessInfo.swift */ = {isa = PBXFileReference; lastKnownFileType = sourcecode.swift; path = ProcessInfo.swift; sourceTree = "<group>"; };
		147C9BEF1567B21AF4FB6CB4 /* SDKInitializer.swift */ = {isa = PBXFileReference; lastKnownFileType = sourcecode.swift; path = SDKInitializer.swift; sourceTree = "<group>"; };
		16D7562CE6AC334E438C5830 /* ApiRequestBuilder.swift */ = {isa = PBXFileReference; lastKnownFileType = sourcecode.swift; path = ApiRequestBuilder.swift; sourceTree = "<group>"; };
		184B291D8B8C5CA9A63C3082 /* Global.swift */ = {isa = PBXFileReference; lastKnownFileType = sourcecode.swift; path = Global.swift; sourceTree = "<group>"; };
		197CDA59D9D767513A115BDF /* TenantConfigFixture.swift */ = {isa = PBXFileReference; lastKnownFileType = sourcecode.swift; path = TenantConfigFixture.swift; sourceTree = "<group>"; };
		1BB88B00B9C963F44DC8B5BD /* JSON.swift */ = {isa = PBXFileReference; lastKnownFileType = sourcecode.swift; path = JSON.swift; sourceTree = "<group>"; };
		1BC4935D2FE2C45DF3CE8086 /* OptistreamQueueImpl.swift */ = {isa = PBXFileReference; lastKnownFileType = sourcecode.swift; path = OptistreamQueueImpl.swift; sourceTree = "<group>"; };
		1C4655766A0763F1BCFCEF34 /* DeeplinkService.swift */ = {isa = PBXFileReference; lastKnownFileType = sourcecode.swift; path = DeeplinkService.swift; sourceTree = "<group>"; };
		1CD663863AF1C42A2374A638 /* OptistreamEvent.swift */ = {isa = PBXFileReference; lastKnownFileType = sourcecode.swift; path = OptistreamEvent.swift; sourceTree = "<group>"; };
		1CED5C535C1EC8A385B8976A /* MockLocationService.swift */ = {isa = PBXFileReference; lastKnownFileType = sourcecode.swift; path = MockLocationService.swift; sourceTree = "<group>"; };
		1F9045DB7CC19B7319FF581C /* Configuration.swift */ = {isa = PBXFileReference; lastKnownFileType = sourcecode.swift; path = Configuration.swift; sourceTree = "<group>"; };
		2027ED43354F4EB835FA0AA0 /* KVOExpectation.swift */ = {isa = PBXFileReference; lastKnownFileType = sourcecode.swift; path = KVOExpectation.swift; sourceTree = "<group>"; };
		2142B0ABEFD0A0EDFEE3E12C /* MockRegistrarNetworking.swift */ = {isa = PBXFileReference; lastKnownFileType = sourcecode.swift; path = MockRegistrarNetworking.swift; sourceTree = "<group>"; };
		21E3D6232CC0A82FDD03F70F /* InstallationIdGenerator.swift */ = {isa = PBXFileReference; lastKnownFileType = sourcecode.swift; path = InstallationIdGenerator.swift; sourceTree = "<group>"; };
		24AF4563527F35B0569B44CE /* RealtimeMetaData.swift */ = {isa = PBXFileReference; lastKnownFileType = sourcecode.swift; path = RealtimeMetaData.swift; sourceTree = "<group>"; };
		253C68E8F1DE460F5E45705E /* NotificationKey.swift */ = {isa = PBXFileReference; lastKnownFileType = sourcecode.swift; path = NotificationKey.swift; sourceTree = "<group>"; };
		25B6B3DE463ED6B71E84F945 /* String.swift */ = {isa = PBXFileReference; lastKnownFileType = sourcecode.swift; path = String.swift; sourceTree = "<group>"; };
		261D38281C7EFF91CCFA2867 /* test_notification.json */ = {isa = PBXFileReference; lastKnownFileType = text.json; path = test_notification.json; sourceTree = "<group>"; };
		26931EEB560FA3B43177A022 /* RuntimeCodingKey.swift */ = {isa = PBXFileReference; lastKnownFileType = sourcecode.swift; path = RuntimeCodingKey.swift; sourceTree = "<group>"; };
		2764B249D4CC9907122D2773 /* OptimoveCore.framework */ = {isa = PBXFileReference; explicitFileType = wrapper.framework; includeInIndex = 0; path = OptimoveCore.framework; sourceTree = BUILT_PRODUCTS_DIR; };
		2B4DBAC7E85E0B9DB5C0E1DD /* RemoteConfigurationRequestBuilder.swift */ = {isa = PBXFileReference; lastKnownFileType = sourcecode.swift; path = RemoteConfigurationRequestBuilder.swift; sourceTree = "<group>"; };
		2CAFA8674D956078D45613FD /* MigrationObserver.swift */ = {isa = PBXFileReference; lastKnownFileType = sourcecode.swift; path = MigrationObserver.swift; sourceTree = "<group>"; };
		2D0CFD51DD85596306B721E0 /* NetworkClient.swift */ = {isa = PBXFileReference; lastKnownFileType = sourcecode.swift; path = NetworkClient.swift; sourceTree = "<group>"; };
		2D52112BF287F638A45398EB /* MobileProvision.swift */ = {isa = PBXFileReference; lastKnownFileType = sourcecode.swift; path = MobileProvision.swift; sourceTree = "<group>"; };
		2F10C0249188552751C93979 /* ApiPayloadBuilder.swift */ = {isa = PBXFileReference; lastKnownFileType = sourcecode.swift; path = ApiPayloadBuilder.swift; sourceTree = "<group>"; };
		2F414A61CC748EA1580342F3 /* ScreenVisitValidator.swift */ = {isa = PBXFileReference; lastKnownFileType = sourcecode.swift; path = ScreenVisitValidator.swift; sourceTree = "<group>"; };
		2F6D1C3E09195F4AA62DE80C /* String+random.swift */ = {isa = PBXFileReference; lastKnownFileType = sourcecode.swift; path = "String+random.swift"; sourceTree = "<group>"; };
		313AF75BEDDE3C3411F01615 /* OptimoveSDK-Unit.xctest */ = {isa = PBXFileReference; includeInIndex = 0; lastKnownFileType = wrapper.cfbundle; path = "OptimoveSDK-Unit.xctest"; sourceTree = BUILT_PRODUCTS_DIR; };
		325B5F8B3BDBB034C3516AAB /* .gitkeep */ = {isa = PBXFileReference; path = .gitkeep; sourceTree = "<group>"; };
		329CE901655C81D4751CB22B /* .gitkeep */ = {isa = PBXFileReference; path = .gitkeep; sourceTree = "<group>"; };
		33000E03B027C7F4EB7B2148 /* OptiPush.swift */ = {isa = PBXFileReference; lastKnownFileType = sourcecode.swift; path = OptiPush.swift; sourceTree = "<group>"; };
		35C421DD075F5131CFD24CA6 /* OptitrackTests.swift */ = {isa = PBXFileReference; lastKnownFileType = sourcecode.swift; path = OptitrackTests.swift; sourceTree = "<group>"; };
		36CB93F7FDDCB7374DA1CF9A /* OptimoveKeys.swift */ = {isa = PBXFileReference; lastKnownFileType = sourcecode.swift; path = OptimoveKeys.swift; sourceTree = "<group>"; };
		37FF76A69D6A6A50ACED5DAC /* NotificationPermissionFetcher.swift */ = {isa = PBXFileReference; lastKnownFileType = sourcecode.swift; path = NotificationPermissionFetcher.swift; sourceTree = "<group>"; };
		383CD5703B6EE2B92C5406EC /* InMemoryBuffer.swift */ = {isa = PBXFileReference; lastKnownFileType = sourcecode.swift; path = InMemoryBuffer.swift; sourceTree = "<group>"; };
		38596994C26D889219B1828C /* Logger.swift */ = {isa = PBXFileReference; lastKnownFileType = sourcecode.swift; path = Logger.swift; sourceTree = "<group>"; };
		386CFDC67E4A51F2F2442815 /* OptimoveNotificationHandling.swift */ = {isa = PBXFileReference; lastKnownFileType = sourcecode.swift; path = OptimoveNotificationHandling.swift; sourceTree = "<group>"; };
		38D5D03A189D6E46D85E120B /* configs.json */ = {isa = PBXFileReference; lastKnownFileType = text.json; path = configs.json; sourceTree = "<group>"; };
		3A9927C4B1D1B10899A43D19 /* OptimoveNotificationServiceExtension-Unit.xctest */ = {isa = PBXFileReference; includeInIndex = 0; lastKnownFileType = wrapper.cfbundle; path = "OptimoveNotificationServiceExtension-Unit.xctest"; sourceTree = BUILT_PRODUCTS_DIR; };
		3CAE2FCEA5FEDA23AA726A0E /* MockNotificationPermissionFetcher.swift */ = {isa = PBXFileReference; lastKnownFileType = sourcecode.swift; path = MockNotificationPermissionFetcher.swift; sourceTree = "<group>"; };
		3E1C1A66CA07D50B6692CA7B /* MockConfigurationRepository.swift */ = {isa = PBXFileReference; lastKnownFileType = sourcecode.swift; path = MockConfigurationRepository.swift; sourceTree = "<group>"; };
		402BB9498BB39F670471DC50 /* User.swift */ = {isa = PBXFileReference; lastKnownFileType = sourcecode.swift; path = User.swift; sourceTree = "<group>"; };
		40AF7CBE1A75BE741CAF7483 /* OptimoveNotificationServiceExtensionTests.swift */ = {isa = PBXFileReference; lastKnownFileType = sourcecode.swift; path = OptimoveNotificationServiceExtensionTests.swift; sourceTree = "<group>"; };
		41F1FDC6F647A5DD31FCB29D /* NewUserHandler.swift */ = {isa = PBXFileReference; lastKnownFileType = sourcecode.swift; path = NewUserHandler.swift; sourceTree = "<group>"; };
		426EC561F9EB6986A2F5AF76 /* Managed.swift */ = {isa = PBXFileReference; lastKnownFileType = sourcecode.swift; path = Managed.swift; sourceTree = "<group>"; };
		432D5D39398212165A5C8188 /* StubEvent.swift */ = {isa = PBXFileReference; lastKnownFileType = sourcecode.swift; path = StubEvent.swift; sourceTree = "<group>"; };
		436C5AA2215F8E91D2D754E3 /* NetworkResult.swift */ = {isa = PBXFileReference; lastKnownFileType = sourcecode.swift; path = NetworkResult.swift; sourceTree = "<group>"; };
		44F0DCFD3F00AA505DC781F4 /* OptimoveFileManagerTests.swift */ = {isa = PBXFileReference; lastKnownFileType = sourcecode.swift; path = OptimoveFileManagerTests.swift; sourceTree = "<group>"; };
		4592839140B76A8D32F05DC8 /* RemoteLoggerStream.swift */ = {isa = PBXFileReference; lastKnownFileType = sourcecode.swift; path = RemoteLoggerStream.swift; sourceTree = "<group>"; };
		472CC4141ED9FBD9DD0B65F1 /* .gitkeep */ = {isa = PBXFileReference; path = .gitkeep; sourceTree = "<group>"; };
		485BDCB56EA98CD3DD5AE9DE /* TenantConfigTests.swift */ = {isa = PBXFileReference; lastKnownFileType = sourcecode.swift; path = TenantConfigTests.swift; sourceTree = "<group>"; };
		48695180D12E3F6E69B27A64 /* CoreDataFetchIndexDescription.swift */ = {isa = PBXFileReference; lastKnownFileType = sourcecode.swift; path = CoreDataFetchIndexDescription.swift; sourceTree = "<group>"; };
		4AFAFD6EE31AD9F7438FB016 /* NotificationDeliveryReporter.swift */ = {isa = PBXFileReference; lastKnownFileType = sourcecode.swift; path = NotificationDeliveryReporter.swift; sourceTree = "<group>"; };
		4CC2D600BED2FFBD180627A1 /* CoreDataMigrationStep.swift */ = {isa = PBXFileReference; lastKnownFileType = sourcecode.swift; path = CoreDataMigrationStep.swift; sourceTree = "<group>"; };
		4DB8B22F680152DE4E7C00A7 /* String+Split.swift */ = {isa = PBXFileReference; lastKnownFileType = sourcecode.swift; path = "String+Split.swift"; sourceTree = "<group>"; };
		4E4E1BBE35E94BDE9796DE21 /* Event.swift */ = {isa = PBXFileReference; lastKnownFileType = sourcecode.swift; path = Event.swift; sourceTree = "<group>"; };
		4E527862BE390ACDCE2EE444 /* EmailValidator.swift */ = {isa = PBXFileReference; lastKnownFileType = sourcecode.swift; path = EmailValidator.swift; sourceTree = "<group>"; };
		4F0710E98EE949C1E5B12D69 /* AsyncOperation.swift */ = {isa = PBXFileReference; lastKnownFileType = sourcecode.swift; path = AsyncOperation.swift; sourceTree = "<group>"; };
		4FD4BAAECE0E2C8D6DAD6232 /* RemoteConfigurationNetworking.swift */ = {isa = PBXFileReference; lastKnownFileType = sourcecode.swift; path = RemoteConfigurationNetworking.swift; sourceTree = "<group>"; };
		506941ABF70087E99952FFD6 /* AppOpenEvent.swift */ = {isa = PBXFileReference; lastKnownFileType = sourcecode.swift; path = AppOpenEvent.swift; sourceTree = "<group>"; };
		5120297307C3C5A364386C92 /* CoreDataEntityDescription.swift */ = {isa = PBXFileReference; lastKnownFileType = sourcecode.swift; path = CoreDataEntityDescription.swift; sourceTree = "<group>"; };
		556267956174392FFDE951C6 /* DateFormatter.swift */ = {isa = PBXFileReference; lastKnownFileType = sourcecode.swift; path = DateFormatter.swift; sourceTree = "<group>"; };
		558B0FF7FB691AD7EF1BC356 /* GlobalConfigFixture.swift */ = {isa = PBXFileReference; lastKnownFileType = sourcecode.swift; path = GlobalConfigFixture.swift; sourceTree = "<group>"; };
		566B20B2B1E2E316902899F3 /* Assembly.swift */ = {isa = PBXFileReference; lastKnownFileType = sourcecode.swift; path = Assembly.swift; sourceTree = "<group>"; };
		589AF55AF0FF6949387B66AD /* notificationWithCampaignDetails.json */ = {isa = PBXFileReference; lastKnownFileType = text.json; path = notificationWithCampaignDetails.json; sourceTree = "<group>"; };
		59CFEFE7F3B5B02C084AB068 /* KeyPath+Extension.swift */ = {isa = PBXFileReference; lastKnownFileType = sourcecode.swift; path = "KeyPath+Extension.swift"; sourceTree = "<group>"; };
		5B2476035D945779F9130EAD /* NetworkingFactory.swift */ = {isa = PBXFileReference; lastKnownFileType = sourcecode.swift; path = NetworkingFactory.swift; sourceTree = "<group>"; };
		5D74FD73F62F2896D05BAFD1 /* NewTenantInfoHandler.swift */ = {isa = PBXFileReference; lastKnownFileType = sourcecode.swift; path = NewTenantInfoHandler.swift; sourceTree = "<group>"; };
		5D76E087E475DC20866F2BF4 /* NewUserIDHandlerTests.swift */ = {isa = PBXFileReference; lastKnownFileType = sourcecode.swift; path = NewUserIDHandlerTests.swift; sourceTree = "<group>"; };
		5D85DCA28C5381DEE1370C6D /* OptiLoggerOutputStream.swift */ = {isa = PBXFileReference; lastKnownFileType = sourcecode.swift; path = OptiLoggerOutputStream.swift; sourceTree = "<group>"; };
		5DBF2019AF35B48C9F8F9C7F /* OptimoveTenantInfo.swift */ = {isa = PBXFileReference; lastKnownFileType = sourcecode.swift; path = OptimoveTenantInfo.swift; sourceTree = "<group>"; };
		5F400A7074360186390E1B18 /* CoreDataRelationshipDescription.swift */ = {isa = PBXFileReference; lastKnownFileType = sourcecode.swift; path = CoreDataRelationshipDescription.swift; sourceTree = "<group>"; };
		5FC57145A54E5033A5CECAF0 /* UIKit.framework */ = {isa = PBXFileReference; lastKnownFileType = wrapper.framework; name = UIKit.framework; path = System/Library/Frameworks/UIKit.framework; sourceTree = SDKROOT; };
		5FE216E57E65CEC3F6D9F4CE /* String+isBlank.swift */ = {isa = PBXFileReference; lastKnownFileType = sourcecode.swift; path = "String+isBlank.swift"; sourceTree = "<group>"; };
		615F8FAE93C5D0A6AC301070 /* .gitkeep */ = {isa = PBXFileReference; path = .gitkeep; sourceTree = "<group>"; };
		636A666D825D8FD99DFDE195 /* OptimoveDeepLinkResponding.swift */ = {isa = PBXFileReference; lastKnownFileType = sourcecode.swift; path = OptimoveDeepLinkResponding.swift; sourceTree = "<group>"; };
		63C7EC2263685823B37EC99A /* UserNotifications.framework */ = {isa = PBXFileReference; lastKnownFileType = wrapper.framework; name = UserNotifications.framework; path = System/Library/Frameworks/UserNotifications.framework; sourceTree = SDKROOT; };
		6424915844F66E0315561874 /* RealTime.swift */ = {isa = PBXFileReference; lastKnownFileType = sourcecode.swift; path = RealTime.swift; sourceTree = "<group>"; };
		645827DC38A5B11688962537 /* OptimoveAirshipIntegration.swift */ = {isa = PBXFileReference; lastKnownFileType = sourcecode.swift; path = OptimoveAirshipIntegration.swift; sourceTree = "<group>"; };
		64AAD2B0BFFF64DCB3907ECE /* OptimoveCore-Unit.xctest */ = {isa = PBXFileReference; includeInIndex = 0; lastKnownFileType = wrapper.cfbundle; path = "OptimoveCore-Unit.xctest"; sourceTree = BUILT_PRODUCTS_DIR; };
		65CA140085BC23AFEE47F451 /* Dictionary+CompactMapKeys.swift */ = {isa = PBXFileReference; lastKnownFileType = sourcecode.swift; path = "Dictionary+CompactMapKeys.swift"; sourceTree = "<group>"; };
		669DFBB1484B628AAF9DB0DB /* PageVisitEvent.swift */ = {isa = PBXFileReference; lastKnownFileType = sourcecode.swift; path = PageVisitEvent.swift; sourceTree = "<group>"; };
		66A8F39D35D2D3237AD0F678 /* NetworkRequestFactory.swift */ = {isa = PBXFileReference; lastKnownFileType = sourcecode.swift; path = NetworkRequestFactory.swift; sourceTree = "<group>"; };
		673FD2495FF2C13EFC81D1AA /* ComponentFactory.swift */ = {isa = PBXFileReference; lastKnownFileType = sourcecode.swift; path = ComponentFactory.swift; sourceTree = "<group>"; };
		6766A447E9CDA51F2CE3D91B /* EventCDv1ToEventCDv2MappingModel.swift */ = {isa = PBXFileReference; lastKnownFileType = sourcecode.swift; path = EventCDv1ToEventCDv2MappingModel.swift; sourceTree = "<group>"; };
		67A3329FC290A675F44BEBFE /* OptimoveTestCase.swift */ = {isa = PBXFileReference; lastKnownFileType = sourcecode.swift; path = OptimoveTestCase.swift; sourceTree = "<group>"; };
		6A5795C174DB5BE5833F0373 /* MainFactory.swift */ = {isa = PBXFileReference; lastKnownFileType = sourcecode.swift; path = MainFactory.swift; sourceTree = "<group>"; };
		6A8B6A229AC03981F9F889C5 /* NewEmailHandler.swift */ = {isa = PBXFileReference; lastKnownFileType = sourcecode.swift; path = NewEmailHandler.swift; sourceTree = "<group>"; };
		6C3181EDC81DAA89624DFD4B /* OptiLoggerStreamsContainer.swift */ = {isa = PBXFileReference; lastKnownFileType = sourcecode.swift; path = OptiLoggerStreamsContainer.swift; sourceTree = "<group>"; };
		6CB578140EEA0C61258F4C95 /* ProcessInfo+OsVersion.swift */ = {isa = PBXFileReference; lastKnownFileType = sourcecode.swift; path = "ProcessInfo+OsVersion.swift"; sourceTree = "<group>"; };
		6E5BB6E717D62FCA403815BF /* NotificationOpenedEventTests.swift */ = {isa = PBXFileReference; lastKnownFileType = sourcecode.swift; path = NotificationOpenedEventTests.swift; sourceTree = "<group>"; };
		6EC3FB80E72AC19A2DD93153 /* apns_payload_triggered_campaign.json */ = {isa = PBXFileReference; lastKnownFileType = text.json; path = apns_payload_triggered_campaign.json; sourceTree = "<group>"; };
		70EC39175948194604CEA34B /* StringSplitByLenghtExtensionsTests.swift */ = {isa = PBXFileReference; lastKnownFileType = sourcecode.swift; path = StringSplitByLenghtExtensionsTests.swift; sourceTree = "<group>"; };
		71A9D3341C3268497BDCBED0 /* OptimoveNotificationServiceExtension.swift */ = {isa = PBXFileReference; lastKnownFileType = sourcecode.swift; path = OptimoveNotificationServiceExtension.swift; sourceTree = "<group>"; };
		7296983D1D2B5111D175002E /* CoreDataModelDescription.swift */ = {isa = PBXFileReference; lastKnownFileType = sourcecode.swift; path = CoreDataModelDescription.swift; sourceTree = "<group>"; };
		72CF66E4BD3D9F58D52640AE /* .gitkeep */ = {isa = PBXFileReference; path = .gitkeep; sourceTree = "<group>"; };
		738B25C939FAE2104D09DB7B /* Info.plist */ = {isa = PBXFileReference; lastKnownFileType = text.plist; path = Info.plist; sourceTree = "<group>"; };
		743439E918A7943D2FFA435C /* ApiRequestFactory.swift */ = {isa = PBXFileReference; lastKnownFileType = sourcecode.swift; path = ApiRequestFactory.swift; sourceTree = "<group>"; };
		75F5659456F795700A0533BA /* Merging.swift */ = {isa = PBXFileReference; lastKnownFileType = sourcecode.swift; path = Merging.swift; sourceTree = "<group>"; };
		769C151F4313E1C1E223FE8E /* ApiOperation.swift */ = {isa = PBXFileReference; lastKnownFileType = sourcecode.swift; path = ApiOperation.swift; sourceTree = "<group>"; };
		7709EE79BECC8179B83190A3 /* SetUserIdEventTests.swift */ = {isa = PBXFileReference; lastKnownFileType = sourcecode.swift; path = SetUserIdEventTests.swift; sourceTree = "<group>"; };
		784310CA6E46E1BAD767ACA4 /* OptipushOptInEventTests.swift */ = {isa = PBXFileReference; lastKnownFileType = sourcecode.swift; path = OptipushOptInEventTests.swift; sourceTree = "<group>"; };
		79935407BEFEEDD1A3D2B0A9 /* SetUserIdEvent.swift */ = {isa = PBXFileReference; lastKnownFileType = sourcecode.swift; path = SetUserIdEvent.swift; sourceTree = "<group>"; };
		799B1ECA74F09CE9EFDCC893 /* SetUserAgentEventTests.swift */ = {isa = PBXFileReference; lastKnownFileType = sourcecode.swift; path = SetUserAgentEventTests.swift; sourceTree = "<group>"; };
		79B669C607AA365DFE2B23F5 /* RegistrarTests.swift */ = {isa = PBXFileReference; lastKnownFileType = sourcecode.swift; path = RegistrarTests.swift; sourceTree = "<group>"; };
		7AA021ACCF4173B1F67D03BD /* utsname+DeviceModel.swift */ = {isa = PBXFileReference; lastKnownFileType = sourcecode.swift; path = "utsname+DeviceModel.swift"; sourceTree = "<group>"; };
		7B37466FDED9BB6674CCDD83 /* RegistrarNetworkingTests.swift */ = {isa = PBXFileReference; lastKnownFileType = sourcecode.swift; path = RegistrarNetworkingTests.swift; sourceTree = "<group>"; };
		7DAFF319BE8F13B7DAAE338D /* OptistreamEventBuilder.swift */ = {isa = PBXFileReference; lastKnownFileType = sourcecode.swift; path = OptistreamEventBuilder.swift; sourceTree = "<group>"; };
		809CCE6596151864378607B5 /* InstallationIdTests.swift */ = {isa = PBXFileReference; lastKnownFileType = sourcecode.swift; path = InstallationIdTests.swift; sourceTree = "<group>"; };
		810A2719EF2B688A621CC8E4 /* Endpoint.swift */ = {isa = PBXFileReference; lastKnownFileType = sourcecode.swift; path = Endpoint.swift; sourceTree = "<group>"; };
		810A61C9CB21A839A4084A97 /* NotificationPayloadTests.swift */ = {isa = PBXFileReference; lastKnownFileType = sourcecode.swift; path = NotificationPayloadTests.swift; sourceTree = "<group>"; };
		81BC45AB12DCB12A09904FB2 /* EnterForegroundObserverTests.swift */ = {isa = PBXFileReference; lastKnownFileType = sourcecode.swift; path = EnterForegroundObserverTests.swift; sourceTree = "<group>"; };
		81CC3FB85E375007177F218A /* FileManager+Optimove.swift */ = {isa = PBXFileReference; lastKnownFileType = sourcecode.swift; path = "FileManager+Optimove.swift"; sourceTree = "<group>"; };
		8228C916C97D8339F724B907 /* ConsoleLoggerStream.swift */ = {isa = PBXFileReference; lastKnownFileType = sourcecode.swift; path = ConsoleLoggerStream.swift; sourceTree = "<group>"; };
		83E090682105E9094ECE8B4A /* Installation.swift */ = {isa = PBXFileReference; lastKnownFileType = sourcecode.swift; path = Installation.swift; sourceTree = "<group>"; };
		84B5B5EC7877594E3E96DBCC /* OptiTrack.swift */ = {isa = PBXFileReference; lastKnownFileType = sourcecode.swift; path = OptiTrack.swift; sourceTree = "<group>"; };
		85C981D5B3D94C295BE60C2A /* RemoteConfigurationRequestBuilderTests.swift */ = {isa = PBXFileReference; lastKnownFileType = sourcecode.swift; path = RemoteConfigurationRequestBuilderTests.swift; sourceTree = "<group>"; };
		877F4A8A9B50FDB1E7C91CF4 /* String+alphanumeric.swift */ = {isa = PBXFileReference; lastKnownFileType = sourcecode.swift; path = "String+alphanumeric.swift"; sourceTree = "<group>"; };
		87A0914A97E216F288914163 /* NotificationCampaignTests.swift */ = {isa = PBXFileReference; lastKnownFileType = sourcecode.swift; path = NotificationCampaignTests.swift; sourceTree = "<group>"; };
		87EC09BC1C5CB77E5AD50317 /* NetworkError.swift */ = {isa = PBXFileReference; lastKnownFileType = sourcecode.swift; path = NetworkError.swift; sourceTree = "<group>"; };
		895B87C7AB14141916C00840 /* notificationWithDeepLinkPersonalizationValues.json */ = {isa = PBXFileReference; lastKnownFileType = text.json; path = notificationWithDeepLinkPersonalizationValues.json; sourceTree = "<group>"; };
		89E7B8102C3B8854279817C1 /* Notification.swift */ = {isa = PBXFileReference; lastKnownFileType = sourcecode.swift; path = Notification.swift; sourceTree = "<group>"; };
		8D20E38059A2569DC11EADD4 /* NotificationPayload.swift */ = {isa = PBXFileReference; lastKnownFileType = sourcecode.swift; path = NotificationPayload.swift; sourceTree = "<group>"; };
		8D97B467542E88DEE0300315 /* ParametersDecorator.swift */ = {isa = PBXFileReference; lastKnownFileType = sourcecode.swift; path = ParametersDecorator.swift; sourceTree = "<group>"; };
		8DAFF173166A96219F652DE6 /* ApiNetworking.swift */ = {isa = PBXFileReference; lastKnownFileType = sourcecode.swift; path = ApiNetworking.swift; sourceTree = "<group>"; };
		8E0C43BC7A683ABFD56EE6F3 /* MigrationWork.swift */ = {isa = PBXFileReference; lastKnownFileType = sourcecode.swift; path = MigrationWork.swift; sourceTree = "<group>"; };
		8ED38876830A5D18E84DF284 /* StatisticService.swift */ = {isa = PBXFileReference; lastKnownFileType = sourcecode.swift; path = StatisticService.swift; sourceTree = "<group>"; };
		8EE2E999B017357AC26A334F /* EventCDv1ToEventCDv2MigrationPolicy.swift */ = {isa = PBXFileReference; lastKnownFileType = sourcecode.swift; path = EventCDv1ToEventCDv2MigrationPolicy.swift; sourceTree = "<group>"; };
		902802B4E5C089844C2664BB /* Bundle+HostApp.swift */ = {isa = PBXFileReference; lastKnownFileType = sourcecode.swift; path = "Bundle+HostApp.swift"; sourceTree = "<group>"; };
		90C9509F668ABF2A4746946D /* OptInOutObserverTests.swift */ = {isa = PBXFileReference; lastKnownFileType = sourcecode.swift; path = OptInOutObserverTests.swift; sourceTree = "<group>"; };
		90E162F7544DA049B672F903 /* MergeRemoteConfigurationOperation.swift */ = {isa = PBXFileReference; lastKnownFileType = sourcecode.swift; path = MergeRemoteConfigurationOperation.swift; sourceTree = "<group>"; };
		926CB4784BDFA967F9B33111 /* Info.plist */ = {isa = PBXFileReference; lastKnownFileType = text.plist; path = Info.plist; sourceTree = "<group>"; };
		92ADAFC4543BF9DE8E088E61 /* ServiceLocator.swift */ = {isa = PBXFileReference; lastKnownFileType = sourcecode.swift; path = ServiceLocator.swift; sourceTree = "<group>"; };
		93BD2C49D756A97FA8D57EEC /* DeviceStateObserverFactory.swift */ = {isa = PBXFileReference; lastKnownFileType = sourcecode.swift; path = DeviceStateObserverFactory.swift; sourceTree = "<group>"; };
		9571161A3D28F4EBCEC79233 /* EventValidator.swift */ = {isa = PBXFileReference; lastKnownFileType = sourcecode.swift; path = EventValidator.swift; sourceTree = "<group>"; };
		99FBF8FEACC0C375A4C64F59 /* AppOpenEventTests.swift */ = {isa = PBXFileReference; lastKnownFileType = sourcecode.swift; path = AppOpenEventTests.swift; sourceTree = "<group>"; };
		9ABF630842AEE0342583B677 /* TenantConfig.swift */ = {isa = PBXFileReference; lastKnownFileType = sourcecode.swift; path = TenantConfig.swift; sourceTree = "<group>"; };
		9B53E548FD281B0BE1EF999B /* NotificationOpenedEvent.swift */ = {isa = PBXFileReference; lastKnownFileType = sourcecode.swift; path = NotificationOpenedEvent.swift; sourceTree = "<group>"; };
		9BDAD8E5FFE6EDAE61DBA924 /* TryDecode.swift */ = {isa = PBXFileReference; lastKnownFileType = sourcecode.swift; path = TryDecode.swift; sourceTree = "<group>"; };
		9BDF25EC5B91861187E65D19 /* ComponentHandlers.swift */ = {isa = PBXFileReference; lastKnownFileType = sourcecode.swift; path = ComponentHandlers.swift; sourceTree = "<group>"; };
		9CBAAF543B9FFEE56AFCA272 /* CoreDataMigratorTests.swift */ = {isa = PBXFileReference; lastKnownFileType = sourcecode.swift; path = CoreDataMigratorTests.swift; sourceTree = "<group>"; };
		9E0C85115B44FC36030D67CE /* EventValidatorTests.swift */ = {isa = PBXFileReference; lastKnownFileType = sourcecode.swift; path = EventValidatorTests.swift; sourceTree = "<group>"; };
		9FA39149BAE18208F17B07DB /* OptimoveNotificationServiceExtension.framework */ = {isa = PBXFileReference; explicitFileType = wrapper.framework; includeInIndex = 0; path = OptimoveNotificationServiceExtension.framework; sourceTree = BUILT_PRODUCTS_DIR; };
		9FCE651A819A7B8E43FB3E38 /* FirstRunTimestampGenerator.swift */ = {isa = PBXFileReference; lastKnownFileType = sourcecode.swift; path = FirstRunTimestampGenerator.swift; sourceTree = "<group>"; };
		9FD3E821350C903F200ABE66 /* EventCDv1.swift */ = {isa = PBXFileReference; lastKnownFileType = sourcecode.swift; path = EventCDv1.swift; sourceTree = "<group>"; };
		A08B74F65841BBD4AA9DEFF3 /* OptipushOptOutEventTests.swift */ = {isa = PBXFileReference; lastKnownFileType = sourcecode.swift; path = OptipushOptOutEventTests.swift; sourceTree = "<group>"; };
		A1FFBD8E3E3EC13859EAA9E9 /* FileAccessible.swift */ = {isa = PBXFileReference; lastKnownFileType = sourcecode.swift; path = FileAccessible.swift; sourceTree = "<group>"; };
		A2F5EA13B0969C648189790E /* LogLevel.swift */ = {isa = PBXFileReference; lastKnownFileType = sourcecode.swift; path = LogLevel.swift; sourceTree = "<group>"; };
		A435A55F6D788D0ACF8085E2 /* Querying.swift */ = {isa = PBXFileReference; lastKnownFileType = sourcecode.swift; path = Querying.swift; sourceTree = "<group>"; };
		A483534D00B52DA236BB0B05 /* NewVisitorIdGenerator.swift */ = {isa = PBXFileReference; lastKnownFileType = sourcecode.swift; path = NewVisitorIdGenerator.swift; sourceTree = "<group>"; };
		A4D0445351BA8E72B53C89A3 /* NewEmailHandlerTests.swift */ = {isa = PBXFileReference; lastKnownFileType = sourcecode.swift; path = NewEmailHandlerTests.swift; sourceTree = "<group>"; };
		A506CE7C768F77DF1C031E7D /* Environment.swift */ = {isa = PBXFileReference; lastKnownFileType = sourcecode.swift; path = Environment.swift; sourceTree = "<group>"; };
		A50E294635F099DB396E68C2 /* Events-2590.sqlite */ = {isa = PBXFileReference; path = "Events-2590.sqlite"; sourceTree = "<group>"; };
		A5BA51C5F38A24977889480C /* ProcessInfo.swift */ = {isa = PBXFileReference; lastKnownFileType = sourcecode.swift; path = ProcessInfo.swift; sourceTree = "<group>"; };
		A61B16F0E90FF2BF28B2CB25 /* AdSupport.framework */ = {isa = PBXFileReference; lastKnownFileType = wrapper.framework; name = AdSupport.framework; path = System/Library/Frameworks/AdSupport.framework; sourceTree = SDKROOT; };
		A6952311F3B4BB669CE43372 /* TenantEvent.swift */ = {isa = PBXFileReference; lastKnownFileType = sourcecode.swift; path = TenantEvent.swift; sourceTree = "<group>"; };
		A71DCE5364C57C6B818A76F9 /* OptInService.swift */ = {isa = PBXFileReference; lastKnownFileType = sourcecode.swift; path = OptInService.swift; sourceTree = "<group>"; };
		A7F57DE7E2FE4814F1B86846 /* ConfigurationBuilder.swift */ = {isa = PBXFileReference; lastKnownFileType = sourcecode.swift; path = ConfigurationBuilder.swift; sourceTree = "<group>"; };
		A875DE64F64CAB1C385EF4D1 /* OptInOutObserver.swift */ = {isa = PBXFileReference; lastKnownFileType = sourcecode.swift; path = OptInOutObserver.swift; sourceTree = "<group>"; };
		A9007CBB1C44B51A5BA3DF62 /* CoreDataAttributeDescription.swift */ = {isa = PBXFileReference; lastKnownFileType = sourcecode.swift; path = CoreDataAttributeDescription.swift; sourceTree = "<group>"; };
		AAAF6DB20C4C312785D90075 /* StorageFacade.swift */ = {isa = PBXFileReference; lastKnownFileType = sourcecode.swift; path = StorageFacade.swift; sourceTree = "<group>"; };
		AAF333FF2B62FF3501A4009A /* EventCDv2.swift */ = {isa = PBXFileReference; lastKnownFileType = sourcecode.swift; path = EventCDv2.swift; sourceTree = "<group>"; };
		AC0D8804B2EC84EE6FC4B506 /* RunningFlagsContainer.swift */ = {isa = PBXFileReference; lastKnownFileType = sourcecode.swift; path = RunningFlagsContainer.swift; sourceTree = "<group>"; };
		ADF1A285E540507DACCA9630 /* LoggerStream.swift */ = {isa = PBXFileReference; lastKnownFileType = sourcecode.swift; path = LoggerStream.swift; sourceTree = "<group>"; };
		AE5ED65D35DAEDBE1D34995A /* .gitkeep */ = {isa = PBXFileReference; path = .gitkeep; sourceTree = "<group>"; };
		B14E1CAE6DCFA63AB3C31D76 /* TenantConfigurationDownloader.swift */ = {isa = PBXFileReference; lastKnownFileType = sourcecode.swift; path = TenantConfigurationDownloader.swift; sourceTree = "<group>"; };
		B1AEF7257DAA1A2E7FB12680 /* GlobalFunctions.swift */ = {isa = PBXFileReference; lastKnownFileType = sourcecode.swift; path = GlobalFunctions.swift; sourceTree = "<group>"; };
		B1B51D44551B095F9BA4EDBD /* KeyValueStorageTests.swift */ = {isa = PBXFileReference; lastKnownFileType = sourcecode.swift; path = KeyValueStorageTests.swift; sourceTree = "<group>"; };
		B250C7CF8C880EF6A147DE7E /* Components.swift */ = {isa = PBXFileReference; lastKnownFileType = sourcecode.swift; path = Components.swift; sourceTree = "<group>"; };
		B41BBBBB921C848D02E2BE6B /* SDKVersion.swift */ = {isa = PBXFileReference; lastKnownFileType = sourcecode.swift; path = SDKVersion.swift; sourceTree = "<group>"; };
		B4713C0DA9400A929216B24D /* MultiplexLoggerStream.swift */ = {isa = PBXFileReference; lastKnownFileType = sourcecode.swift; path = MultiplexLoggerStream.swift; sourceTree = "<group>"; };
		B6C15CE508057F304C79B5EB /* OptipushMetaData.swift */ = {isa = PBXFileReference; lastKnownFileType = sourcecode.swift; path = OptipushMetaData.swift; sourceTree = "<group>"; };
		B8467A40C1D544CA8220AAE2 /* OptimoveStorageFacadeTests.swift */ = {isa = PBXFileReference; lastKnownFileType = sourcecode.swift; path = OptimoveStorageFacadeTests.swift; sourceTree = "<group>"; };
		B87ABDB877CFFCEA8E8DA480 /* MediaAttachmentDownloader.swift */ = {isa = PBXFileReference; lastKnownFileType = sourcecode.swift; path = MediaAttachmentDownloader.swift; sourceTree = "<group>"; };
		B8CF0105BA68C767A4105F8B /* MetaDataEvent.swift */ = {isa = PBXFileReference; lastKnownFileType = sourcecode.swift; path = MetaDataEvent.swift; sourceTree = "<group>"; };
		B90E69482E5CEF73C23265A7 /* SetUserEmailEventTests.swift */ = {isa = PBXFileReference; lastKnownFileType = sourcecode.swift; path = SetUserEmailEventTests.swift; sourceTree = "<group>"; };
		B9F196F7C13C8C1950D369FA /* Initialization.swift */ = {isa = PBXFileReference; lastKnownFileType = sourcecode.swift; path = Initialization.swift; sourceTree = "<group>"; };
		B9F1D9A9EC40981BD427CB4C /* OnStartEventGeneratorTests.swift */ = {isa = PBXFileReference; lastKnownFileType = sourcecode.swift; path = OnStartEventGeneratorTests.swift; sourceTree = "<group>"; };
		B9FE5A14C58728AE872409BB /* UserDefaults+Optimove.swift */ = {isa = PBXFileReference; lastKnownFileType = sourcecode.swift; path = "UserDefaults+Optimove.swift"; sourceTree = "<group>"; };
		BB19792511783857E3051963 /* NetworkResponse.swift */ = {isa = PBXFileReference; lastKnownFileType = sourcecode.swift; path = NetworkResponse.swift; sourceTree = "<group>"; };
		BBF221484A7B1A433DB7FAD1 /* GlobalConfigTests.swift */ = {isa = PBXFileReference; lastKnownFileType = sourcecode.swift; path = GlobalConfigTests.swift; sourceTree = "<group>"; };
		BBF56D64273E803F0F9A6ACA /* GlobalConfigurationDownloaderTests.swift */ = {isa = PBXFileReference; lastKnownFileType = sourcecode.swift; path = GlobalConfigurationDownloaderTests.swift; sourceTree = "<group>"; };
		BCD3B739367D0848F4CB234E /* MergeRemoteConfigurationOperationTests.swift */ = {isa = PBXFileReference; lastKnownFileType = sourcecode.swift; path = MergeRemoteConfigurationOperationTests.swift; sourceTree = "<group>"; };
		BD9829D6742987C728AA1EEB /* OptimoveDeepLinkResponder.swift */ = {isa = PBXFileReference; lastKnownFileType = sourcecode.swift; path = OptimoveDeepLinkResponder.swift; sourceTree = "<group>"; };
		C032549A1F8BD134783F0F90 /* UserValidator.swift */ = {isa = PBXFileReference; lastKnownFileType = sourcecode.swift; path = UserValidator.swift; sourceTree = "<group>"; };
		C04629380902B7E31CF43D52 /* Container.swift */ = {isa = PBXFileReference; lastKnownFileType = sourcecode.swift; path = Container.swift; sourceTree = "<group>"; };
		C2D5405AF08AADF9DA4ED566 /* UserAgentGenerator.swift */ = {isa = PBXFileReference; lastKnownFileType = sourcecode.swift; path = UserAgentGenerator.swift; sourceTree = "<group>"; };
		C5DF6AE81EB4608EDFDF9649 /* Locale.swift */ = {isa = PBXFileReference; lastKnownFileType = sourcecode.swift; path = Locale.swift; sourceTree = "<group>"; };
		C70428886EDA9B88E37296AF /* apns_payload_scheduled_campaign.json */ = {isa = PBXFileReference; lastKnownFileType = text.json; path = apns_payload_scheduled_campaign.json; sourceTree = "<group>"; };
		C8411A92C5ADEF8363F217CD /* PageVisitEventTests.swift */ = {isa = PBXFileReference; lastKnownFileType = sourcecode.swift; path = PageVisitEventTests.swift; sourceTree = "<group>"; };
		C91AEC3B6BA8441109CBF58E /* CoreData.framework */ = {isa = PBXFileReference; lastKnownFileType = wrapper.framework; name = CoreData.framework; path = System/Library/Frameworks/CoreData.framework; sourceTree = SDKROOT; };
		C95FC1B779C18A7446E2845C /* EventConfig.swift */ = {isa = PBXFileReference; lastKnownFileType = sourcecode.swift; path = EventConfig.swift; sourceTree = "<group>"; };
		CC0EB99EF51D86C5B64583FB /* CoreDataMigrator.swift */ = {isa = PBXFileReference; lastKnownFileType = sourcecode.swift; path = CoreDataMigrator.swift; sourceTree = "<group>"; };
		CC14F9097C510CCDFC24ED44 /* OptiTrackMockQueueTests.swift */ = {isa = PBXFileReference; lastKnownFileType = sourcecode.swift; path = OptiTrackMockQueueTests.swift; sourceTree = "<group>"; };
		CC23809D9F4BD02A13F8C661 /* RingBuffer.swift */ = {isa = PBXFileReference; lastKnownFileType = sourcecode.swift; path = RingBuffer.swift; sourceTree = "<group>"; };
		CD3436699569EEA03153B1F9 /* NotificationDeliveredEventTests.swift */ = {isa = PBXFileReference; lastKnownFileType = sourcecode.swift; path = NotificationDeliveredEventTests.swift; sourceTree = "<group>"; };
		CE4FD77A1B209FBAA7B1ABAF /* SdkEnvironment.swift */ = {isa = PBXFileReference; lastKnownFileType = sourcecode.swift; path = SdkEnvironment.swift; sourceTree = "<group>"; };
		CED0FDAA1CED867DD491988C /* TenantConfigurationDownloaderTests.swift */ = {isa = PBXFileReference; lastKnownFileType = sourcecode.swift; path = TenantConfigurationDownloaderTests.swift; sourceTree = "<group>"; };
		D071F1B59DBD7E6F9C8165F1 /* CoreDataFetchedPropertyDescription.swift */ = {isa = PBXFileReference; lastKnownFileType = sourcecode.swift; path = CoreDataFetchedPropertyDescription.swift; sourceTree = "<group>"; };
		D073FA862A2FB4E726ACB520 /* AppOpenObserver.swift */ = {isa = PBXFileReference; lastKnownFileType = sourcecode.swift; path = AppOpenObserver.swift; sourceTree = "<group>"; };
		D0E365016FD32E91448DAD12 /* OptistreamQueue.swift */ = {isa = PBXFileReference; lastKnownFileType = sourcecode.swift; path = OptistreamQueue.swift; sourceTree = "<group>"; };
		D1F2CF1316A8FD7BEFB64F3C /* OptistreamNetworkingMock.swift */ = {isa = PBXFileReference; lastKnownFileType = sourcecode.swift; path = OptistreamNetworkingMock.swift; sourceTree = "<group>"; };
		D25EB6C661F60FE6CF3A0D20 /* RegistrarNetworkingRequestBuilderTests.swift */ = {isa = PBXFileReference; lastKnownFileType = sourcecode.swift; path = RegistrarNetworkingRequestBuilderTests.swift; sourceTree = "<group>"; };
		D3C7E4CB736102AA3142CF32 /* Bundle+AppVersion.swift */ = {isa = PBXFileReference; lastKnownFileType = sourcecode.swift; path = "Bundle+AppVersion.swift"; sourceTree = "<group>"; };
		D4DD62415D8168FE58AAE959 /* Mocker.framework */ = {isa = PBXFileReference; lastKnownFileType = wrapper.framework; path = Mocker.framework; sourceTree = "<group>"; };
		D5217E6590AD8BD80A6985CC /* LoggerInitializator.swift */ = {isa = PBXFileReference; lastKnownFileType = sourcecode.swift; path = LoggerInitializator.swift; sourceTree = "<group>"; };
		D5346604A8A9C9946B29B6F5 /* NotificationDeliveredEvent.swift */ = {isa = PBXFileReference; lastKnownFileType = sourcecode.swift; path = NotificationDeliveredEvent.swift; sourceTree = "<group>"; };
		D5D46EC93293B7579E9D7389 /* ConfigurationFetcher.swift */ = {isa = PBXFileReference; lastKnownFileType = sourcecode.swift; path = ConfigurationFetcher.swift; sourceTree = "<group>"; };
		D5DCCD1C9CFAC7AA464E02A4 /* Pipeline.swift */ = {isa = PBXFileReference; lastKnownFileType = sourcecode.swift; path = Pipeline.swift; sourceTree = "<group>"; };
		DA418E3FDBEB318519B1F183 /* Optimove.swift */ = {isa = PBXFileReference; lastKnownFileType = sourcecode.swift; path = Optimove.swift; sourceTree = "<group>"; };
		DCD4DEFD23225D3D5FDDAF5B /* Info.plist */ = {isa = PBXFileReference; lastKnownFileType = text.plist; path = Info.plist; sourceTree = "<group>"; };
		DD0A274FE5BD042E03429284 /* FileStorage.swift */ = {isa = PBXFileReference; lastKnownFileType = sourcecode.swift; path = FileStorage.swift; sourceTree = "<group>"; };
		DE0B5F1859EF1DA75FD01507 /* CoreEventFactory.swift */ = {isa = PBXFileReference; lastKnownFileType = sourcecode.swift; path = CoreEventFactory.swift; sourceTree = "<group>"; };
		DE0D16D34EAA14578617D5D6 /* MockOptimoveStorage.swift */ = {isa = PBXFileReference; lastKnownFileType = sourcecode.swift; path = MockOptimoveStorage.swift; sourceTree = "<group>"; };
		DF010CD78C12263BE8ED0CDD /* OptitrackMetaData.swift */ = {isa = PBXFileReference; lastKnownFileType = sourcecode.swift; path = OptitrackMetaData.swift; sourceTree = "<group>"; };
		DF4268499EEA7348C481371C /* ConfigurationFixture.swift */ = {isa = PBXFileReference; lastKnownFileType = sourcecode.swift; path = ConfigurationFixture.swift; sourceTree = "<group>"; };
		DF4712B5B2BEABC3056055F6 /* PersistentContainer.swift */ = {isa = PBXFileReference; lastKnownFileType = sourcecode.swift; path = PersistentContainer.swift; sourceTree = "<group>"; };
		E0F41B5FDAD6DB908750FDF0 /* UserIDValidatorTests.swift */ = {isa = PBXFileReference; lastKnownFileType = sourcecode.swift; path = UserIDValidatorTests.swift; sourceTree = "<group>"; };
		E1449C522124FFE0217C05F5 /* SetUserAgent.swift */ = {isa = PBXFileReference; lastKnownFileType = sourcecode.swift; path = SetUserAgent.swift; sourceTree = "<group>"; };
		E1C9108020CAF36768579AA7 /* MockStatisticService.swift */ = {isa = PBXFileReference; lastKnownFileType = sourcecode.swift; path = MockStatisticService.swift; sourceTree = "<group>"; };
		E2913A221183842BA07EF8F5 /* Operations.swift */ = {isa = PBXFileReference; lastKnownFileType = sourcecode.swift; path = Operations.swift; sourceTree = "<group>"; };
		E301AF207069DC3417330D23 /* ISO+format.swift */ = {isa = PBXFileReference; lastKnownFileType = sourcecode.swift; path = "ISO+format.swift"; sourceTree = "<group>"; };
		E36EE80C309330F735D037E2 /* SdkPlatform.swift */ = {isa = PBXFileReference; lastKnownFileType = sourcecode.swift; path = SdkPlatform.swift; sourceTree = "<group>"; };
		E5F014AB9AE645C920DD038B /* NetworkRequest.swift */ = {isa = PBXFileReference; lastKnownFileType = sourcecode.swift; path = NetworkRequest.swift; sourceTree = "<group>"; };
		E6C2AA83233AE32D981F3555 /* GlobalConfig.swift */ = {isa = PBXFileReference; lastKnownFileType = sourcecode.swift; path = GlobalConfig.swift; sourceTree = "<group>"; };
		E8736B19708365D02C31CF82 /* MbaasModelFactoryTests.swift */ = {isa = PBXFileReference; lastKnownFileType = sourcecode.swift; path = MbaasModelFactoryTests.swift; sourceTree = "<group>"; };
		EA09F5A8D3090FDA6C56CB89 /* OptimoveNotificationHandler.swift */ = {isa = PBXFileReference; lastKnownFileType = sourcecode.swift; path = OptimoveNotificationHandler.swift; sourceTree = "<group>"; };
		EAE898BE82A77234095B3BE0 /* ResignActiveObserver.swift */ = {isa = PBXFileReference; lastKnownFileType = sourcecode.swift; path = ResignActiveObserver.swift; sourceTree = "<group>"; };
		EB486286AFEC603E2B5A5B71 /* AppOpenOnStartGenerator.swift */ = {isa = PBXFileReference; lastKnownFileType = sourcecode.swift; path = AppOpenOnStartGenerator.swift; sourceTree = "<group>"; };
		ECFE1A26CB2C36CBBE414871 /* OperationFactory.swift */ = {isa = PBXFileReference; lastKnownFileType = sourcecode.swift; path = OperationFactory.swift; sourceTree = "<group>"; };
		EDEDE4BE8CAAD487F2893395 /* TimeInterval+Seconds.swift */ = {isa = PBXFileReference; lastKnownFileType = sourcecode.swift; path = "TimeInterval+Seconds.swift"; sourceTree = "<group>"; };
		EE2A46DD2F42545E3AD9B152 /* StubVariables.swift */ = {isa = PBXFileReference; lastKnownFileType = sourcecode.swift; path = StubVariables.swift; sourceTree = "<group>"; };
		EECA51F0B0A4A890AD8AC1B7 /* OptimoveEvent.swift */ = {isa = PBXFileReference; lastKnownFileType = sourcecode.swift; path = OptimoveEvent.swift; sourceTree = "<group>"; };
		EF827CC59D9B56C6588A4C57 /* OptEvent.swift */ = {isa = PBXFileReference; lastKnownFileType = sourcecode.swift; path = OptEvent.swift; sourceTree = "<group>"; };
		F08A0D27C5C445E0BB3E46F9 /* SetUserEmailEvent.swift */ = {isa = PBXFileReference; lastKnownFileType = sourcecode.swift; path = SetUserEmailEvent.swift; sourceTree = "<group>"; };
		F107FD1650EBED990862F73F /* Parameter.swift */ = {isa = PBXFileReference; lastKnownFileType = sourcecode.swift; path = Parameter.swift; sourceTree = "<group>"; };
		F195D6A74F16DC039009B692 /* OptimoveSDK.framework */ = {isa = PBXFileReference; explicitFileType = wrapper.framework; includeInIndex = 0; path = OptimoveSDK.framework; sourceTree = BUILT_PRODUCTS_DIR; };
		F19A915CFE10EE5B80BD3AC2 /* DeviceStateObserver.swift */ = {isa = PBXFileReference; lastKnownFileType = sourcecode.swift; path = DeviceStateObserver.swift; sourceTree = "<group>"; };
		F317F849DA6211A6DBB52A93 /* CoreDataMigrationVersion.swift */ = {isa = PBXFileReference; lastKnownFileType = sourcecode.swift; path = CoreDataMigrationVersion.swift; sourceTree = "<group>"; };
		F37DA0C731A733771D08D4AE /* Result+Successful.swift */ = {isa = PBXFileReference; lastKnownFileType = sourcecode.swift; path = "Result+Successful.swift"; sourceTree = "<group>"; };
		F43F7C2632F53C9F5CD85B4E /* LogLevelCore.swift */ = {isa = PBXFileReference; lastKnownFileType = sourcecode.swift; path = LogLevelCore.swift; sourceTree = "<group>"; };
		F521F3899C0EF7438BF1B510 /* String.swift */ = {isa = PBXFileReference; lastKnownFileType = sourcecode.swift; path = String.swift; sourceTree = "<group>"; };
		F6303DE7E28C8787FD8F3FA0 /* NetworkClientTests.swift */ = {isa = PBXFileReference; lastKnownFileType = sourcecode.swift; path = NetworkClientTests.swift; sourceTree = "<group>"; };
		F6A19CA28B9B8E5119C61AE0 /* NSManagedObjectContext+Utilities.swift */ = {isa = PBXFileReference; lastKnownFileType = sourcecode.swift; path = "NSManagedObjectContext+Utilities.swift"; sourceTree = "<group>"; };
		F723E006AF5D7BDA0DBF4DC0 /* OptistreamNetworking.swift */ = {isa = PBXFileReference; lastKnownFileType = sourcecode.swift; path = OptistreamNetworking.swift; sourceTree = "<group>"; };
		F99F5BD0A5354C5A06F6B351 /* notificationWithMediaAttachment.json */ = {isa = PBXFileReference; lastKnownFileType = text.json; path = notificationWithMediaAttachment.json; sourceTree = "<group>"; };
		FB929F27ECD0720A4201056D /* CoreEventFactoryTests.swift */ = {isa = PBXFileReference; lastKnownFileType = sourcecode.swift; path = CoreEventFactoryTests.swift; sourceTree = "<group>"; };
		FC92AA41EF0FDB2098B2E829 /* Foundation.framework */ = {isa = PBXFileReference; lastKnownFileType = wrapper.framework; name = Foundation.framework; path = System/Library/Frameworks/Foundation.framework; sourceTree = SDKROOT; };
		FD108B5E64EF357FD2D9FEE1 /* OnStartEventGenerator.swift */ = {isa = PBXFileReference; lastKnownFileType = sourcecode.swift; path = OnStartEventGenerator.swift; sourceTree = "<group>"; };
		FD20BEE6499119BCA5E64894 /* APNsTokenValidator.swift */ = {isa = PBXFileReference; lastKnownFileType = sourcecode.swift; path = APNsTokenValidator.swift; sourceTree = "<group>"; };
		FD7BE307B3A9F9AABA03961C /* DateTimeProvider.swift */ = {isa = PBXFileReference; lastKnownFileType = sourcecode.swift; path = DateTimeProvider.swift; sourceTree = "<group>"; };
		FD7C8A11E380D28029ED47E5 /* LogBody.swift */ = {isa = PBXFileReference; lastKnownFileType = sourcecode.swift; path = LogBody.swift; sourceTree = "<group>"; };
		FD86A64C2F3772F4CCCBB335 /* MockOptistreamQueue.swift */ = {isa = PBXFileReference; lastKnownFileType = sourcecode.swift; path = MockOptistreamQueue.swift; sourceTree = "<group>"; };
/* End PBXFileReference section */

/* Begin PBXFrameworksBuildPhase section */
		4AB35C16151E46BADA43EF35 /* Frameworks */ = {
			isa = PBXFrameworksBuildPhase;
			buildActionMask = 2147483647;
			files = (
				8BD11324583CA0D4625E3036 /* Foundation.framework in Frameworks */,
			);
			runOnlyForDeploymentPostprocessing = 0;
		};
		7900655B7311D8F8B85E52D2 /* Frameworks */ = {
			isa = PBXFrameworksBuildPhase;
			buildActionMask = 2147483647;
			files = (
				B6A376B7681D9D6532B84D50 /* OptimoveCore.framework in Frameworks */,
				D17587E6A1F4700D55C6C9A1 /* UserNotifications.framework in Frameworks */,
				219417667A6FFDD03148C7ED /* Foundation.framework in Frameworks */,
			);
			runOnlyForDeploymentPostprocessing = 0;
		};
		92712806284586DF0DE7D060 /* Frameworks */ = {
			isa = PBXFrameworksBuildPhase;
			buildActionMask = 2147483647;
			files = (
				14F57E7FCA077C242AAE0A3C /* OptimoveSDK.framework in Frameworks */,
				4D00A84B5E6DD748540A1DCF /* Mocker.framework in Frameworks */,
			);
			runOnlyForDeploymentPostprocessing = 0;
		};
		94E056907D5D265402777355 /* Frameworks */ = {
			isa = PBXFrameworksBuildPhase;
			buildActionMask = 2147483647;
			files = (
				5E053F49077A89C08CF54B5F /* OptimoveCore.framework in Frameworks */,
				AC09D26D395648106E7CA59C /* UIKit.framework in Frameworks */,
				EEA726E93CBE99DE605ECBC4 /* UserNotifications.framework in Frameworks */,
				D768B18A5B6CEDF723BA0962 /* AdSupport.framework in Frameworks */,
				A7120A539838969384DDA733 /* Foundation.framework in Frameworks */,
				2C574877A3CB27755321D077 /* CoreData.framework in Frameworks */,
			);
			runOnlyForDeploymentPostprocessing = 0;
		};
		B21D98E7E8A46F29F131C751 /* Frameworks */ = {
			isa = PBXFrameworksBuildPhase;
			buildActionMask = 2147483647;
			files = (
				E98189436A82989CCA2EE581 /* OptimoveNotificationServiceExtension.framework in Frameworks */,
			);
			runOnlyForDeploymentPostprocessing = 0;
		};
		EA23C81747C1812DFA448CC9 /* Frameworks */ = {
			isa = PBXFrameworksBuildPhase;
			buildActionMask = 2147483647;
			files = (
				87034323076ABC016360E1A9 /* OptimoveCore.framework in Frameworks */,
				4A11B57152FB7677DD379DE1 /* Mocker.framework in Frameworks */,
			);
			runOnlyForDeploymentPostprocessing = 0;
		};
/* End PBXFrameworksBuildPhase section */

/* Begin PBXGroup section */
		00E1883C492D6A712EF3979F /* Logger */ = {
			isa = PBXGroup;
			children = (
				A2F5EA13B0969C648189790E /* LogLevel.swift */,
				5D85DCA28C5381DEE1370C6D /* OptiLoggerOutputStream.swift */,
				6C3181EDC81DAA89624DFD4B /* OptiLoggerStreamsContainer.swift */,
			);
			path = Logger;
			sourceTree = "<group>";
		};
		059971E08A10B8A4891F2794 /* Events */ = {
			isa = PBXGroup;
			children = (
				EECA51F0B0A4A890AD8AC1B7 /* OptimoveEvent.swift */,
				A6952311F3B4BB669CE43372 /* TenantEvent.swift */,
				B7E0C4FAAB0D1A333D7859D0 /* CoreEvents */,
			);
			path = Events;
			sourceTree = "<group>";
		};
		0686EB9B4B0C3E5D99E1AFCC /* OptiPush */ = {
			isa = PBXGroup;
			children = (
				33000E03B027C7F4EB7B2148 /* OptiPush.swift */,
				C698598186CB8A88DD9BABCF /* Registrar */,
			);
			path = OptiPush;
			sourceTree = "<group>";
		};
		0711EF9CE34DA997F088B639 /* Sources */ = {
			isa = PBXGroup;
			children = (
				CD3436699569EEA03153B1F9 /* NotificationDeliveredEventTests.swift */,
				40AF7CBE1A75BE741CAF7483 /* OptimoveNotificationServiceExtensionTests.swift */,
			);
			path = Sources;
			sourceTree = "<group>";
		};
		073DE8112B0BD3298C0B0748 /* Classes */ = {
			isa = PBXGroup;
			children = (
				329CE901655C81D4751CB22B /* .gitkeep */,
				A506CE7C768F77DF1C031E7D /* Environment.swift */,
				DA418E3FDBEB318519B1F183 /* Optimove.swift */,
				5DBF2019AF35B48C9F8F9C7F /* OptimoveTenantInfo.swift */,
				7A701B350A9A47124CB6F501 /* Components */,
				E8767E4F26EABC231D3BF727 /* Configuration */,
				F5B9321DDE62D40FE2B0B980 /* Constants */,
				684CB2D4E2079DDE384EE8BF /* CoreData */,
				2EE3A3201CC89F94569FE7E4 /* DataStructs */,
				D66E7AFBD80722A19741497E /* Deeplink */,
				42C5CB0ACF5C3D9D74FCB3F9 /* DI */,
				059971E08A10B8A4891F2794 /* Events */,
				DAA77376C81139461DA5DFE3 /* Extensions */,
				32023D2509AE094416A62A3C /* Factories */,
				A5252A6E2E5FAD79133267EA /* Initializer */,
				EA38BCA90CA160B46A3B5692 /* Legacy */,
				1A6565B66BC70AFB47005124 /* Migration */,
				145803FCEE1746C244BD8C38 /* Notifications */,
				0CEE3CCD7B14A0976E778A76 /* Observers */,
				6B5BFEAF9F7D336231486959 /* OnStartHelpers */,
				BEA1D6AD863A30A999D5E6B2 /* Pipeline */,
				F6D0C30CA75C18FEF95CD647 /* Providers */,
				15D585D36C5DBE64170F3791 /* Provisioning */,
				4A802689AFE69F115DC0B92F /* Services */,
				FFFC29B1AC74FAB765D1156E /* Validators */,
			);
			path = Classes;
			sourceTree = "<group>";
		};
		0CEE3CCD7B14A0976E778A76 /* Observers */ = {
			isa = PBXGroup;
			children = (
				D073FA862A2FB4E726ACB520 /* AppOpenObserver.swift */,
				F19A915CFE10EE5B80BD3AC2 /* DeviceStateObserver.swift */,
				2CAFA8674D956078D45613FD /* MigrationObserver.swift */,
				37FF76A69D6A6A50ACED5DAC /* NotificationPermissionFetcher.swift */,
				A875DE64F64CAB1C385EF4D1 /* OptInOutObserver.swift */,
				EAE898BE82A77234095B3BE0 /* ResignActiveObserver.swift */,
			);
			path = Observers;
			sourceTree = "<group>";
		};
		0EB46CB2A2B3AA95D3576048 /* CoreEvents */ = {
			isa = PBXGroup;
			children = (
				99FBF8FEACC0C375A4C64F59 /* AppOpenEventTests.swift */,
				6E5BB6E717D62FCA403815BF /* NotificationOpenedEventTests.swift */,
				784310CA6E46E1BAD767ACA4 /* OptipushOptInEventTests.swift */,
				A08B74F65841BBD4AA9DEFF3 /* OptipushOptOutEventTests.swift */,
				C8411A92C5ADEF8363F217CD /* PageVisitEventTests.swift */,
				799B1ECA74F09CE9EFDCC893 /* SetUserAgentEventTests.swift */,
				B90E69482E5CEF73C23265A7 /* SetUserEmailEventTests.swift */,
				7709EE79BECC8179B83190A3 /* SetUserIdEventTests.swift */,
			);
			path = CoreEvents;
			sourceTree = "<group>";
		};
		0FF4DF40AC6AAC3B8661208C = {
			isa = PBXGroup;
			children = (
				927AE68A807CDE5763F8AFC4 /* OptimoveCore */,
				6C9D60733B2558CD13EFD55E /* OptimoveCore-Unit */,
				CB3C39A7EDBD99408369C4D0 /* OptimoveNotificationServiceExtension */,
				327D94808FB1BD495716EB60 /* OptimoveNotificationServiceExtension-Unit */,
				68DACECC39D7663A9751DF27 /* OptimoveSDK */,
				73AB4DC2F7D8C311EF1E8D81 /* OptimoveSDK-Unit */,
				BF01C3C8DA3E3AB555E387A5 /* Shared-Unit */,
				8D2AF8410718437694C833BA /* Frameworks */,
				29EA001D961347964D199369 /* Products */,
			);
			sourceTree = "<group>";
		};
		142A73B100EA48488907672A /* Sources */ = {
			isa = PBXGroup;
			children = (
				703C5FCB2A5A908CD9CA1B90 /* Assets */,
				98D7458B42CE10B8BAFDE51B /* Classes */,
			);
			path = Sources;
			sourceTree = "<group>";
		};
		145803FCEE1746C244BD8C38 /* Notifications */ = {
			isa = PBXGroup;
			children = (
				EA09F5A8D3090FDA6C56CB89 /* OptimoveNotificationHandler.swift */,
				386CFDC67E4A51F2F2442815 /* OptimoveNotificationHandling.swift */,
			);
			path = Notifications;
			sourceTree = "<group>";
		};
		159AB3D63DD9F3326B4C3E6D /* RemoteConfiguration */ = {
			isa = PBXGroup;
			children = (
				4FD4BAAECE0E2C8D6DAD6232 /* RemoteConfigurationNetworking.swift */,
				2B4DBAC7E85E0B9DB5C0E1DD /* RemoteConfigurationRequestBuilder.swift */,
			);
			path = RemoteConfiguration;
			sourceTree = "<group>";
		};
		159FBFCF8D74D2B08E3BA573 /* Tests */ = {
			isa = PBXGroup;
			children = (
				62279A0F1575985188E9BAED /* Resources */,
				184DFB131ED8F7E24FC36199 /* Sources */,
			);
			path = Tests;
			sourceTree = "<group>";
		};
		15D585D36C5DBE64170F3791 /* Provisioning */ = {
			isa = PBXGroup;
			children = (
				2D52112BF287F638A45398EB /* MobileProvision.swift */,
			);
			path = Provisioning;
			sourceTree = "<group>";
		};
		184DFB131ED8F7E24FC36199 /* Sources */ = {
			isa = PBXGroup;
			children = (
				A1FFBD8E3E3EC13859EAA9E9 /* FileAccessible.swift */,
				67A3329FC290A675F44BEBFE /* OptimoveTestCase.swift */,
				432D5D39398212165A5C8188 /* StubEvent.swift */,
				EE2A46DD2F42545E3AD9B152 /* StubVariables.swift */,
				5367733B1DB715A9D82CE9F6 /* Fixture */,
				3C1453E511EA0EE267D20A04 /* Mocks */,
			);
			path = Sources;
			sourceTree = "<group>";
		};
		1A6565B66BC70AFB47005124 /* Migration */ = {
			isa = PBXGroup;
			children = (
				8E0C43BC7A683ABFD56EE6F3 /* MigrationWork.swift */,
				0CF4089BCE4866C7F3FF645A /* Version.swift */,
			);
			path = Migration;
			sourceTree = "<group>";
		};
		1ABA1417B2D66EECF3AD47FA /* Components */ = {
			isa = PBXGroup;
			children = (
				B0289F10CBC4809FDA00D0D2 /* OptiPush */,
				E8DD9ABEF7740FCB8768F6D8 /* OptiTrack */,
				63F6334316D17AF57E0ABF5E /* Realtime */,
			);
			path = Components;
			sourceTree = "<group>";
		};
		1E2E4021D93C2D82EF7D0D8B /* OptiTrack */ = {
			isa = PBXGroup;
			children = (
				84B5B5EC7877594E3E96DBCC /* OptiTrack.swift */,
			);
			path = OptiTrack;
			sourceTree = "<group>";
		};
		1ECED98ED8DB9067C2F2CBC5 /* Tenant */ = {
			isa = PBXGroup;
			children = (
				485BDCB56EA98CD3DD5AE9DE /* TenantConfigTests.swift */,
			);
			path = Tenant;
			sourceTree = "<group>";
		};
		234E48529AB40ED1D8D2EF5E /* Handlers */ = {
			isa = PBXGroup;
			children = (
				A4D0445351BA8E72B53C89A3 /* NewEmailHandlerTests.swift */,
				0E1E54304B64D97CC42E8D49 /* NewTenantInfoHandlerTests.swift */,
				5D76E087E475DC20866F2BF4 /* NewUserIDHandlerTests.swift */,
			);
			path = Handlers;
			sourceTree = "<group>";
		};
		26D806BC34E70703FD10DBEC /* Storage */ = {
			isa = PBXGroup;
			children = (
				B1B51D44551B095F9BA4EDBD /* KeyValueStorageTests.swift */,
				44F0DCFD3F00AA505DC781F4 /* OptimoveFileManagerTests.swift */,
				B8467A40C1D544CA8220AAE2 /* OptimoveStorageFacadeTests.swift */,
			);
			path = Storage;
			sourceTree = "<group>";
		};
		2899BE94E7142454E41D3515 /* Migration */ = {
			isa = PBXGroup;
			children = (
				4CC2D600BED2FFBD180627A1 /* CoreDataMigrationStep.swift */,
				F317F849DA6211A6DBB52A93 /* CoreDataMigrationVersion.swift */,
				CC0EB99EF51D86C5B64583FB /* CoreDataMigrator.swift */,
			);
			path = Migration;
			sourceTree = "<group>";
		};
		29B37896896681ECE543C846 /* Carthage */ = {
			isa = PBXGroup;
			children = (
				B74FD061E7669E6BD9911EEA /* iOS */,
			);
			name = Carthage;
			path = Carthage/Build;
			sourceTree = "<group>";
		};
		29EA001D961347964D199369 /* Products */ = {
			isa = PBXGroup;
			children = (
				64AAD2B0BFFF64DCB3907ECE /* OptimoveCore-Unit.xctest */,
				2764B249D4CC9907122D2773 /* OptimoveCore.framework */,
				3A9927C4B1D1B10899A43D19 /* OptimoveNotificationServiceExtension-Unit.xctest */,
				9FA39149BAE18208F17B07DB /* OptimoveNotificationServiceExtension.framework */,
				313AF75BEDDE3C3411F01615 /* OptimoveSDK-Unit.xctest */,
				F195D6A74F16DC039009B692 /* OptimoveSDK.framework */,
			);
			name = Products;
			sourceTree = "<group>";
		};
		2EE3A3201CC89F94569FE7E4 /* DataStructs */ = {
			isa = PBXGroup;
			children = (
				CC23809D9F4BD02A13F8C661 /* RingBuffer.swift */,
			);
			path = DataStructs;
			sourceTree = "<group>";
		};
		30256E9E3425834087ED9A3C /* Api */ = {
			isa = PBXGroup;
			children = (
				8DAFF173166A96219F652DE6 /* ApiNetworking.swift */,
				769C151F4313E1C1E223FE8E /* ApiOperation.swift */,
				2F10C0249188552751C93979 /* ApiPayloadBuilder.swift */,
				16D7562CE6AC334E438C5830 /* ApiRequestBuilder.swift */,
				743439E918A7943D2FFA435C /* ApiRequestFactory.swift */,
			);
			path = Api;
			sourceTree = "<group>";
		};
		32023D2509AE094416A62A3C /* Factories */ = {
			isa = PBXGroup;
			children = (
				673FD2495FF2C13EFC81D1AA /* ComponentFactory.swift */,
				DE0B5F1859EF1DA75FD01507 /* CoreEventFactory.swift */,
				93BD2C49D756A97FA8D57EEC /* DeviceStateObserverFactory.swift */,
				6A5795C174DB5BE5833F0373 /* MainFactory.swift */,
				5B2476035D945779F9130EAD /* NetworkingFactory.swift */,
				66A8F39D35D2D3237AD0F678 /* NetworkRequestFactory.swift */,
				ECFE1A26CB2C36CBBE414871 /* OperationFactory.swift */,
			);
			path = Factories;
			sourceTree = "<group>";
		};
		327D94808FB1BD495716EB60 /* OptimoveNotificationServiceExtension-Unit */ = {
			isa = PBXGroup;
			children = (
				0711EF9CE34DA997F088B639 /* Sources */,
			);
			name = "OptimoveNotificationServiceExtension-Unit";
			path = OptimoveNotificationServiceExtension/Tests;
			sourceTree = "<group>";
		};
		3415A067C92411318D5A27B5 /* Repository */ = {
			isa = PBXGroup;
			children = (
				111ED6383A53D5F33F54CEFF /* ConfigurationRepository.swift */,
			);
			path = Repository;
			sourceTree = "<group>";
		};
		360BFCE94FF668F66CFDB7E1 /* Resources */ = {
			isa = PBXGroup;
			children = (
				38D5D03A189D6E46D85E120B /* configs.json */,
				0B00D121B7D35C23D9DE8B8E /* dev.tid.107.optipush.json */,
				589AF55AF0FF6949387B66AD /* notificationWithCampaignDetails.json */,
				895B87C7AB14141916C00840 /* notificationWithDeepLinkPersonalizationValues.json */,
				F99F5BD0A5354C5A06F6B351 /* notificationWithMediaAttachment.json */,
				261D38281C7EFF91CCFA2867 /* test_notification.json */,
			);
			path = Resources;
			sourceTree = "<group>";
		};
		3724CC553172F3B5F8163AD0 /* RealTime */ = {
			isa = PBXGroup;
			children = (
				6424915844F66E0315561874 /* RealTime.swift */,
			);
			path = RealTime;
			sourceTree = "<group>";
		};
		379092B0B4B42F9D6DD3C975 /* Resources */ = {
			isa = PBXGroup;
			children = (
				A50E294635F099DB396E68C2 /* Events-2590.sqlite */,
			);
			path = Resources;
			sourceTree = "<group>";
		};
		37A6EA4549C29E7B916E3F1C /* Validator */ = {
			isa = PBXGroup;
			children = (
				9E0C85115B44FC36030D67CE /* EventValidatorTests.swift */,
				E0F41B5FDAD6DB908750FDF0 /* UserIDValidatorTests.swift */,
			);
			path = Validator;
			sourceTree = "<group>";
		};
		397BA35C85B5B3A82E6E7611 /* Extension */ = {
			isa = PBXGroup;
			children = (
				D3C7E4CB736102AA3142CF32 /* Bundle+AppVersion.swift */,
				902802B4E5C089844C2664BB /* Bundle+HostApp.swift */,
				E301AF207069DC3417330D23 /* ISO+format.swift */,
				6CB578140EEA0C61258F4C95 /* ProcessInfo+OsVersion.swift */,
				F37DA0C731A733771D08D4AE /* Result+Successful.swift */,
				EDEDE4BE8CAAD487F2893395 /* TimeInterval+Seconds.swift */,
				7AA021ACCF4173B1F67D03BD /* utsname+DeviceModel.swift */,
			);
			path = Extension;
			sourceTree = "<group>";
		};
		3AFBE266E8ED5428EC335C1B /* Observers */ = {
			isa = PBXGroup;
			children = (
				81BC45AB12DCB12A09904FB2 /* EnterForegroundObserverTests.swift */,
				90C9509F668ABF2A4746946D /* OptInOutObserverTests.swift */,
			);
			path = Observers;
			sourceTree = "<group>";
		};
		3C1453E511EA0EE267D20A04 /* Mocks */ = {
			isa = PBXGroup;
			children = (
				DE0D16D34EAA14578617D5D6 /* MockOptimoveStorage.swift */,
				D1F2CF1316A8FD7BEFB64F3C /* OptistreamNetworkingMock.swift */,
			);
			path = Mocks;
			sourceTree = "<group>";
		};
		42C5CB0ACF5C3D9D74FCB3F9 /* DI */ = {
			isa = PBXGroup;
			children = (
				566B20B2B1E2E316902899F3 /* Assembly.swift */,
				C04629380902B7E31CF43D52 /* Container.swift */,
			);
			path = DI;
			sourceTree = "<group>";
		};
		4A802689AFE69F115DC0B92F /* Services */ = {
			isa = PBXGroup;
			children = (
				035801D597864BD02A3F3C22 /* LocationService.swift */,
				A71DCE5364C57C6B818A76F9 /* OptInService.swift */,
				92ADAFC4543BF9DE8E088E61 /* ServiceLocator.swift */,
				8ED38876830A5D18E84DF284 /* StatisticService.swift */,
			);
			path = Services;
			sourceTree = "<group>";
		};
		4C46E5E7FF3426E1DE9E9405 /* Extensions */ = {
			isa = PBXGroup;
			children = (
				70EC39175948194604CEA34B /* StringSplitByLenghtExtensionsTests.swift */,
			);
			path = Extensions;
			sourceTree = "<group>";
		};
		517F8BBB89498042BB4C4B44 /* Coding */ = {
			isa = PBXGroup;
			children = (
				26931EEB560FA3B43177A022 /* RuntimeCodingKey.swift */,
			);
			path = Coding;
			sourceTree = "<group>";
		};
		52808805286DEDAA46BC9DEE /* Queue */ = {
			isa = PBXGroup;
			children = (
				9FD3E821350C903F200ABE66 /* EventCDv1.swift */,
				AAF333FF2B62FF3501A4009A /* EventCDv2.swift */,
				426EC561F9EB6986A2F5AF76 /* Managed.swift */,
				D0E365016FD32E91448DAD12 /* OptistreamQueue.swift */,
				1BC4935D2FE2C45DF3CE8086 /* OptistreamQueueImpl.swift */,
			);
			path = Queue;
			sourceTree = "<group>";
		};
		5367733B1DB715A9D82CE9F6 /* Fixture */ = {
			isa = PBXGroup;
			children = (
				DF4268499EEA7348C481371C /* ConfigurationFixture.swift */,
				558B0FF7FB691AD7EF1BC356 /* GlobalConfigFixture.swift */,
				197CDA59D9D767513A115BDF /* TenantConfigFixture.swift */,
			);
			path = Fixture;
			sourceTree = "<group>";
		};
		566034C512FEC1CBCF5B6176 /* Tenant */ = {
			isa = PBXGroup;
			children = (
				C95FC1B779C18A7446E2845C /* EventConfig.swift */,
				B6C15CE508057F304C79B5EB /* OptipushMetaData.swift */,
				DF010CD78C12263BE8ED0CDD /* OptitrackMetaData.swift */,
				F107FD1650EBED990862F73F /* Parameter.swift */,
				24AF4563527F35B0569B44CE /* RealtimeMetaData.swift */,
				9ABF630842AEE0342583B677 /* TenantConfig.swift */,
			);
			path = Tenant;
			sourceTree = "<group>";
		};
		58B14FCC5250E2BB06BF4C64 /* Constants */ = {
			isa = PBXGroup;
			children = (
				810A2719EF2B688A621CC8E4 /* Endpoint.swift */,
				253C68E8F1DE460F5E45705E /* NotificationKey.swift */,
				CE4FD77A1B209FBAA7B1ABAF /* SdkEnvironment.swift */,
				E36EE80C309330F735D037E2 /* SdkPlatform.swift */,
				B41BBBBB921C848D02E2BE6B /* SDKVersion.swift */,
			);
			path = Constants;
			sourceTree = "<group>";
		};
		5BEE89DE2E3119DB79322D75 /* Global */ = {
			isa = PBXGroup;
			children = (
				E6C2AA83233AE32D981F3555 /* GlobalConfig.swift */,
			);
			path = Global;
			sourceTree = "<group>";
		};
		5D6DF0914BBAC519FC285464 /* Assets */ = {
			isa = PBXGroup;
			children = (
				472CC4141ED9FBD9DD0B65F1 /* .gitkeep */,
			);
			path = Assets;
			sourceTree = "<group>";
		};
		5ED0EFDBF3B2E7ED27C80E3C /* Models */ = {
			isa = PBXGroup;
			children = (
				E8736B19708365D02C31CF82 /* MbaasModelFactoryTests.swift */,
			);
			path = Models;
			sourceTree = "<group>";
		};
		62279A0F1575985188E9BAED /* Resources */ = {
			isa = PBXGroup;
			children = (
				C70428886EDA9B88E37296AF /* apns_payload_scheduled_campaign.json */,
				6EC3FB80E72AC19A2DD93153 /* apns_payload_triggered_campaign.json */,
				0FA5B03E91EC1B9C8B7A921A /* core_events.json */,
			);
			path = Resources;
			sourceTree = "<group>";
		};
		625516C79EDE91C560CC8D69 /* Sources */ = {
			isa = PBXGroup;
			children = (
				F6303DE7E28C8787FD8F3FA0 /* NetworkClientTests.swift */,
				7B3BBE2A6593310E8259E4B7 /* Configurations */,
				8D93230B70BE934000E56051 /* Payload */,
				26D806BC34E70703FD10DBEC /* Storage */,
			);
			path = Sources;
			sourceTree = "<group>";
		};
		63F6334316D17AF57E0ABF5E /* Realtime */ = {
			isa = PBXGroup;
			children = (
				03D1D1DEC05E2AED5EB69424 /* RealtimeComponentTests.swift */,
			);
			path = Realtime;
			sourceTree = "<group>";
		};
		63FBAEFE4B1A81063673C13D /* Operations */ = {
			isa = PBXGroup;
			children = (
				4F0710E98EE949C1E5B12D69 /* AsyncOperation.swift */,
			);
			path = Operations;
			sourceTree = "<group>";
		};
		684CB2D4E2079DDE384EE8BF /* CoreData */ = {
			isa = PBXGroup;
			children = (
				59CFEFE7F3B5B02C084AB068 /* KeyPath+Extension.swift */,
				DF4712B5B2BEABC3056055F6 /* PersistentContainer.swift */,
				A9F1CCC456B2B3EAF12FBBA7 /* Descriptions */,
				A53B0AFE9003DA6218A08873 /* Mapping */,
				2899BE94E7142454E41D3515 /* Migration */,
				C2488612E1809A6C936B8D67 /* Versions */,
			);
			path = CoreData;
			sourceTree = "<group>";
		};
		68DACECC39D7663A9751DF27 /* OptimoveSDK */ = {
			isa = PBXGroup;
			children = (
				926CB4784BDFA967F9B33111 /* Info.plist */,
				D85980716F84947A9D9B2474 /* Sources */,
			);
			path = OptimoveSDK;
			sourceTree = "<group>";
		};
		6B5BFEAF9F7D336231486959 /* OnStartHelpers */ = {
			isa = PBXGroup;
			children = (
				EB486286AFEC603E2B5A5B71 /* AppOpenOnStartGenerator.swift */,
				9FCE651A819A7B8E43FB3E38 /* FirstRunTimestampGenerator.swift */,
				21E3D6232CC0A82FDD03F70F /* InstallationIdGenerator.swift */,
				D5217E6590AD8BD80A6985CC /* LoggerInitializator.swift */,
				6A8B6A229AC03981F9F889C5 /* NewEmailHandler.swift */,
				5D74FD73F62F2896D05BAFD1 /* NewTenantInfoHandler.swift */,
				41F1FDC6F647A5DD31FCB29D /* NewUserHandler.swift */,
				A483534D00B52DA236BB0B05 /* NewVisitorIdGenerator.swift */,
				FD108B5E64EF357FD2D9FEE1 /* OnStartEventGenerator.swift */,
				402BB9498BB39F670471DC50 /* User.swift */,
				C2D5405AF08AADF9DA4ED566 /* UserAgentGenerator.swift */,
			);
			path = OnStartHelpers;
			sourceTree = "<group>";
		};
		6C9D60733B2558CD13EFD55E /* OptimoveCore-Unit */ = {
			isa = PBXGroup;
			children = (
				360BFCE94FF668F66CFDB7E1 /* Resources */,
				625516C79EDE91C560CC8D69 /* Sources */,
			);
			name = "OptimoveCore-Unit";
			path = OptimoveCore/Tests;
			sourceTree = "<group>";
		};
		6F6FFC9B91E6C9D52749E6A7 /* JSON */ = {
			isa = PBXGroup;
			children = (
				B9F196F7C13C8C1950D369FA /* Initialization.swift */,
				1BB88B00B9C963F44DC8B5BD /* JSON.swift */,
				75F5659456F795700A0533BA /* Merging.swift */,
				A435A55F6D788D0ACF8085E2 /* Querying.swift */,
			);
			path = JSON;
			sourceTree = "<group>";
		};
		703C5FCB2A5A908CD9CA1B90 /* Assets */ = {
			isa = PBXGroup;
			children = (
				AE5ED65D35DAEDBE1D34995A /* .gitkeep */,
			);
			path = Assets;
			sourceTree = "<group>";
		};
		707078E5761E0554F1381B60 /* Pipes */ = {
			isa = PBXGroup;
			children = (
				9BDF25EC5B91861187E65D19 /* ComponentHandlers.swift */,
				9571161A3D28F4EBCEC79233 /* EventValidator.swift */,
				383CD5703B6EE2B92C5406EC /* InMemoryBuffer.swift */,
				8D97B467542E88DEE0300315 /* ParametersDecorator.swift */,
				0CFA35DE83F5306D2EB306C1 /* ParametersNormalizer.swift */,
			);
			path = Pipes;
			sourceTree = "<group>";
		};
		7089F7E5EBFA9E6A1FFA1464 /* Operations */ = {
			isa = PBXGroup;
			children = (
				B87ABDB877CFFCEA8E8DA480 /* MediaAttachmentDownloader.swift */,
				4AFAFD6EE31AD9F7438FB016 /* NotificationDeliveryReporter.swift */,
			);
			path = Operations;
			sourceTree = "<group>";
		};
		73AB4DC2F7D8C311EF1E8D81 /* OptimoveSDK-Unit */ = {
			isa = PBXGroup;
			children = (
				379092B0B4B42F9D6DD3C975 /* Resources */,
				B31CC3B308E42CCE7765FA3B /* Sources */,
			);
			name = "OptimoveSDK-Unit";
			path = OptimoveSDK/Tests;
			sourceTree = "<group>";
		};
		7662316982793EED67541C0F /* GlobalScope */ = {
			isa = PBXGroup;
			children = (
				B1AEF7257DAA1A2E7FB12680 /* GlobalFunctions.swift */,
			);
			path = GlobalScope;
			sourceTree = "<group>";
		};
		776ADB05496F268948C26A02 /* Optistream */ = {
			isa = PBXGroup;
			children = (
				1CD663863AF1C42A2374A638 /* OptistreamEvent.swift */,
				7DAFF319BE8F13B7DAAE338D /* OptistreamEventBuilder.swift */,
				F723E006AF5D7BDA0DBF4DC0 /* OptistreamNetworking.swift */,
			);
			path = Optistream;
			sourceTree = "<group>";
		};
		79FDF8132462002D922A9465 /* Logger */ = {
			isa = PBXGroup;
			children = (
				8228C916C97D8339F724B907 /* ConsoleLoggerStream.swift */,
				FD7C8A11E380D28029ED47E5 /* LogBody.swift */,
				38596994C26D889219B1828C /* Logger.swift */,
				ADF1A285E540507DACCA9630 /* LoggerStream.swift */,
				F43F7C2632F53C9F5CD85B4E /* LogLevelCore.swift */,
				B4713C0DA9400A929216B24D /* MultiplexLoggerStream.swift */,
				4592839140B76A8D32F05DC8 /* RemoteLoggerStream.swift */,
			);
			path = Logger;
			sourceTree = "<group>";
		};
		7A701B350A9A47124CB6F501 /* Components */ = {
			isa = PBXGroup;
			children = (
				B250C7CF8C880EF6A147DE7E /* Components.swift */,
				E2913A221183842BA07EF8F5 /* Operations.swift */,
				0686EB9B4B0C3E5D99E1AFCC /* OptiPush */,
				1E2E4021D93C2D82EF7D0D8B /* OptiTrack */,
				52808805286DEDAA46BC9DEE /* Queue */,
				3724CC553172F3B5F8163AD0 /* RealTime */,
			);
			path = Components;
			sourceTree = "<group>";
		};
		7B3BBE2A6593310E8259E4B7 /* Configurations */ = {
			isa = PBXGroup;
			children = (
				0C5351C31727563488889DE5 /* ConfigurationBuilderTests.swift */,
				C4875599FAD599C6A25A0C02 /* Global */,
				1ECED98ED8DB9067C2F2CBC5 /* Tenant */,
			);
			path = Configurations;
			sourceTree = "<group>";
		};
		83401CE8CC33A681B05A2B35 /* Models */ = {
			isa = PBXGroup;
			children = (
				83E090682105E9094ECE8B4A /* Installation.swift */,
			);
			path = Models;
			sourceTree = "<group>";
		};
		83B95874A3BCF31B5E3A8455 /* Mocks */ = {
			isa = PBXGroup;
			children = (
				3E1C1A66CA07D50B6692CA7B /* MockConfigurationRepository.swift */,
				12C1E626E9F4FECB13D350B0 /* MockDateTimeProvider.swift */,
				1CED5C535C1EC8A385B8976A /* MockLocationService.swift */,
				3CAE2FCEA5FEDA23AA726A0E /* MockNotificationPermissionFetcher.swift */,
				FD86A64C2F3772F4CCCBB335 /* MockOptistreamQueue.swift */,
				2142B0ABEFD0A0EDFEE3E12C /* MockRegistrarNetworking.swift */,
				E1C9108020CAF36768579AA7 /* MockStatisticService.swift */,
				135B5AB561246273DAD07CE1 /* MockSynchronizer.swift */,
			);
			path = Mocks;
			sourceTree = "<group>";
		};
		8D2AF8410718437694C833BA /* Frameworks */ = {
			isa = PBXGroup;
			children = (
				A61B16F0E90FF2BF28B2CB25 /* AdSupport.framework */,
				C91AEC3B6BA8441109CBF58E /* CoreData.framework */,
				FC92AA41EF0FDB2098B2E829 /* Foundation.framework */,
				5FC57145A54E5033A5CECAF0 /* UIKit.framework */,
				63C7EC2263685823B37EC99A /* UserNotifications.framework */,
				29B37896896681ECE543C846 /* Carthage */,
			);
			name = Frameworks;
			sourceTree = "<group>";
		};
		8D93230B70BE934000E56051 /* Payload */ = {
			isa = PBXGroup;
			children = (
				87A0914A97E216F288914163 /* NotificationCampaignTests.swift */,
				810A61C9CB21A839A4084A97 /* NotificationPayloadTests.swift */,
				9BDAD8E5FFE6EDAE61DBA924 /* TryDecode.swift */,
			);
			path = Payload;
			sourceTree = "<group>";
		};
		927AE68A807CDE5763F8AFC4 /* OptimoveCore */ = {
			isa = PBXGroup;
			children = (
				DCD4DEFD23225D3D5FDDAF5B /* Info.plist */,
				142A73B100EA48488907672A /* Sources */,
			);
			path = OptimoveCore;
			sourceTree = "<group>";
		};
		98D7458B42CE10B8BAFDE51B /* Classes */ = {
			isa = PBXGroup;
			children = (
				325B5F8B3BDBB034C3516AAB /* .gitkeep */,
				517F8BBB89498042BB4C4B44 /* Coding */,
				9D17BEB9C45081815BEF5D44 /* Configurations */,
				58B14FCC5250E2BB06BF4C64 /* Constants */,
				C3F03E5274C14B699912BF84 /* Events */,
				397BA35C85B5B3A82E6E7611 /* Extension */,
				7662316982793EED67541C0F /* GlobalScope */,
				CC9A34E5F2FD33D559A69941 /* Integrations */,
				6F6FFC9B91E6C9D52749E6A7 /* JSON */,
				79FDF8132462002D922A9465 /* Logger */,
				DB1649375EE0F07134ABB0B1 /* NetworkClient */,
				63FBAEFE4B1A81063673C13D /* Operations */,
				776ADB05496F268948C26A02 /* Optistream */,
				9999BCE7DA7D3AC1A9416207 /* PushNotification */,
				3415A067C92411318D5A27B5 /* Repository */,
				9BB85218819DA69644CA626C /* Storage */,
			);
			path = Classes;
			sourceTree = "<group>";
		};
		9999BCE7DA7D3AC1A9416207 /* PushNotification */ = {
			isa = PBXGroup;
			children = (
				8D20E38059A2569DC11EADD4 /* NotificationPayload.swift */,
			);
			path = PushNotification;
			sourceTree = "<group>";
		};
		9BB85218819DA69644CA626C /* Storage */ = {
			isa = PBXGroup;
			children = (
				81CC3FB85E375007177F218A /* FileManager+Optimove.swift */,
				DD0A274FE5BD042E03429284 /* FileStorage.swift */,
				AAAF6DB20C4C312785D90075 /* StorageFacade.swift */,
				B9FE5A14C58728AE872409BB /* UserDefaults+Optimove.swift */,
			);
			path = Storage;
			sourceTree = "<group>";
		};
		9CD8C589B6559DF263D4C039 /* Events */ = {
			isa = PBXGroup;
			children = (
				D5346604A8A9C9946B29B6F5 /* NotificationDeliveredEvent.swift */,
			);
			path = Events;
			sourceTree = "<group>";
		};
		9D17BEB9C45081815BEF5D44 /* Configurations */ = {
			isa = PBXGroup;
			children = (
				1F9045DB7CC19B7319FF581C /* Configuration.swift */,
				A7F57DE7E2FE4814F1B86846 /* ConfigurationBuilder.swift */,
				5BEE89DE2E3119DB79322D75 /* Global */,
				566034C512FEC1CBCF5B6176 /* Tenant */,
			);
			path = Configurations;
			sourceTree = "<group>";
		};
		A5252A6E2E5FAD79133267EA /* Initializer */ = {
			isa = PBXGroup;
			children = (
				D5D46EC93293B7579E9D7389 /* ConfigurationFetcher.swift */,
				147C9BEF1567B21AF4FB6CB4 /* SDKInitializer.swift */,
			);
			path = Initializer;
			sourceTree = "<group>";
		};
		A53B0AFE9003DA6218A08873 /* Mapping */ = {
			isa = PBXGroup;
			children = (
				6766A447E9CDA51F2CE3D91B /* EventCDv1ToEventCDv2MappingModel.swift */,
			);
			path = Mapping;
			sourceTree = "<group>";
		};
		A9F1CCC456B2B3EAF12FBBA7 /* Descriptions */ = {
			isa = PBXGroup;
			children = (
				A9007CBB1C44B51A5BA3DF62 /* CoreDataAttributeDescription.swift */,
				5120297307C3C5A364386C92 /* CoreDataEntityDescription.swift */,
				D071F1B59DBD7E6F9C8165F1 /* CoreDataFetchedPropertyDescription.swift */,
				48695180D12E3F6E69B27A64 /* CoreDataFetchIndexDescription.swift */,
				7296983D1D2B5111D175002E /* CoreDataModelDescription.swift */,
				5F400A7074360186390E1B18 /* CoreDataRelationshipDescription.swift */,
			);
			path = Descriptions;
			sourceTree = "<group>";
		};
		AA81ADF695C82CF49700A70D /* Events */ = {
			isa = PBXGroup;
			children = (
				FB929F27ECD0720A4201056D /* CoreEventFactoryTests.swift */,
				0EB46CB2A2B3AA95D3576048 /* CoreEvents */,
			);
			path = Events;
			sourceTree = "<group>";
		};
		AD1BDA0F0066C3B2A1E28935 /* Sources */ = {
			isa = PBXGroup;
			children = (
				5D6DF0914BBAC519FC285464 /* Assets */,
				F0A78A1C04EE5B35E132F42B /* Classes */,
			);
			path = Sources;
			sourceTree = "<group>";
		};
		B0289F10CBC4809FDA00D0D2 /* OptiPush */ = {
			isa = PBXGroup;
			children = (
				5ED0EFDBF3B2E7ED27C80E3C /* Models */,
				F0C6DA69FA9D0B49D297BBC3 /* Regestrar */,
			);
			path = OptiPush;
			sourceTree = "<group>";
		};
		B31CC3B308E42CCE7765FA3B /* Sources */ = {
			isa = PBXGroup;
			children = (
				9CBAAF543B9FFEE56AFCA272 /* CoreDataMigratorTests.swift */,
				2027ED43354F4EB835FA0AA0 /* KVOExpectation.swift */,
				1ABA1417B2D66EECF3AD47FA /* Components */,
				AA81ADF695C82CF49700A70D /* Events */,
				4C46E5E7FF3426E1DE9E9405 /* Extensions */,
				F268D2394BFA7585E9B8FE8B /* Generators */,
				234E48529AB40ED1D8D2EF5E /* Handlers */,
				83B95874A3BCF31B5E3A8455 /* Mocks */,
				EEB9E0C6101B3951E6943A2F /* Network */,
				3AFBE266E8ED5428EC335C1B /* Observers */,
				FC3095C5C64830371BF0A4DE /* Operations */,
				37A6EA4549C29E7B916E3F1C /* Validator */,
			);
			path = Sources;
			sourceTree = "<group>";
		};
		B4C4F472279871B1554DAFEF /* Assets */ = {
			isa = PBXGroup;
			children = (
				615F8FAE93C5D0A6AC301070 /* .gitkeep */,
			);
			path = Assets;
			sourceTree = "<group>";
		};
		B74FD061E7669E6BD9911EEA /* iOS */ = {
			isa = PBXGroup;
			children = (
				D4DD62415D8168FE58AAE959 /* Mocker.framework */,
			);
			path = iOS;
			sourceTree = "<group>";
		};
		B7E0C4FAAB0D1A333D7859D0 /* CoreEvents */ = {
			isa = PBXGroup;
			children = (
				506941ABF70087E99952FFD6 /* AppOpenEvent.swift */,
				B8CF0105BA68C767A4105F8B /* MetaDataEvent.swift */,
				9B53E548FD281B0BE1EF999B /* NotificationOpenedEvent.swift */,
				EF827CC59D9B56C6588A4C57 /* OptEvent.swift */,
				669DFBB1484B628AAF9DB0DB /* PageVisitEvent.swift */,
				E1449C522124FFE0217C05F5 /* SetUserAgent.swift */,
				F08A0D27C5C445E0BB3E46F9 /* SetUserEmailEvent.swift */,
				79935407BEFEEDD1A3D2B0A9 /* SetUserIdEvent.swift */,
			);
			path = CoreEvents;
			sourceTree = "<group>";
		};
		BEA1D6AD863A30A999D5E6B2 /* Pipeline */ = {
			isa = PBXGroup;
			children = (
				004C06ABAB7629E27139CBB0 /* Pipe.swift */,
				D5DCCD1C9CFAC7AA464E02A4 /* Pipeline.swift */,
				707078E5761E0554F1381B60 /* Pipes */,
			);
			path = Pipeline;
			sourceTree = "<group>";
		};
		BF01C3C8DA3E3AB555E387A5 /* Shared-Unit */ = {
			isa = PBXGroup;
			children = (
				159FBFCF8D74D2B08E3BA573 /* Tests */,
			);
			name = "Shared-Unit";
			path = Shared;
			sourceTree = "<group>";
		};
		C2488612E1809A6C936B8D67 /* Versions */ = {
			isa = PBXGroup;
			children = (
				8EE2E999B017357AC26A334F /* EventCDv1ToEventCDv2MigrationPolicy.swift */,
			);
			path = Versions;
			sourceTree = "<group>";
		};
		C3F03E5274C14B699912BF84 /* Events */ = {
			isa = PBXGroup;
			children = (
				4E4E1BBE35E94BDE9796DE21 /* Event.swift */,
			);
			path = Events;
			sourceTree = "<group>";
		};
		C4875599FAD599C6A25A0C02 /* Global */ = {
			isa = PBXGroup;
			children = (
				BBF221484A7B1A433DB7FAD1 /* GlobalConfigTests.swift */,
			);
			path = Global;
			sourceTree = "<group>";
		};
		C698598186CB8A88DD9BABCF /* Registrar */ = {
			isa = PBXGroup;
			children = (
				14239EF59FF52C7A77EBE993 /* Registrar.swift */,
				30256E9E3425834087ED9A3C /* Api */,
				83401CE8CC33A681B05A2B35 /* Models */,
			);
			path = Registrar;
			sourceTree = "<group>";
		};
		CB3C39A7EDBD99408369C4D0 /* OptimoveNotificationServiceExtension */ = {
			isa = PBXGroup;
			children = (
				738B25C939FAE2104D09DB7B /* Info.plist */,
				AD1BDA0F0066C3B2A1E28935 /* Sources */,
			);
			path = OptimoveNotificationServiceExtension;
			sourceTree = "<group>";
		};
		CC9A34E5F2FD33D559A69941 /* Integrations */ = {
			isa = PBXGroup;
			children = (
				645827DC38A5B11688962537 /* OptimoveAirshipIntegration.swift */,
			);
			path = Integrations;
			sourceTree = "<group>";
		};
		D66E7AFBD80722A19741497E /* Deeplink */ = {
			isa = PBXGroup;
			children = (
				1C4655766A0763F1BCFCEF34 /* DeeplinkService.swift */,
				BD9829D6742987C728AA1EEB /* OptimoveDeepLinkResponder.swift */,
				636A666D825D8FD99DFDE195 /* OptimoveDeepLinkResponding.swift */,
			);
			path = Deeplink;
			sourceTree = "<group>";
		};
		D85980716F84947A9D9B2474 /* Sources */ = {
			isa = PBXGroup;
			children = (
				B4C4F472279871B1554DAFEF /* Assets */,
				073DE8112B0BD3298C0B0748 /* Classes */,
			);
			path = Sources;
			sourceTree = "<group>";
		};
		DAA77376C81139461DA5DFE3 /* Extensions */ = {
			isa = PBXGroup;
			children = (
				054E84169CA88075A3A99AC4 /* Bundle+Identifiers.swift */,
				65CA140085BC23AFEE47F451 /* Dictionary+CompactMapKeys.swift */,
				89E7B8102C3B8854279817C1 /* Notification.swift */,
				F6A19CA28B9B8E5119C61AE0 /* NSManagedObjectContext+Utilities.swift */,
				1444FD543ED01363BB8CB274 /* ProcessInfo.swift */,
				F521F3899C0EF7438BF1B510 /* String.swift */,
				877F4A8A9B50FDB1E7C91CF4 /* String+alphanumeric.swift */,
				5FE216E57E65CEC3F6D9F4CE /* String+isBlank.swift */,
				2F6D1C3E09195F4AA62DE80C /* String+random.swift */,
				0743DA20AB28DD7E78A80384 /* String+SHA1.swift */,
				4DB8B22F680152DE4E7C00A7 /* String+Split.swift */,
			);
			path = Extensions;
			sourceTree = "<group>";
		};
		DB1649375EE0F07134ABB0B1 /* NetworkClient */ = {
			isa = PBXGroup;
			children = (
				2D0CFD51DD85596306B721E0 /* NetworkClient.swift */,
				87EC09BC1C5CB77E5AD50317 /* NetworkError.swift */,
				E5F014AB9AE645C920DD038B /* NetworkRequest.swift */,
				BB19792511783857E3051963 /* NetworkResponse.swift */,
				436C5AA2215F8E91D2D754E3 /* NetworkResult.swift */,
			);
			path = NetworkClient;
			sourceTree = "<group>";
		};
		E8767E4F26EABC231D3BF727 /* Configuration */ = {
			isa = PBXGroup;
			children = (
				0B664ECF492F1657FC2D7036 /* GlobalConfigurationDownloader.swift */,
				90E162F7544DA049B672F903 /* MergeRemoteConfigurationOperation.swift */,
				B14E1CAE6DCFA63AB3C31D76 /* TenantConfigurationDownloader.swift */,
				159AB3D63DD9F3326B4C3E6D /* RemoteConfiguration */,
			);
			path = Configuration;
			sourceTree = "<group>";
		};
		E8DD9ABEF7740FCB8768F6D8 /* OptiTrack */ = {
			isa = PBXGroup;
			children = (
				CC14F9097C510CCDFC24ED44 /* OptiTrackMockQueueTests.swift */,
				35C421DD075F5131CFD24CA6 /* OptitrackTests.swift */,
			);
			path = OptiTrack;
			sourceTree = "<group>";
		};
		EA38BCA90CA160B46A3B5692 /* Legacy */ = {
			isa = PBXGroup;
			children = (
				AC0D8804B2EC84EE6FC4B506 /* RunningFlagsContainer.swift */,
				00E1883C492D6A712EF3979F /* Logger */,
			);
			path = Legacy;
			sourceTree = "<group>";
		};
		EEB9E0C6101B3951E6943A2F /* Network */ = {
			isa = PBXGroup;
			children = (
				85C981D5B3D94C295BE60C2A /* RemoteConfigurationRequestBuilderTests.swift */,
			);
			path = Network;
			sourceTree = "<group>";
		};
		F0A78A1C04EE5B35E132F42B /* Classes */ = {
			isa = PBXGroup;
			children = (
				72CF66E4BD3D9F58D52640AE /* .gitkeep */,
				71A9D3341C3268497BDCBED0 /* OptimoveNotificationServiceExtension.swift */,
				9CD8C589B6559DF263D4C039 /* Events */,
				F25041FFF14656B70D47B422 /* Extensions */,
				7089F7E5EBFA9E6A1FFA1464 /* Operations */,
			);
			path = Classes;
			sourceTree = "<group>";
		};
		F0C6DA69FA9D0B49D297BBC3 /* Regestrar */ = {
			isa = PBXGroup;
			children = (
				D25EB6C661F60FE6CF3A0D20 /* RegistrarNetworkingRequestBuilderTests.swift */,
				7B37466FDED9BB6674CCDD83 /* RegistrarNetworkingTests.swift */,
				79B669C607AA365DFE2B23F5 /* RegistrarTests.swift */,
			);
			path = Regestrar;
			sourceTree = "<group>";
		};
		F25041FFF14656B70D47B422 /* Extensions */ = {
			isa = PBXGroup;
			children = (
				556267956174392FFDE951C6 /* DateFormatter.swift */,
				184B291D8B8C5CA9A63C3082 /* Global.swift */,
				C5DF6AE81EB4608EDFDF9649 /* Locale.swift */,
				A5BA51C5F38A24977889480C /* ProcessInfo.swift */,
				25B6B3DE463ED6B71E84F945 /* String.swift */,
			);
			path = Extensions;
			sourceTree = "<group>";
		};
		F268D2394BFA7585E9B8FE8B /* Generators */ = {
			isa = PBXGroup;
			children = (
				809CCE6596151864378607B5 /* InstallationIdTests.swift */,
				B9F1D9A9EC40981BD427CB4C /* OnStartEventGeneratorTests.swift */,
			);
			path = Generators;
			sourceTree = "<group>";
		};
		F5B9321DDE62D40FE2B0B980 /* Constants */ = {
			isa = PBXGroup;
			children = (
				36CB93F7FDDCB7374DA1CF9A /* OptimoveKeys.swift */,
			);
			path = Constants;
			sourceTree = "<group>";
		};
		F6D0C30CA75C18FEF95CD647 /* Providers */ = {
			isa = PBXGroup;
			children = (
				FD7BE307B3A9F9AABA03961C /* DateTimeProvider.swift */,
			);
			path = Providers;
			sourceTree = "<group>";
		};
		FC3095C5C64830371BF0A4DE /* Operations */ = {
			isa = PBXGroup;
			children = (
				BBF56D64273E803F0F9A6ACA /* GlobalConfigurationDownloaderTests.swift */,
				BCD3B739367D0848F4CB234E /* MergeRemoteConfigurationOperationTests.swift */,
				CED0FDAA1CED867DD491988C /* TenantConfigurationDownloaderTests.swift */,
			);
			path = Operations;
			sourceTree = "<group>";
		};
		FFFC29B1AC74FAB765D1156E /* Validators */ = {
			isa = PBXGroup;
			children = (
				FD20BEE6499119BCA5E64894 /* APNsTokenValidator.swift */,
				4E527862BE390ACDCE2EE444 /* EmailValidator.swift */,
				2F414A61CC748EA1580342F3 /* ScreenVisitValidator.swift */,
				C032549A1F8BD134783F0F90 /* UserValidator.swift */,
			);
			path = Validators;
			sourceTree = "<group>";
		};
<<<<<<< HEAD
		"TEMP_3CDF5CFA-2E8E-4243-AD8F-C9069FA36C03" /* Tests */ = {
=======
		"TEMP_1BCB9A53-CB36-49C4-BEA3-BEAF9714CAA6" /* Tests */ = {
>>>>>>> 6dacbe78
			isa = PBXGroup;
			children = (
			);
			path = Tests;
			sourceTree = "<group>";
		};
<<<<<<< HEAD
		"TEMP_C73FD1DB-9B1D-4374-84D8-EE7BE0D85225" /* Tests */ = {
=======
		"TEMP_3DE45AF3-64D2-476B-BF0A-E50AA36C537A" /* Tests */ = {
>>>>>>> 6dacbe78
			isa = PBXGroup;
			children = (
			);
			path = Tests;
			sourceTree = "<group>";
		};
<<<<<<< HEAD
		"TEMP_E5BC289A-23A3-43A2-A53D-C5D2A04EA275" /* Tests */ = {
=======
		"TEMP_C33A1842-35F6-4899-9390-1DD67AA3329F" /* Tests */ = {
>>>>>>> 6dacbe78
			isa = PBXGroup;
			children = (
			);
			path = Tests;
			sourceTree = "<group>";
		};
/* End PBXGroup section */

/* Begin PBXNativeTarget section */
		2B74709896BBDCB01D227E99 /* OptimoveNotificationServiceExtension-Unit */ = {
			isa = PBXNativeTarget;
			buildConfigurationList = F64309E27387162F2741A1E9 /* Build configuration list for PBXNativeTarget "OptimoveNotificationServiceExtension-Unit" */;
			buildPhases = (
				4149A339AA1956B9DA4305D4 /* Sources */,
				7FAE8478B11C46F7BE02D5D8 /* Resources */,
				B21D98E7E8A46F29F131C751 /* Frameworks */,
				03E0AABEBB3BEAB185CCF4FA /* Embed Frameworks */,
			);
			buildRules = (
			);
			dependencies = (
				3C7F30AFE8F58F6019CB61C1 /* PBXTargetDependency */,
			);
			name = "OptimoveNotificationServiceExtension-Unit";
			productName = "OptimoveNotificationServiceExtension-Unit";
			productReference = 3A9927C4B1D1B10899A43D19 /* OptimoveNotificationServiceExtension-Unit.xctest */;
			productType = "com.apple.product-type.bundle.unit-test";
		};
		43B4740CB2055B0FBF0587A0 /* OptimoveNotificationServiceExtension */ = {
			isa = PBXNativeTarget;
			buildConfigurationList = FFD81B2D83B4FE60621F8B92 /* Build configuration list for PBXNativeTarget "OptimoveNotificationServiceExtension" */;
			buildPhases = (
				358B0F80C190B6F2577BE3AD /* Sources */,
				7900655B7311D8F8B85E52D2 /* Frameworks */,
			);
			buildRules = (
			);
			dependencies = (
				B7654AD6A84073556B4A1495 /* PBXTargetDependency */,
			);
			name = OptimoveNotificationServiceExtension;
			productName = OptimoveNotificationServiceExtension;
			productReference = 9FA39149BAE18208F17B07DB /* OptimoveNotificationServiceExtension.framework */;
			productType = "com.apple.product-type.framework";
		};
		4E6035250BAA805CC4049A9E /* OptimoveSDK */ = {
			isa = PBXNativeTarget;
			buildConfigurationList = CF1765029ADC1E22B7CF865B /* Build configuration list for PBXNativeTarget "OptimoveSDK" */;
			buildPhases = (
				12004BEDD281EC3A7CF73BBB /* Sources */,
				94E056907D5D265402777355 /* Frameworks */,
			);
			buildRules = (
			);
			dependencies = (
				385167C13B081D9927C8CC6A /* PBXTargetDependency */,
			);
			name = OptimoveSDK;
			productName = OptimoveSDK;
			productReference = F195D6A74F16DC039009B692 /* OptimoveSDK.framework */;
			productType = "com.apple.product-type.framework";
		};
		7013308FB86B06E91BDD05C2 /* OptimoveCore */ = {
			isa = PBXNativeTarget;
			buildConfigurationList = 88D4057F007C76FA6794054D /* Build configuration list for PBXNativeTarget "OptimoveCore" */;
			buildPhases = (
				8DD0978D47CD851498729B9F /* Sources */,
				4AB35C16151E46BADA43EF35 /* Frameworks */,
			);
			buildRules = (
			);
			dependencies = (
			);
			name = OptimoveCore;
			productName = OptimoveCore;
			productReference = 2764B249D4CC9907122D2773 /* OptimoveCore.framework */;
			productType = "com.apple.product-type.framework";
		};
		7D5D7FF23E7F4742889FFFED /* OptimoveSDK-Unit */ = {
			isa = PBXNativeTarget;
			buildConfigurationList = 733E6F974907D2A3BD878D16 /* Build configuration list for PBXNativeTarget "OptimoveSDK-Unit" */;
			buildPhases = (
				0F32EC9B151B3EB4BCAD023E /* Sources */,
				6BA1DF3DEABEE368BBACB2C8 /* Resources */,
				92712806284586DF0DE7D060 /* Frameworks */,
				CF62FD5A99330841B5DDA101 /* Embed Frameworks */,
			);
			buildRules = (
			);
			dependencies = (
				FA66F188105ECBB0A0DF8303 /* PBXTargetDependency */,
			);
			name = "OptimoveSDK-Unit";
			productName = "OptimoveSDK-Unit";
			productReference = 313AF75BEDDE3C3411F01615 /* OptimoveSDK-Unit.xctest */;
			productType = "com.apple.product-type.bundle.unit-test";
		};
		CBCF3AE39B9CAAD0103EC2B2 /* OptimoveCore-Unit */ = {
			isa = PBXNativeTarget;
			buildConfigurationList = 36C3A164DE9EDC011F57D0E9 /* Build configuration list for PBXNativeTarget "OptimoveCore-Unit" */;
			buildPhases = (
				2718D3A4F681CCDDBABBC5AA /* Sources */,
				30C0A98019632B1308F404A9 /* Resources */,
				EA23C81747C1812DFA448CC9 /* Frameworks */,
				5C93863AB31B0482AE701456 /* Embed Frameworks */,
			);
			buildRules = (
			);
			dependencies = (
				1332D7EEA2D30F7BC962489A /* PBXTargetDependency */,
			);
			name = "OptimoveCore-Unit";
			productName = "OptimoveCore-Unit";
			productReference = 64AAD2B0BFFF64DCB3907ECE /* OptimoveCore-Unit.xctest */;
			productType = "com.apple.product-type.bundle.unit-test";
		};
/* End PBXNativeTarget section */

/* Begin PBXProject section */
		F048C3E62DBD311754F63BD1 /* Project object */ = {
			isa = PBXProject;
			attributes = {
				LastUpgradeCheck = 1200;
				TargetAttributes = {
				};
			};
			buildConfigurationList = 05A4DEC880B8C9907862CC6F /* Build configuration list for PBXProject "Optimove" */;
			compatibilityVersion = "Xcode 10.0";
			developmentRegion = en;
			hasScannedForEncodings = 0;
			knownRegions = (
				Base,
				en,
			);
			mainGroup = 0FF4DF40AC6AAC3B8661208C;
			projectDirPath = "";
			projectRoot = "";
			targets = (
				7013308FB86B06E91BDD05C2 /* OptimoveCore */,
				CBCF3AE39B9CAAD0103EC2B2 /* OptimoveCore-Unit */,
				43B4740CB2055B0FBF0587A0 /* OptimoveNotificationServiceExtension */,
				2B74709896BBDCB01D227E99 /* OptimoveNotificationServiceExtension-Unit */,
				4E6035250BAA805CC4049A9E /* OptimoveSDK */,
				7D5D7FF23E7F4742889FFFED /* OptimoveSDK-Unit */,
			);
		};
/* End PBXProject section */

/* Begin PBXResourcesBuildPhase section */
		30C0A98019632B1308F404A9 /* Resources */ = {
			isa = PBXResourcesBuildPhase;
			buildActionMask = 2147483647;
			files = (
				6F5136D0339F5E1B03404C27 /* apns_payload_scheduled_campaign.json in Resources */,
				BD8D6791308CCD92F63521A7 /* apns_payload_triggered_campaign.json in Resources */,
				54F23EA51AD50E499F2D44AF /* configs.json in Resources */,
				D3126FACD3A8EED32268202F /* core_events.json in Resources */,
				EC8157C51B383BD1B3BD9095 /* dev.tid.107.optipush.json in Resources */,
				31C743A2FC606AA0CC009ECA /* notificationWithCampaignDetails.json in Resources */,
				0AD6BEFCC27FB59D99ACBD6D /* notificationWithDeepLinkPersonalizationValues.json in Resources */,
				D2C87A350F92584BAF68542C /* notificationWithMediaAttachment.json in Resources */,
				E5DACD150BEB24DE0B91A4BA /* test_notification.json in Resources */,
			);
			runOnlyForDeploymentPostprocessing = 0;
		};
		6BA1DF3DEABEE368BBACB2C8 /* Resources */ = {
			isa = PBXResourcesBuildPhase;
			buildActionMask = 2147483647;
			files = (
				ED3B6FA3936A2C173102E487 /* Events-2590.sqlite in Resources */,
				3339BF36A2C10CF41B7A3FB9 /* apns_payload_scheduled_campaign.json in Resources */,
				119C46043A9CD7F3871C57A6 /* apns_payload_triggered_campaign.json in Resources */,
				7CAF4566492123A582434AD8 /* core_events.json in Resources */,
			);
			runOnlyForDeploymentPostprocessing = 0;
		};
		7FAE8478B11C46F7BE02D5D8 /* Resources */ = {
			isa = PBXResourcesBuildPhase;
			buildActionMask = 2147483647;
			files = (
				13F6F8314E79B48F72CED8BD /* apns_payload_scheduled_campaign.json in Resources */,
				6711114F7DF0BC2D2A74441A /* apns_payload_triggered_campaign.json in Resources */,
				32D946F7508437FFF4870EA8 /* core_events.json in Resources */,
			);
			runOnlyForDeploymentPostprocessing = 0;
		};
/* End PBXResourcesBuildPhase section */

/* Begin PBXSourcesBuildPhase section */
		0F32EC9B151B3EB4BCAD023E /* Sources */ = {
			isa = PBXSourcesBuildPhase;
			buildActionMask = 2147483647;
			files = (
				2D5CC37EBB1EFCC1DAB9C396 /* AppOpenEventTests.swift in Sources */,
				24AB2C2FB4F38FB0FFA4F61F /* ConfigurationFixture.swift in Sources */,
				39EC499624AEE7CFC0B677B5 /* CoreDataMigratorTests.swift in Sources */,
				B0B632040ED242B1CFAB93E2 /* CoreEventFactoryTests.swift in Sources */,
				03A06957E14DE9C264FD3BF4 /* EnterForegroundObserverTests.swift in Sources */,
				106BA1705BF376B6A7D81815 /* EventValidatorTests.swift in Sources */,
				D002E78C7BFBD4BEE5F9FECC /* FileAccessible.swift in Sources */,
				D88E575BBA436CE7BD3ED0D3 /* GlobalConfigFixture.swift in Sources */,
				EC6FCE53F6000850B92B2511 /* GlobalConfigurationDownloaderTests.swift in Sources */,
				567FF1C790FA8B2A7FAC4F7F /* InstallationIdTests.swift in Sources */,
				9839623196598C955928FEA0 /* KVOExpectation.swift in Sources */,
				AA46C3C7B9C9F51FCD8F0141 /* MbaasModelFactoryTests.swift in Sources */,
				D9E82D512D6810F3203A98D4 /* MergeRemoteConfigurationOperationTests.swift in Sources */,
				19FAAD1B5B8F3A83CCE1681A /* MockConfigurationRepository.swift in Sources */,
				1EC0331B7F3631CAFF5B4BE7 /* MockDateTimeProvider.swift in Sources */,
				98F9B9E29920E18313F20771 /* MockLocationService.swift in Sources */,
				794AABCA624F604F26CF9F78 /* MockNotificationPermissionFetcher.swift in Sources */,
				A6D704D18C74065D0101020A /* MockOptimoveStorage.swift in Sources */,
				94F0C89849632523B9598FA4 /* MockOptistreamQueue.swift in Sources */,
				2FE3D649B0C8E0C8DD98F124 /* MockRegistrarNetworking.swift in Sources */,
				CBA3D6BD2269778218266AD5 /* MockStatisticService.swift in Sources */,
				CF0221B39C0839E2FEE69AE5 /* MockSynchronizer.swift in Sources */,
				E7B65A20C54C58E9FE0572A1 /* NewEmailHandlerTests.swift in Sources */,
				6D08783D81F2B6D01BC5EA96 /* NewTenantInfoHandlerTests.swift in Sources */,
				9FD12FE96EA86F95AFBF7824 /* NewUserIDHandlerTests.swift in Sources */,
				574C8292CC812A34F86B8892 /* NotificationOpenedEventTests.swift in Sources */,
				45AEE0276D250CF2208C644E /* OnStartEventGeneratorTests.swift in Sources */,
				57DFD79E50682E5EBECA7F4C /* OptInOutObserverTests.swift in Sources */,
				86D018D4B3FDD1E5654A80B3 /* OptiTrackMockQueueTests.swift in Sources */,
				CB4AC43D9576A580D0C217DA /* OptimoveTestCase.swift in Sources */,
				C583A32CD2FF19094977AE40 /* OptipushOptInEventTests.swift in Sources */,
				8286C87E53134DC1A18286A1 /* OptipushOptOutEventTests.swift in Sources */,
				DBD21C31B247D71522605231 /* OptistreamNetworkingMock.swift in Sources */,
				94CE3D9CC6C61823F42F022E /* OptitrackTests.swift in Sources */,
				34F891B25C0607047E535D8D /* PageVisitEventTests.swift in Sources */,
				BBC3825F222CB6EDD09E8B11 /* RealtimeComponentTests.swift in Sources */,
				5D5E6AEF8411592FBBDBE0B9 /* RegistrarNetworkingRequestBuilderTests.swift in Sources */,
				D73383EB2FB7DEA9BF737FD1 /* RegistrarNetworkingTests.swift in Sources */,
				082B98A47B67C4193F82F955 /* RegistrarTests.swift in Sources */,
				1F0A3376596C3A8290383CD0 /* RemoteConfigurationRequestBuilderTests.swift in Sources */,
				419EFD0DCB8F3A6D4017D32B /* SetUserAgentEventTests.swift in Sources */,
				54B57794ADCCA618D003408C /* SetUserEmailEventTests.swift in Sources */,
				C071798869C6349DEC23D89B /* SetUserIdEventTests.swift in Sources */,
				7718B45F3E6F2D43C6A5ED3F /* StringSplitByLenghtExtensionsTests.swift in Sources */,
				6AE6747FCF19E211146D3E1C /* StubEvent.swift in Sources */,
				370BDBC6F608BEE16E9B7439 /* StubVariables.swift in Sources */,
				9CF7237135A4CC033D355E3F /* TenantConfigFixture.swift in Sources */,
				A5B65BA10A3B356CAACADB8D /* TenantConfigurationDownloaderTests.swift in Sources */,
				83F8B837C82ED3DCCCF9F7FF /* UserIDValidatorTests.swift in Sources */,
			);
			runOnlyForDeploymentPostprocessing = 0;
		};
		12004BEDD281EC3A7CF73BBB /* Sources */ = {
			isa = PBXSourcesBuildPhase;
			buildActionMask = 2147483647;
			files = (
				020D65B413AAEF7EA2623716 /* APNsTokenValidator.swift in Sources */,
				179A1C280AE814844CA8B19E /* ApiNetworking.swift in Sources */,
				C7233F212065D5DE47B2E16E /* ApiOperation.swift in Sources */,
				96C32363670FDF6E770C8FF6 /* ApiPayloadBuilder.swift in Sources */,
				C607C639CF24CABA62C6162C /* ApiRequestBuilder.swift in Sources */,
				9D794BA3BA46E08DC6E67F65 /* ApiRequestFactory.swift in Sources */,
				167EF8E42EABC80FEB2D2A1A /* AppOpenEvent.swift in Sources */,
				5324FCF377FE827FDE0A97F3 /* AppOpenObserver.swift in Sources */,
				B9D3F1723BB20889FD2817A6 /* AppOpenOnStartGenerator.swift in Sources */,
				454AB713344799303679A602 /* Assembly.swift in Sources */,
				722BC1AC4D6531387A33F03C /* Bundle+Identifiers.swift in Sources */,
				41E93887039BA10C580D3F60 /* ComponentFactory.swift in Sources */,
				C323AD127E24F3444D868D46 /* ComponentHandlers.swift in Sources */,
				D84FA7E0419D5AA96CE24553 /* Components.swift in Sources */,
				1A4FD956C218500F124C94B1 /* ConfigurationFetcher.swift in Sources */,
				5EFB943F708BFECD8C7122C4 /* Container.swift in Sources */,
				A6CC7197F19B7D0922575FC4 /* CoreDataAttributeDescription.swift in Sources */,
				E92EC16E27036BFFD16F5DF2 /* CoreDataEntityDescription.swift in Sources */,
				5231F567663FDB98A45B2BB7 /* CoreDataFetchIndexDescription.swift in Sources */,
				AD6686AAC3B244EE9A85108E /* CoreDataFetchedPropertyDescription.swift in Sources */,
				D450B85E3B94ED96ED2F3849 /* CoreDataMigrationStep.swift in Sources */,
				321BFE49BBD5B3C8C0F24618 /* CoreDataMigrationVersion.swift in Sources */,
				B177625EF698C25631CC290E /* CoreDataMigrator.swift in Sources */,
				7896AC2FA8B7D13761660979 /* CoreDataModelDescription.swift in Sources */,
				6E486EE6C7212E4017EE5F1A /* CoreDataRelationshipDescription.swift in Sources */,
				1D3E9806CE83FC237BAD4EB4 /* CoreEventFactory.swift in Sources */,
				79B848B05EF3742A8A5F5BED /* DateTimeProvider.swift in Sources */,
				5522EFE4208122220E20C59C /* DeeplinkService.swift in Sources */,
				866DC15E07B22C2BFE8F3EE8 /* DeviceStateObserver.swift in Sources */,
				6DF6C1462D8DE0D23050BC75 /* DeviceStateObserverFactory.swift in Sources */,
				98C5A68EE8133BD14877F57B /* Dictionary+CompactMapKeys.swift in Sources */,
				8D229B5DC22108C54B21D53B /* EmailValidator.swift in Sources */,
				3B92DE47BF4898E25F51F918 /* Environment.swift in Sources */,
				AFC2BAC060B346BD49B8A68F /* EventCDv1.swift in Sources */,
				E1B7BB8C96DEC557EDFA7F6D /* EventCDv1ToEventCDv2MappingModel.swift in Sources */,
				82CC6AF0987CCEDF01CBF175 /* EventCDv1ToEventCDv2MigrationPolicy.swift in Sources */,
				3CA51DAAF7A58E28A27F04AE /* EventCDv2.swift in Sources */,
				A136F00619AFA98D1D61695F /* EventValidator.swift in Sources */,
				C6439A52CCEF9F1BCE79519E /* FirstRunTimestampGenerator.swift in Sources */,
				05FCC9633BD5578A77355ABF /* GlobalConfigurationDownloader.swift in Sources */,
				ABCBC196572B66EA38C77669 /* InMemoryBuffer.swift in Sources */,
				F0E05B03D1AB4DFC4E03344C /* Installation.swift in Sources */,
				AC722DB369A32C507F882EFD /* InstallationIdGenerator.swift in Sources */,
				9025A728FB6F87551D520BE6 /* KeyPath+Extension.swift in Sources */,
				7946547A4A94770AE03156AE /* LocationService.swift in Sources */,
				FCC20433D011E60F2C404BA8 /* LogLevel.swift in Sources */,
				1ECCB650EA8E2C46B9C74A6B /* LoggerInitializator.swift in Sources */,
				E454A59BDF3B9A9F68DB6139 /* MainFactory.swift in Sources */,
				BC1825E2A93DCDAF68D16389 /* Managed.swift in Sources */,
				7BE7BAF7F0270B023402E320 /* MergeRemoteConfigurationOperation.swift in Sources */,
				F20E19FEEEF9B200E5321625 /* MetaDataEvent.swift in Sources */,
				E1E7F62209130B79A66B39EC /* MigrationObserver.swift in Sources */,
				CC511CF1758F3B668CE207FC /* MigrationWork.swift in Sources */,
				10D8FDCAB2DEDFDC34E715E9 /* MobileProvision.swift in Sources */,
				1FB88D00B177B21B5D2C3BC2 /* NSManagedObjectContext+Utilities.swift in Sources */,
				50B6E591AC81B656E87934F7 /* NetworkRequestFactory.swift in Sources */,
				0E86E3145ADEEE0A91734327 /* NetworkingFactory.swift in Sources */,
				A8F415A6B21DA9A79ACC8546 /* NewEmailHandler.swift in Sources */,
				8A615E8D19A27C22DC4DF552 /* NewTenantInfoHandler.swift in Sources */,
				58C3F746E854C6C27FF1CF12 /* NewUserHandler.swift in Sources */,
				2831D1D6A605C2B8A6B57080 /* NewVisitorIdGenerator.swift in Sources */,
				599FA52041C9CB1EDAD6D399 /* Notification.swift in Sources */,
				CFD4ED20D8EFB06D77802FE3 /* NotificationOpenedEvent.swift in Sources */,
				766617C2383406E64E0AEC8B /* NotificationPermissionFetcher.swift in Sources */,
				8D28D0CF3F9FFB3CFCDD6B6F /* OnStartEventGenerator.swift in Sources */,
				55754C0209B72C6239CCE64E /* OperationFactory.swift in Sources */,
				39F0A8EF590E06C63B8AA931 /* Operations.swift in Sources */,
				4F2C212ED09A0819A1B2CDED /* OptEvent.swift in Sources */,
				E169E43A16008BBB9E14C4D6 /* OptInOutObserver.swift in Sources */,
				C3E05FDC7B4A8CB9F467A283 /* OptInService.swift in Sources */,
				432EE244D778884AEA4A9208 /* OptiLoggerOutputStream.swift in Sources */,
				2EA9D0284826D6D32BFA3219 /* OptiLoggerStreamsContainer.swift in Sources */,
				E26ADF45F23CE93001206923 /* OptiPush.swift in Sources */,
				8D24DBF32623CCCAB9652019 /* OptiTrack.swift in Sources */,
				499D5BF06BBCC8EBB94263E4 /* Optimove.swift in Sources */,
				F405FDB6B13754640A92A374 /* OptimoveDeepLinkResponder.swift in Sources */,
				59F575A313535FD671B1F0CA /* OptimoveDeepLinkResponding.swift in Sources */,
				FE6961AE12E4BCB6A294FB85 /* OptimoveEvent.swift in Sources */,
				7C3ABD85CE679B016ACD1C54 /* OptimoveKeys.swift in Sources */,
				AD77E69BF785739A779D939E /* OptimoveNotificationHandler.swift in Sources */,
				6E1DFC4BFF0BCC9634ECEE1B /* OptimoveNotificationHandling.swift in Sources */,
				CE5A1784FBC57FB94422A91E /* OptimoveTenantInfo.swift in Sources */,
				9CB2C5384B4414B52C02DBBD /* OptistreamQueue.swift in Sources */,
				4E1437373721EFA52C894174 /* OptistreamQueueImpl.swift in Sources */,
				91EFA9B02C815F93C7725986 /* PageVisitEvent.swift in Sources */,
				5CAA99328294F84AB95EF9D2 /* ParametersDecorator.swift in Sources */,
				95D574CDBD1AD0C0416C0CA2 /* ParametersNormalizer.swift in Sources */,
				78B7E961DD94BC6F19DF9A86 /* PersistentContainer.swift in Sources */,
				61942EEA31C1310BA660F131 /* Pipe.swift in Sources */,
				92292E5A182ECEBFFDF259AE /* Pipeline.swift in Sources */,
				1CF1B6182320C994F7F4FC45 /* ProcessInfo.swift in Sources */,
				751E3FAF2723291C46042204 /* RealTime.swift in Sources */,
				3FFA2A63523B96921D9045DA /* Registrar.swift in Sources */,
				F9A93090DC0B4B5ABC51C35F /* RemoteConfigurationNetworking.swift in Sources */,
				8C71F306E9E7351F124BE516 /* RemoteConfigurationRequestBuilder.swift in Sources */,
				C3054B47A6ED4A4BF2277F02 /* ResignActiveObserver.swift in Sources */,
				5A08B9EDBA80168AC667425D /* RingBuffer.swift in Sources */,
				D3C3D981332E7956C784F156 /* RunningFlagsContainer.swift in Sources */,
				5AF8B551D48AF8A7B37B2054 /* SDKInitializer.swift in Sources */,
				E04C734BCB92039C3B747495 /* ScreenVisitValidator.swift in Sources */,
				B44B56B11935E11D4A3DFDAC /* ServiceLocator.swift in Sources */,
				C2A001E9BC1DD27508D7B8C6 /* SetUserAgent.swift in Sources */,
				6EBAAB8917D02E887688A33D /* SetUserEmailEvent.swift in Sources */,
				F4463BD44A499220DDE80852 /* SetUserIdEvent.swift in Sources */,
				BDB72CFA372352BF226C045D /* StatisticService.swift in Sources */,
				64C373178EC3796339003DA1 /* String+SHA1.swift in Sources */,
				4B583BA9BF1C2FA8274AACD3 /* String+Split.swift in Sources */,
				529587C2B105ADD76A48F003 /* String+alphanumeric.swift in Sources */,
				D3442290F4766F3C2835815D /* String+isBlank.swift in Sources */,
				68FA63CCDADAD13FA979A68B /* String+random.swift in Sources */,
				79CD25EC4E940F6CEC7C0F03 /* String.swift in Sources */,
				A3DAFD3DEABDBCEEA6899527 /* TenantConfigurationDownloader.swift in Sources */,
				DDD6774A89DE3F27E8F12D0B /* TenantEvent.swift in Sources */,
				A6F87FEA3C9AF4C52FC4E4DB /* User.swift in Sources */,
				6F2F6C1080B6763E7EE538D2 /* UserAgentGenerator.swift in Sources */,
				695F98AE4990411750376C41 /* UserValidator.swift in Sources */,
				AAB7C3B91AA0AD65E7A6AC9B /* Version.swift in Sources */,
			);
			runOnlyForDeploymentPostprocessing = 0;
		};
		2718D3A4F681CCDDBABBC5AA /* Sources */ = {
			isa = PBXSourcesBuildPhase;
			buildActionMask = 2147483647;
			files = (
				C2FD2CDE73EBFF5EE2610920 /* ConfigurationBuilderTests.swift in Sources */,
				F366378361753D8AC34D9449 /* ConfigurationFixture.swift in Sources */,
				626B1AF99FD89EB1053D308D /* FileAccessible.swift in Sources */,
				A7B58760AD7154C5D5616A52 /* GlobalConfigFixture.swift in Sources */,
				04B351D1EFFA33FBD8A9D3CB /* GlobalConfigTests.swift in Sources */,
				69B4B6E228E5E2309F8FA445 /* KeyValueStorageTests.swift in Sources */,
				EAEE293A4A4E489DB7C9E6AC /* MockOptimoveStorage.swift in Sources */,
				080AE4F487F030AAC3EC2A30 /* NetworkClientTests.swift in Sources */,
				9DCB165E5B552641766D3C2F /* NotificationCampaignTests.swift in Sources */,
				56386DC434F6239B3C5BF385 /* NotificationPayloadTests.swift in Sources */,
				3A758813E0D3A1DFD74286FB /* OptimoveFileManagerTests.swift in Sources */,
				E56294EED7434283D6BB6337 /* OptimoveStorageFacadeTests.swift in Sources */,
				885DA88EB22848769955C0B7 /* OptimoveTestCase.swift in Sources */,
				A52447C34C7025C5FA5766A4 /* OptistreamNetworkingMock.swift in Sources */,
				E362BF6DD8888742811D98A0 /* StubEvent.swift in Sources */,
				431DE4439C07216FF2020D9E /* StubVariables.swift in Sources */,
				16A2E2E9FFB751FC02A26BA3 /* TenantConfigFixture.swift in Sources */,
				A975E13C75A90B4150DCFF04 /* TenantConfigTests.swift in Sources */,
				AE499734E90E3FD73EC55DF9 /* TryDecode.swift in Sources */,
			);
			runOnlyForDeploymentPostprocessing = 0;
		};
		358B0F80C190B6F2577BE3AD /* Sources */ = {
			isa = PBXSourcesBuildPhase;
			buildActionMask = 2147483647;
			files = (
				FCD558DB8A246765390ED64E /* DateFormatter.swift in Sources */,
				0849C08D2D2D8A6740E060C0 /* Global.swift in Sources */,
				A6A60814F2CD611D41BF2F13 /* Locale.swift in Sources */,
				9947047DC4A73C5151B2328A /* MediaAttachmentDownloader.swift in Sources */,
				4A65C0ABA1ED79C7C36D83A4 /* NotificationDeliveredEvent.swift in Sources */,
				9AFEC62F7778B86862C6573D /* NotificationDeliveryReporter.swift in Sources */,
				0F92260CFD871186FDEBEFDB /* OptimoveNotificationServiceExtension.swift in Sources */,
				0A8E1C292F26A3E2CD65106C /* ProcessInfo.swift in Sources */,
				1BB7FB1E6F938682646B2084 /* String.swift in Sources */,
			);
			runOnlyForDeploymentPostprocessing = 0;
		};
		4149A339AA1956B9DA4305D4 /* Sources */ = {
			isa = PBXSourcesBuildPhase;
			buildActionMask = 2147483647;
			files = (
				DFBFE8B289F51A514282B44A /* ConfigurationFixture.swift in Sources */,
				40745C5D6447231E96262ACB /* FileAccessible.swift in Sources */,
				36D0BE577A817ED7B5076112 /* GlobalConfigFixture.swift in Sources */,
				FD6B210141F97A6B47D3B50B /* MockOptimoveStorage.swift in Sources */,
				9EB9FC58A3176E7F60D226D9 /* NotificationDeliveredEventTests.swift in Sources */,
				49CF203CF09FBC2F4578AF84 /* OptimoveNotificationServiceExtensionTests.swift in Sources */,
				2BBFB2D03A135BE343DCB352 /* OptimoveTestCase.swift in Sources */,
				28892C11EFABDB720CA7F4DE /* OptistreamNetworkingMock.swift in Sources */,
				D40627451576BB6978A11EB0 /* StubEvent.swift in Sources */,
				A7EE33E084DB5B80D844E56C /* StubVariables.swift in Sources */,
				B12432B9CACFCBD8052F2987 /* TenantConfigFixture.swift in Sources */,
			);
			runOnlyForDeploymentPostprocessing = 0;
		};
		8DD0978D47CD851498729B9F /* Sources */ = {
			isa = PBXSourcesBuildPhase;
			buildActionMask = 2147483647;
			files = (
				7EE04A5EE212B2BC27F2C27F /* AsyncOperation.swift in Sources */,
				7AE7A3860389CA7E12F38A22 /* Bundle+AppVersion.swift in Sources */,
				7A0EA2106501AF83CA31D429 /* Bundle+HostApp.swift in Sources */,
				7699EE3297E8F95D98A71453 /* Configuration.swift in Sources */,
				F7D485257EA33486539D87E8 /* ConfigurationBuilder.swift in Sources */,
				2977E8E0057FF4A3E65A5E5A /* ConfigurationRepository.swift in Sources */,
				25F544315A08320ED72755A2 /* ConsoleLoggerStream.swift in Sources */,
				1B4C918AC447976BF1DEA991 /* Endpoint.swift in Sources */,
				9EFAA10F84365241FB47DBF5 /* Event.swift in Sources */,
				E55BD25E76886EA7EFA887F2 /* EventConfig.swift in Sources */,
				DF509157A7DAAF09F3FF000B /* FileManager+Optimove.swift in Sources */,
				8745A35FD66BE3126AC53223 /* FileStorage.swift in Sources */,
				16875DAAA0249966FAF85615 /* GlobalConfig.swift in Sources */,
				6B24F6C2EC13F075699916A3 /* GlobalFunctions.swift in Sources */,
				1B53825BF840C81BE1B3922F /* ISO+format.swift in Sources */,
				E7A7D278F7020C15DA946900 /* Initialization.swift in Sources */,
				74748751E3D0F685C3817AF3 /* JSON.swift in Sources */,
				C85F44214432563BCCDAFED5 /* LogBody.swift in Sources */,
				C9B146D3726AFD48A46265DA /* LogLevelCore.swift in Sources */,
				CDD3242FB03DDCFDBA27E186 /* Logger.swift in Sources */,
				75DB09C4A3AD43DB5FDF2384 /* LoggerStream.swift in Sources */,
				DAD792DD77AF77B7D95DD74D /* Merging.swift in Sources */,
				0B72803435C92BA78FD76BD0 /* MultiplexLoggerStream.swift in Sources */,
				45AA5FDB34AD5ED3F78A8040 /* NetworkClient.swift in Sources */,
				4C7AA28A09CA23B070FFB281 /* NetworkError.swift in Sources */,
				02DBEFA60A144B6092D92082 /* NetworkRequest.swift in Sources */,
				4706D362A1B3BD2B148D9DDE /* NetworkResponse.swift in Sources */,
				FF21D2585D696E2119159E34 /* NetworkResult.swift in Sources */,
				DC69391AA182CA1A728D65FF /* NotificationKey.swift in Sources */,
				5F119B4AEB28CE16E8700C14 /* NotificationPayload.swift in Sources */,
				3999235100145AE553898385 /* OptimoveAirshipIntegration.swift in Sources */,
				B94DA5A8ADAB6D528DC185D8 /* OptipushMetaData.swift in Sources */,
				BBE68E031DE089BC52731ED4 /* OptistreamEvent.swift in Sources */,
				5518455C199FC2B155304797 /* OptistreamEventBuilder.swift in Sources */,
				B3E5EED7F6260DCCE332FAFD /* OptistreamNetworking.swift in Sources */,
				D0DF391C816A5EE42AC96ADF /* OptitrackMetaData.swift in Sources */,
				7323B3246BBFECE6F63A3C12 /* Parameter.swift in Sources */,
				0C81F538D5D809D568CBB16F /* ProcessInfo+OsVersion.swift in Sources */,
				00F83D263F7049A8120B7A8A /* Querying.swift in Sources */,
				C8E1C85C8DB193181D87D0C1 /* RealtimeMetaData.swift in Sources */,
				05A2444050AEF0639DC080AC /* RemoteLoggerStream.swift in Sources */,
				74EB8910931416EBF66AEF33 /* Result+Successful.swift in Sources */,
				3F44720B367301EC17CC321B /* RuntimeCodingKey.swift in Sources */,
				B7CAF22D462BF215234052A2 /* SDKVersion.swift in Sources */,
				EFE8C2D3BC85DE2223893ACB /* SdkEnvironment.swift in Sources */,
				5C1ED211A45E17583F4499F1 /* SdkPlatform.swift in Sources */,
				C68FBC333C5593438AE404CC /* StorageFacade.swift in Sources */,
				EFF46260ABABD75A9ED21D09 /* TenantConfig.swift in Sources */,
				A3DAFD9AFA1F596CF1307575 /* TimeInterval+Seconds.swift in Sources */,
				44462C39B5A869E6521A9F5B /* UserDefaults+Optimove.swift in Sources */,
				42E7D72B7C7AA46303506250 /* utsname+DeviceModel.swift in Sources */,
			);
			runOnlyForDeploymentPostprocessing = 0;
		};
/* End PBXSourcesBuildPhase section */

/* Begin PBXTargetDependency section */
		1332D7EEA2D30F7BC962489A /* PBXTargetDependency */ = {
			isa = PBXTargetDependency;
			target = 7013308FB86B06E91BDD05C2 /* OptimoveCore */;
			targetProxy = 1CE861D9B1D38BA99AC3EAC3 /* PBXContainerItemProxy */;
		};
		385167C13B081D9927C8CC6A /* PBXTargetDependency */ = {
			isa = PBXTargetDependency;
			target = 7013308FB86B06E91BDD05C2 /* OptimoveCore */;
			targetProxy = 7029B7FEB9FDB98D7F38992E /* PBXContainerItemProxy */;
		};
		3C7F30AFE8F58F6019CB61C1 /* PBXTargetDependency */ = {
			isa = PBXTargetDependency;
			target = 43B4740CB2055B0FBF0587A0 /* OptimoveNotificationServiceExtension */;
			targetProxy = DD314B46AF786059D0227C9B /* PBXContainerItemProxy */;
		};
		B7654AD6A84073556B4A1495 /* PBXTargetDependency */ = {
			isa = PBXTargetDependency;
			target = 7013308FB86B06E91BDD05C2 /* OptimoveCore */;
			targetProxy = 29FCBF7A2B772CC3F0B6F87B /* PBXContainerItemProxy */;
		};
		FA66F188105ECBB0A0DF8303 /* PBXTargetDependency */ = {
			isa = PBXTargetDependency;
			target = 4E6035250BAA805CC4049A9E /* OptimoveSDK */;
			targetProxy = CE5BCDEE95AB106334191D9F /* PBXContainerItemProxy */;
		};
/* End PBXTargetDependency section */

/* Begin XCBuildConfiguration section */
		01BFFC2AAF748813AF323804 /* Release */ = {
			isa = XCBuildConfiguration;
			buildSettings = {
				BUNDLE_LOADER = "$(TEST_HOST)";
				FRAMEWORK_SEARCH_PATHS = (
					"$(inherited)",
					"$(PROJECT_DIR)/Carthage/Build/iOS",
				);
				LD_RUNPATH_SEARCH_PATHS = (
					"$(inherited)",
					"@executable_path/Frameworks",
					"@loader_path/Frameworks",
				);
				SDKROOT = iphoneos;
				TARGETED_DEVICE_FAMILY = "1,2";
			};
			name = Release;
		};
		099C29771F527282C3BE0CEF /* Debug */ = {
			isa = XCBuildConfiguration;
			buildSettings = {
				ALWAYS_SEARCH_USER_PATHS = NO;
				CLANG_ANALYZER_NONNULL = YES;
				CLANG_ANALYZER_NUMBER_OBJECT_CONVERSION = YES_AGGRESSIVE;
				CLANG_CXX_LANGUAGE_STANDARD = "gnu++14";
				CLANG_CXX_LIBRARY = "libc++";
				CLANG_ENABLE_MODULES = YES;
				CLANG_ENABLE_OBJC_ARC = YES;
				CLANG_ENABLE_OBJC_WEAK = YES;
				CLANG_WARN_BLOCK_CAPTURE_AUTORELEASING = YES;
				CLANG_WARN_BOOL_CONVERSION = YES;
				CLANG_WARN_COMMA = YES;
				CLANG_WARN_CONSTANT_CONVERSION = YES;
				CLANG_WARN_DEPRECATED_OBJC_IMPLEMENTATIONS = YES;
				CLANG_WARN_DIRECT_OBJC_ISA_USAGE = YES_ERROR;
				CLANG_WARN_DOCUMENTATION_COMMENTS = YES;
				CLANG_WARN_EMPTY_BODY = YES;
				CLANG_WARN_ENUM_CONVERSION = YES;
				CLANG_WARN_INFINITE_RECURSION = YES;
				CLANG_WARN_INT_CONVERSION = YES;
				CLANG_WARN_NON_LITERAL_NULL_CONVERSION = YES;
				CLANG_WARN_OBJC_IMPLICIT_RETAIN_SELF = YES;
				CLANG_WARN_OBJC_LITERAL_CONVERSION = YES;
				CLANG_WARN_OBJC_ROOT_CLASS = YES_ERROR;
				CLANG_WARN_QUOTED_INCLUDE_IN_FRAMEWORK_HEADER = YES;
				CLANG_WARN_RANGE_LOOP_ANALYSIS = YES;
				CLANG_WARN_STRICT_PROTOTYPES = YES;
				CLANG_WARN_SUSPICIOUS_MOVE = YES;
				CLANG_WARN_UNGUARDED_AVAILABILITY = YES_AGGRESSIVE;
				CLANG_WARN_UNREACHABLE_CODE = YES;
				CLANG_WARN__DUPLICATE_METHOD_MATCH = YES;
				COPY_PHASE_STRIP = NO;
				DEBUG_INFORMATION_FORMAT = dwarf;
				ENABLE_STRICT_OBJC_MSGSEND = YES;
				ENABLE_TESTABILITY = YES;
				GCC_C_LANGUAGE_STANDARD = gnu11;
				GCC_DYNAMIC_NO_PIC = NO;
				GCC_NO_COMMON_BLOCKS = YES;
				GCC_OPTIMIZATION_LEVEL = 0;
				GCC_PREPROCESSOR_DEFINITIONS = (
					"$(inherited)",
					"DEBUG=1",
				);
				GCC_WARN_64_TO_32_BIT_CONVERSION = YES;
				GCC_WARN_ABOUT_RETURN_TYPE = YES_ERROR;
				GCC_WARN_UNDECLARED_SELECTOR = YES;
				GCC_WARN_UNINITIALIZED_AUTOS = YES_AGGRESSIVE;
				GCC_WARN_UNUSED_FUNCTION = YES;
				GCC_WARN_UNUSED_VARIABLE = YES;
				IPHONEOS_DEPLOYMENT_TARGET = 10.0;
				MTL_ENABLE_DEBUG_INFO = INCLUDE_SOURCE;
				MTL_FAST_MATH = YES;
				ONLY_ACTIVE_ARCH = YES;
				PRODUCT_NAME = "$(TARGET_NAME)";
				SDKROOT = iphoneos;
				SWIFT_ACTIVE_COMPILATION_CONDITIONS = DEBUG;
				SWIFT_OPTIMIZATION_LEVEL = "-Onone";
				SWIFT_VERSION = 5.0;
			};
			name = Debug;
		};
		1999E9C34677AD785B23E781 /* Debug */ = {
			isa = XCBuildConfiguration;
			buildSettings = {
				BUNDLE_LOADER = "$(TEST_HOST)";
				FRAMEWORK_SEARCH_PATHS = (
					"$(inherited)",
					"$(PROJECT_DIR)/Carthage/Build/iOS",
				);
				LD_RUNPATH_SEARCH_PATHS = (
					"$(inherited)",
					"@executable_path/Frameworks",
					"@loader_path/Frameworks",
				);
				SDKROOT = iphoneos;
				TARGETED_DEVICE_FAMILY = "1,2";
			};
			name = Debug;
		};
		22F806572DE9FAECA52ABDA6 /* Debug */ = {
			isa = XCBuildConfiguration;
			buildSettings = {
				BUNDLE_LOADER = "$(TEST_HOST)";
				LD_RUNPATH_SEARCH_PATHS = (
					"$(inherited)",
					"@executable_path/Frameworks",
					"@loader_path/Frameworks",
				);
				SDKROOT = iphoneos;
				TARGETED_DEVICE_FAMILY = "1,2";
			};
			name = Debug;
		};
		2F66E3E6464749EB491DBF7E /* Debug */ = {
			isa = XCBuildConfiguration;
			buildSettings = {
				APPLICATION_EXTENSION_API_ONLY = YES;
				CODE_SIGN_IDENTITY = "";
				CURRENT_PROJECT_VERSION = 1;
				DEFINES_MODULE = YES;
				DYLIB_COMPATIBILITY_VERSION = 1;
				DYLIB_CURRENT_VERSION = 1;
				DYLIB_INSTALL_NAME_BASE = "@rpath";
				INFOPLIST_FILE = OptimoveNotificationServiceExtension/Info.plist;
				INSTALL_PATH = "$(LOCAL_LIBRARY_DIR)/Frameworks";
				LD_RUNPATH_SEARCH_PATHS = (
					"$(inherited)",
					"@executable_path/Frameworks",
				);
				PRODUCT_BUNDLE_IDENTIFIER = com.optimove.sdk.extension.notificationservice;
				SDKROOT = iphoneos;
				SKIP_INSTALL = YES;
				TARGETED_DEVICE_FAMILY = "1,2";
				VERSIONING_SYSTEM = "apple-generic";
			};
			name = Debug;
		};
		3E2E371B4B13AC132AC62C0E /* Release */ = {
			isa = XCBuildConfiguration;
			buildSettings = {
				BUNDLE_LOADER = "$(TEST_HOST)";
				LD_RUNPATH_SEARCH_PATHS = (
					"$(inherited)",
					"@executable_path/Frameworks",
					"@loader_path/Frameworks",
				);
				SDKROOT = iphoneos;
				TARGETED_DEVICE_FAMILY = "1,2";
			};
			name = Release;
		};
		4A27E1E9D26058C86424147C /* Release */ = {
			isa = XCBuildConfiguration;
			buildSettings = {
				APPLICATION_EXTENSION_API_ONLY = YES;
				CODE_SIGN_IDENTITY = "";
				CURRENT_PROJECT_VERSION = 1;
				DEFINES_MODULE = YES;
				DYLIB_COMPATIBILITY_VERSION = 1;
				DYLIB_CURRENT_VERSION = 1;
				DYLIB_INSTALL_NAME_BASE = "@rpath";
				INFOPLIST_FILE = OptimoveCore/Info.plist;
				INSTALL_PATH = "$(LOCAL_LIBRARY_DIR)/Frameworks";
				LD_RUNPATH_SEARCH_PATHS = (
					"$(inherited)",
					"@executable_path/Frameworks",
				);
				PRODUCT_BUNDLE_IDENTIFIER = com.optimove.sdk.core;
				SDKROOT = iphoneos;
				SKIP_INSTALL = YES;
				TARGETED_DEVICE_FAMILY = "1,2";
				VERSIONING_SYSTEM = "apple-generic";
			};
			name = Release;
		};
		5B9A9A34D75FE7330F1FBDCF /* Debug */ = {
			isa = XCBuildConfiguration;
			buildSettings = {
				BUNDLE_LOADER = "$(TEST_HOST)";
				FRAMEWORK_SEARCH_PATHS = (
					"$(inherited)",
					"$(PROJECT_DIR)/Carthage/Build/iOS",
				);
				LD_RUNPATH_SEARCH_PATHS = (
					"$(inherited)",
					"@executable_path/Frameworks",
					"@loader_path/Frameworks",
				);
				SDKROOT = iphoneos;
				TARGETED_DEVICE_FAMILY = "1,2";
			};
			name = Debug;
		};
		5BC7D36D2FABD1FB892CF132 /* Release */ = {
			isa = XCBuildConfiguration;
			buildSettings = {
				BUNDLE_LOADER = "$(TEST_HOST)";
				FRAMEWORK_SEARCH_PATHS = (
					"$(inherited)",
					"$(PROJECT_DIR)/Carthage/Build/iOS",
				);
				LD_RUNPATH_SEARCH_PATHS = (
					"$(inherited)",
					"@executable_path/Frameworks",
					"@loader_path/Frameworks",
				);
				SDKROOT = iphoneos;
				TARGETED_DEVICE_FAMILY = "1,2";
			};
			name = Release;
		};
		637E5E27537E8A4E1D8359F4 /* Release */ = {
			isa = XCBuildConfiguration;
			buildSettings = {
				APPLICATION_EXTENSION_API_ONLY = YES;
				CODE_SIGN_IDENTITY = "";
				CURRENT_PROJECT_VERSION = 1;
				DEFINES_MODULE = YES;
				DYLIB_COMPATIBILITY_VERSION = 1;
				DYLIB_CURRENT_VERSION = 1;
				DYLIB_INSTALL_NAME_BASE = "@rpath";
				INFOPLIST_FILE = OptimoveNotificationServiceExtension/Info.plist;
				INSTALL_PATH = "$(LOCAL_LIBRARY_DIR)/Frameworks";
				LD_RUNPATH_SEARCH_PATHS = (
					"$(inherited)",
					"@executable_path/Frameworks",
				);
				PRODUCT_BUNDLE_IDENTIFIER = com.optimove.sdk.extension.notificationservice;
				SDKROOT = iphoneos;
				SKIP_INSTALL = YES;
				TARGETED_DEVICE_FAMILY = "1,2";
				VERSIONING_SYSTEM = "apple-generic";
			};
			name = Release;
		};
		7F3F7A366435F0D01C4FEFB4 /* Release */ = {
			isa = XCBuildConfiguration;
			buildSettings = {
				ALWAYS_SEARCH_USER_PATHS = NO;
				CLANG_ANALYZER_NONNULL = YES;
				CLANG_ANALYZER_NUMBER_OBJECT_CONVERSION = YES_AGGRESSIVE;
				CLANG_CXX_LANGUAGE_STANDARD = "gnu++14";
				CLANG_CXX_LIBRARY = "libc++";
				CLANG_ENABLE_MODULES = YES;
				CLANG_ENABLE_OBJC_ARC = YES;
				CLANG_ENABLE_OBJC_WEAK = YES;
				CLANG_WARN_BLOCK_CAPTURE_AUTORELEASING = YES;
				CLANG_WARN_BOOL_CONVERSION = YES;
				CLANG_WARN_COMMA = YES;
				CLANG_WARN_CONSTANT_CONVERSION = YES;
				CLANG_WARN_DEPRECATED_OBJC_IMPLEMENTATIONS = YES;
				CLANG_WARN_DIRECT_OBJC_ISA_USAGE = YES_ERROR;
				CLANG_WARN_DOCUMENTATION_COMMENTS = YES;
				CLANG_WARN_EMPTY_BODY = YES;
				CLANG_WARN_ENUM_CONVERSION = YES;
				CLANG_WARN_INFINITE_RECURSION = YES;
				CLANG_WARN_INT_CONVERSION = YES;
				CLANG_WARN_NON_LITERAL_NULL_CONVERSION = YES;
				CLANG_WARN_OBJC_IMPLICIT_RETAIN_SELF = YES;
				CLANG_WARN_OBJC_LITERAL_CONVERSION = YES;
				CLANG_WARN_OBJC_ROOT_CLASS = YES_ERROR;
				CLANG_WARN_QUOTED_INCLUDE_IN_FRAMEWORK_HEADER = YES;
				CLANG_WARN_RANGE_LOOP_ANALYSIS = YES;
				CLANG_WARN_STRICT_PROTOTYPES = YES;
				CLANG_WARN_SUSPICIOUS_MOVE = YES;
				CLANG_WARN_UNGUARDED_AVAILABILITY = YES_AGGRESSIVE;
				CLANG_WARN_UNREACHABLE_CODE = YES;
				CLANG_WARN__DUPLICATE_METHOD_MATCH = YES;
				COPY_PHASE_STRIP = NO;
				DEBUG_INFORMATION_FORMAT = "dwarf-with-dsym";
				ENABLE_NS_ASSERTIONS = NO;
				ENABLE_STRICT_OBJC_MSGSEND = YES;
				GCC_C_LANGUAGE_STANDARD = gnu11;
				GCC_NO_COMMON_BLOCKS = YES;
				GCC_WARN_64_TO_32_BIT_CONVERSION = YES;
				GCC_WARN_ABOUT_RETURN_TYPE = YES_ERROR;
				GCC_WARN_UNDECLARED_SELECTOR = YES;
				GCC_WARN_UNINITIALIZED_AUTOS = YES_AGGRESSIVE;
				GCC_WARN_UNUSED_FUNCTION = YES;
				GCC_WARN_UNUSED_VARIABLE = YES;
				IPHONEOS_DEPLOYMENT_TARGET = 10.0;
				MTL_ENABLE_DEBUG_INFO = NO;
				MTL_FAST_MATH = YES;
				PRODUCT_NAME = "$(TARGET_NAME)";
				SDKROOT = iphoneos;
				SWIFT_COMPILATION_MODE = wholemodule;
				SWIFT_OPTIMIZATION_LEVEL = "-O";
				SWIFT_VERSION = 5.0;
			};
			name = Release;
		};
		86F6E126A135B3E3DDC78879 /* Debug */ = {
			isa = XCBuildConfiguration;
			buildSettings = {
				CODE_SIGN_IDENTITY = "";
				CURRENT_PROJECT_VERSION = 1;
				DEFINES_MODULE = YES;
				DYLIB_COMPATIBILITY_VERSION = 1;
				DYLIB_CURRENT_VERSION = 1;
				DYLIB_INSTALL_NAME_BASE = "@rpath";
				INFOPLIST_FILE = OptimoveSDK/Info.plist;
				INSTALL_PATH = "$(LOCAL_LIBRARY_DIR)/Frameworks";
				LD_RUNPATH_SEARCH_PATHS = (
					"$(inherited)",
					"@executable_path/Frameworks",
				);
				PRODUCT_BUNDLE_IDENTIFIER = com.optimove.sdk;
				SDKROOT = iphoneos;
				SKIP_INSTALL = YES;
				TARGETED_DEVICE_FAMILY = "1,2";
				VERSIONING_SYSTEM = "apple-generic";
			};
			name = Debug;
		};
		8C0755B84AB3622DF37009B3 /* Release */ = {
			isa = XCBuildConfiguration;
			buildSettings = {
				CODE_SIGN_IDENTITY = "";
				CURRENT_PROJECT_VERSION = 1;
				DEFINES_MODULE = YES;
				DYLIB_COMPATIBILITY_VERSION = 1;
				DYLIB_CURRENT_VERSION = 1;
				DYLIB_INSTALL_NAME_BASE = "@rpath";
				INFOPLIST_FILE = OptimoveSDK/Info.plist;
				INSTALL_PATH = "$(LOCAL_LIBRARY_DIR)/Frameworks";
				LD_RUNPATH_SEARCH_PATHS = (
					"$(inherited)",
					"@executable_path/Frameworks",
				);
				PRODUCT_BUNDLE_IDENTIFIER = com.optimove.sdk;
				SDKROOT = iphoneos;
				SKIP_INSTALL = YES;
				TARGETED_DEVICE_FAMILY = "1,2";
				VERSIONING_SYSTEM = "apple-generic";
			};
			name = Release;
		};
		B0F2997F877D21FFF64C1DC7 /* Debug */ = {
			isa = XCBuildConfiguration;
			buildSettings = {
				APPLICATION_EXTENSION_API_ONLY = YES;
				CODE_SIGN_IDENTITY = "";
				CURRENT_PROJECT_VERSION = 1;
				DEFINES_MODULE = YES;
				DYLIB_COMPATIBILITY_VERSION = 1;
				DYLIB_CURRENT_VERSION = 1;
				DYLIB_INSTALL_NAME_BASE = "@rpath";
				INFOPLIST_FILE = OptimoveCore/Info.plist;
				INSTALL_PATH = "$(LOCAL_LIBRARY_DIR)/Frameworks";
				LD_RUNPATH_SEARCH_PATHS = (
					"$(inherited)",
					"@executable_path/Frameworks",
				);
				PRODUCT_BUNDLE_IDENTIFIER = com.optimove.sdk.core;
				SDKROOT = iphoneos;
				SKIP_INSTALL = YES;
				TARGETED_DEVICE_FAMILY = "1,2";
				VERSIONING_SYSTEM = "apple-generic";
			};
			name = Debug;
		};
/* End XCBuildConfiguration section */

/* Begin XCConfigurationList section */
		05A4DEC880B8C9907862CC6F /* Build configuration list for PBXProject "Optimove" */ = {
			isa = XCConfigurationList;
			buildConfigurations = (
				099C29771F527282C3BE0CEF /* Debug */,
				7F3F7A366435F0D01C4FEFB4 /* Release */,
			);
			defaultConfigurationIsVisible = 0;
			defaultConfigurationName = Debug;
		};
		36C3A164DE9EDC011F57D0E9 /* Build configuration list for PBXNativeTarget "OptimoveCore-Unit" */ = {
			isa = XCConfigurationList;
			buildConfigurations = (
				5B9A9A34D75FE7330F1FBDCF /* Debug */,
				5BC7D36D2FABD1FB892CF132 /* Release */,
			);
			defaultConfigurationIsVisible = 0;
			defaultConfigurationName = Debug;
		};
		733E6F974907D2A3BD878D16 /* Build configuration list for PBXNativeTarget "OptimoveSDK-Unit" */ = {
			isa = XCConfigurationList;
			buildConfigurations = (
				1999E9C34677AD785B23E781 /* Debug */,
				01BFFC2AAF748813AF323804 /* Release */,
			);
			defaultConfigurationIsVisible = 0;
			defaultConfigurationName = Debug;
		};
		88D4057F007C76FA6794054D /* Build configuration list for PBXNativeTarget "OptimoveCore" */ = {
			isa = XCConfigurationList;
			buildConfigurations = (
				B0F2997F877D21FFF64C1DC7 /* Debug */,
				4A27E1E9D26058C86424147C /* Release */,
			);
			defaultConfigurationIsVisible = 0;
			defaultConfigurationName = Debug;
		};
		CF1765029ADC1E22B7CF865B /* Build configuration list for PBXNativeTarget "OptimoveSDK" */ = {
			isa = XCConfigurationList;
			buildConfigurations = (
				86F6E126A135B3E3DDC78879 /* Debug */,
				8C0755B84AB3622DF37009B3 /* Release */,
			);
			defaultConfigurationIsVisible = 0;
			defaultConfigurationName = Debug;
		};
		F64309E27387162F2741A1E9 /* Build configuration list for PBXNativeTarget "OptimoveNotificationServiceExtension-Unit" */ = {
			isa = XCConfigurationList;
			buildConfigurations = (
				22F806572DE9FAECA52ABDA6 /* Debug */,
				3E2E371B4B13AC132AC62C0E /* Release */,
			);
			defaultConfigurationIsVisible = 0;
			defaultConfigurationName = Debug;
		};
		FFD81B2D83B4FE60621F8B92 /* Build configuration list for PBXNativeTarget "OptimoveNotificationServiceExtension" */ = {
			isa = XCConfigurationList;
			buildConfigurations = (
				2F66E3E6464749EB491DBF7E /* Debug */,
				637E5E27537E8A4E1D8359F4 /* Release */,
			);
			defaultConfigurationIsVisible = 0;
			defaultConfigurationName = Debug;
		};
/* End XCConfigurationList section */
	};
	rootObject = F048C3E62DBD311754F63BD1 /* Project object */;
}<|MERGE_RESOLUTION|>--- conflicted
+++ resolved
@@ -1846,33 +1846,21 @@
 			path = Validators;
 			sourceTree = "<group>";
 		};
-<<<<<<< HEAD
-		"TEMP_3CDF5CFA-2E8E-4243-AD8F-C9069FA36C03" /* Tests */ = {
-=======
 		"TEMP_1BCB9A53-CB36-49C4-BEA3-BEAF9714CAA6" /* Tests */ = {
->>>>>>> 6dacbe78
 			isa = PBXGroup;
 			children = (
 			);
 			path = Tests;
 			sourceTree = "<group>";
 		};
-<<<<<<< HEAD
-		"TEMP_C73FD1DB-9B1D-4374-84D8-EE7BE0D85225" /* Tests */ = {
-=======
 		"TEMP_3DE45AF3-64D2-476B-BF0A-E50AA36C537A" /* Tests */ = {
->>>>>>> 6dacbe78
 			isa = PBXGroup;
 			children = (
 			);
 			path = Tests;
 			sourceTree = "<group>";
 		};
-<<<<<<< HEAD
-		"TEMP_E5BC289A-23A3-43A2-A53D-C5D2A04EA275" /* Tests */ = {
-=======
 		"TEMP_C33A1842-35F6-4899-9390-1DD67AA3329F" /* Tests */ = {
->>>>>>> 6dacbe78
 			isa = PBXGroup;
 			children = (
 			);
