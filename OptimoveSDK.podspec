--- conflicted
+++ resolved
@@ -1,16 +1,9 @@
 Pod::Spec.new do |s|
   s.name             = 'OptimoveSDK'
-<<<<<<< HEAD
   s.version          = '2.3.0'
-  s.summary          = 'Optimove SDK for Analytics and push notifications.'
-  s.description      = 'This Pod includes the Optimove framework for reporting events and receive optimove push notifications'
-  s.homepage         = 'https://github.com/optimove-tech/iOS-SDK-Integration-Guide'
-=======
-  s.version          = '2.1.24'
   s.summary          = 'Official Optimove SDK for iOS.'
   s.description      = 'The Optimove SDK framework is used for reporting events and receive push notifications.'
   s.homepage         = 'https://github.com/optimove-tech/Optimove-SDK-iOS'
->>>>>>> b46e7b62
   s.license          = { :type => 'MIT', :file => 'LICENSE' }
   s.author           = { 'Mobius Solutions' => 'mobile@optimove.com' }
   s.source           = { :git => 'https://github.com/optimove-tech/Optimove-SDK-iOS.git', :tag => s.version.to_s }
