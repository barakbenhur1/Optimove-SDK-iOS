--- conflicted
+++ resolved
@@ -1,10 +1,6 @@
 Pod::Spec.new do |s|
   s.name             = 'OptimoveSDK'
-<<<<<<< HEAD
-  s.version          = '2.2.2'
-=======
   s.version          = '2.2.10'
->>>>>>> 2faa73bf
   s.summary          = 'Optimove SDK for Analytics and push notifications.'
   s.description      = 'This Pod includes the Optimove framework for reporting events and receive optimove push notifications'
   s.homepage         = 'https://github.com/optimove-tech/iOS-SDK-Integration-Guide'
