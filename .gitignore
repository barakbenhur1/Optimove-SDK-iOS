!.gitignore

<<<<<<< HEAD
## Build generated
build/
DerivedData/

## Various settings
*.pbxuser
!default.pbxuser
*.mode1v3
!default.mode1v3
*.mode2v3
!default.mode2v3
*.perspectivev3
!default.perspectivev3
xcuserdata/

## Other
*.moved-aside
*.xccheckout
*.xcscmblueprint

## Obj-C/Swift specific
*.hmap
*.ipa
*.dSYM.zip
*.dSYM

## Playgrounds
timeline.xctimeline
playground.xcworkspace

# Swift Package Manager
#
# Add this line if you want to avoid checking in source code from Swift Package Manager dependencies.
# Packages/
# Package.pins
# Package.resolved
.build/

# Additions
.idea/
.DS_Store

# CocoaPods
#
# We recommend against adding the Pods directory to your .gitignore. However
# you should judge for yourself, the pros and cons are mentioned at:
# https://guides.cocoapods.org/using/using-cocoapods.html#should-i-check-the-pods-directory-into-source-control
#
Pods/

# Carthage
#
# Add this line if you want to avoid checking in source code from Carthage dependencies.
# Carthage/Checkouts

Carthage/Build

# fastlane
#
# It is recommended to not store the screenshots in the git repo. Instead, use fastlane to re-generate the
# screenshots whenever they are needed.
# For more information about the recommended setup visit:
# https://docs.fastlane.tools/best-practices/source-control/#source-control

fastlane/report.xml
fastlane/Preview.html
fastlane/screenshots
fastlane/test_output

# Carthage
Carthage
Cartfile.resolved
=======
# System
.DS_Store
>>>>>>> 2faa73bf
<|MERGE_RESOLUTION|>--- conflicted
+++ resolved
@@ -1,6 +1,5 @@
 !.gitignore
 
-<<<<<<< HEAD
 ## Build generated
 build/
 DerivedData/
@@ -57,6 +56,8 @@
 # Carthage/Checkouts
 
 Carthage/Build
+Carthage
+Cartfile.resolved
 
 # fastlane
 #
@@ -68,12 +69,4 @@
 fastlane/report.xml
 fastlane/Preview.html
 fastlane/screenshots
-fastlane/test_output
-
-# Carthage
-Carthage
-Cartfile.resolved
-=======
-# System
-.DS_Store
->>>>>>> 2faa73bf
+fastlane/test_output