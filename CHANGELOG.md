--- conflicted
+++ resolved
@@ -1,16 +1,14 @@
 # Changelog
 
-<<<<<<< HEAD
+# 2.9.1
+
+- **hotfix** safety wrap the SDK initialization to prevent from a crash regarding a corrupt file system access.
+
 # 2.10.0
 
 - **add** SPM support.
 - **remove** test mode API.
 - **remove** firebase dependency.
-=======
-# 2.9.1
-
-- **hotfix** safety wrap the SDK initialization to prevent from a crash regarding a corrupt file system access.
->>>>>>> 0898ef05
 
 # 2.9.0
 
