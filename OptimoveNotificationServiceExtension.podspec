--- conflicted
+++ resolved
@@ -1,20 +1,12 @@
 Pod::Spec.new do |s|
   s.name             = 'OptimoveNotificationServiceExtension'
-<<<<<<< HEAD
-  s.version          = '2.2.10'
-=======
   s.version          = '2.1.24'
->>>>>>> 6e31e9e9
   s.summary          = 'Official Optimove SDK for iOS. Notification service extension framework.'
   s.description      = 'The notification service extension is used for handling notifications.'
   s.homepage         = 'https://github.com/optimove-tech/Optimove-SDK-iOS'
   s.license          = { :type => 'MIT', :file => 'LICENSE' }
   s.author           = { 'Mobius Solutions' => 'mobile@optimove.com' }
-<<<<<<< HEAD
-  s.source           = { :git => 'https://github.com/optimove-tech/Optimove-SDK-iOS.git', :tag => 'NSE/' + s.version.to_s }
-=======
   s.source           = { :git => 'https://github.com/optimove-tech/Optimove-SDK-iOS.git', :tag => s.version.to_s }
->>>>>>> 6e31e9e9
   s.platform = 'ios'
   s.ios.deployment_target = '10.0'
   s.swift_version = '5'
