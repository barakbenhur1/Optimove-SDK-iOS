--- conflicted
+++ resolved
@@ -1,19 +1,9 @@
 Pod::Spec.new do |s|
   s.name             = 'OptimoveNotificationServiceExtension'
-<<<<<<< HEAD
   s.version          = '2.3.0'
-  s.summary          = 'A notification service extension framework for Optimove SDK'
-  s.description      = <<-DESC
-The Notification service extension for Optimove SDK framework provides:
-                  * handle notifications
-                       DESC
-  s.homepage         = 'https://github.com/optimove-tech/iOS-SDK-Integration-Guide'
-=======
-  s.version          = '2.1.24'
   s.summary          = 'Official Optimove SDK for iOS. Notification service extension framework.'
   s.description      = 'The notification service extension is used for handling notifications.'
   s.homepage         = 'https://github.com/optimove-tech/Optimove-SDK-iOS'
->>>>>>> b46e7b62
   s.license          = { :type => 'MIT', :file => 'LICENSE' }
   s.author           = { 'Mobius Solutions' => 'mobile@optimove.com' }
   s.source           = { :git => 'https://github.com/optimove-tech/Optimove-SDK-iOS.git', :tag => s.version.to_s }
