Pod::Spec.new do |s|
  s.name             = 'OptimoveNotificationServiceExtension'
<<<<<<< HEAD
  s.version          = '2.3.0'
  s.summary          = 'A notification service extension framework for Optimove SDK'
=======
  s.version          = '2.2.1'
  s.summary          = 'A notification extension framework for Optimove SDK'
>>>>>>> 48a23ea2
  s.description      = <<-DESC
The Notification service extension for Optimove SDK framework provides:
                  * handle notifications
                       DESC
  s.homepage         = 'https://github.com/optimove-tech/iOS-SDK-Integration-Guide'
  s.license          = { :type => 'MIT', :file => 'LICENSE' }
  s.author           = { 'Mobius Solutions' => 'mobile@optimove.com' }
  s.source           = { :git => 'https://github.com/optimove-tech/iOS-SDK-Integration-Guide.git', :tag => 'NSE-' + s.version.to_s }
  s.ios.deployment_target = '10.0'
  s.swift_version = '5'
  base_dir = "OptimoveNotificationServiceExtension/"
  s.source_files = base_dir + 'Classes/**/*'
  s.dependency 'OptimoveCore', '~> 2.0'
  s.frameworks = 'UserNotifications', 'UIKit'
  # s.test_spec do |unit_tests|
  #   unit_tests.source_files = base_dir + 'Tests/Sources/**/*'
  #   unit_tests.resources = base_dir + 'Tests/Resources/**/*'
  # end
end<|MERGE_RESOLUTION|>--- conflicted
+++ resolved
@@ -1,12 +1,7 @@
 Pod::Spec.new do |s|
   s.name             = 'OptimoveNotificationServiceExtension'
-<<<<<<< HEAD
   s.version          = '2.3.0'
   s.summary          = 'A notification service extension framework for Optimove SDK'
-=======
-  s.version          = '2.2.1'
-  s.summary          = 'A notification extension framework for Optimove SDK'
->>>>>>> 48a23ea2
   s.description      = <<-DESC
 The Notification service extension for Optimove SDK framework provides:
                   * handle notifications
