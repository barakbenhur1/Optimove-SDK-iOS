--- conflicted
+++ resolved
@@ -1,10 +1,6 @@
 Pod::Spec.new do |s|
   s.name             = 'OptimoveNotificationServiceExtension'
-<<<<<<< HEAD
-  s.version          = '3.4.2'
-=======
   s.version          = '3.5.0'
->>>>>>> c691e407
   s.summary          = 'Official Optimove SDK for iOS. Notification service extension framework.'
   s.description      = 'The notification service extension is used for handling notifications.'
   s.homepage         = 'https://github.com/optimove-tech/Optimove-SDK-iOS'
