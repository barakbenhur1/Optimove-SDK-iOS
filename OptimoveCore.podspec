--- conflicted
+++ resolved
@@ -1,10 +1,6 @@
 Pod::Spec.new do |s|
   s.name             = 'OptimoveCore'
-<<<<<<< HEAD
-  s.version          = '3.4.2'
-=======
   s.version          = '3.5.0'
->>>>>>> c691e407
   s.summary          = 'Official Optimove SDK for iOS. Core framework.'
   s.description      = 'The core framework is used to share code-base between other Optimove frameworks.'
   s.homepage         = 'https://github.com/optimove-tech/Optimove-SDK-iOS'
