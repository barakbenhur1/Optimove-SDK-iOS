Pod::Spec.new do |s|
  s.name             = 'OptimoveCore'
<<<<<<< HEAD
  s.version          = '2.3.0'
  s.summary          = 'Official Optimove SDK for iOS to access Optimove core features.'
  s.description      = <<-DESC
The Optimove SDK for iOS Core framework provides:
                   * Core Events
                       DESC
  s.homepage         = 'https://github.com/optimove-tech/iOS-SDK-Integration-Guide'
=======
  s.version          = '2.1.24'
  s.summary          = 'Official Optimove SDK for iOS. Core framework.'
  s.description      = 'The core framework is used to share code-base between other Optimove frameworks.'
  s.homepage         = 'https://github.com/optimove-tech/Optimove-SDK-iOS'
>>>>>>> b46e7b62
  s.license          = { :type => 'MIT', :file => 'LICENSE' }
  s.author           = { 'Mobius Solutions' => 'mobile@optimove.com' }
  s.source           = { :git => 'https://github.com/optimove-tech/Optimove-SDK-iOS.git', :tag => s.version.to_s }
  s.platform = 'ios'
  s.ios.deployment_target = '10.0'
  s.swift_version = '5'
  base_dir = "OptimoveCore/"
  s.source_files = base_dir + 'Classes/**/*'
  s.frameworks = 'Foundation'
  s.test_spec 'unit' do |unit_tests|
    unit_tests.source_files = base_dir + 'Tests/Sources/**/*', 'Shared/Tests/Sources/**/*'
    unit_tests.resources = base_dir + 'Tests/Resources/**/*', 'Shared/Tests/Resources/**/*'
  end
end<|MERGE_RESOLUTION|>--- conflicted
+++ resolved
@@ -1,19 +1,9 @@
 Pod::Spec.new do |s|
   s.name             = 'OptimoveCore'
-<<<<<<< HEAD
   s.version          = '2.3.0'
-  s.summary          = 'Official Optimove SDK for iOS to access Optimove core features.'
-  s.description      = <<-DESC
-The Optimove SDK for iOS Core framework provides:
-                   * Core Events
-                       DESC
-  s.homepage         = 'https://github.com/optimove-tech/iOS-SDK-Integration-Guide'
-=======
-  s.version          = '2.1.24'
   s.summary          = 'Official Optimove SDK for iOS. Core framework.'
   s.description      = 'The core framework is used to share code-base between other Optimove frameworks.'
   s.homepage         = 'https://github.com/optimove-tech/Optimove-SDK-iOS'
->>>>>>> b46e7b62
   s.license          = { :type => 'MIT', :file => 'LICENSE' }
   s.author           = { 'Mobius Solutions' => 'mobile@optimove.com' }
   s.source           = { :git => 'https://github.com/optimove-tech/Optimove-SDK-iOS.git', :tag => s.version.to_s }
